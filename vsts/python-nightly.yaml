--- conflicted
+++ resolved
@@ -5,22 +5,8 @@
 
   strategy:
     matrix:
-<<<<<<< HEAD
-      py39_windows_mqtt:
-        pv: '3.9'
-        transport: 'mqtt'
-        imageName: 'windows-latest'
-      py39_windows_mqttws:
-        pv: '3.9'
-        transport: 'mqttws'
-        imageName: 'windows-latest'
-
-      py36_linux_mqtt:
-        pv: '3.6'
-=======
       py27_linux_mqtt:
         pv: '2.7'
->>>>>>> f504aae4
         transport: 'mqtt'
         imageName: 'Ubuntu 20.04'
       py27_linux_mqttws:
@@ -57,9 +43,7 @@
         IOTHUB_E2E_IOTHUB_CONNECTION_STRING: $(IOTHUB-E2E-CONNECTION-STRING)
         IOTHUB_E2E_EVENTHUB_CONNECTION_STRING: $(IOTHUB-E2E-EVENTHUB-CONNECTION-STRING)
         IOTHUB_E2E_EVENTHUB_CONSUMER_GROUP: e2e-nightly-stress-consumer-group
-        PYTHONUNBUFFERED: True
 
     - task: PublishTestResults@2
       displayName: 'Publish Test Results'
-
       condition: always()
