﻿// Copyright (c) Microsoft. All rights reserved.
// Licensed under the MIT license. See LICENSE file in the project root for full license information.

namespace Microsoft.Azure.Devices.Client
{
    using System;
    
<<<<<<< HEAD
=======
    /// <summary>
    /// Authentication method that uses a shared access policy key. 
    /// </summary>
>>>>>>> 306978a8
    public sealed class DeviceAuthenticationWithSharedAccessPolicyKey : IAuthenticationMethod
    {
        string deviceId;
        string policyName;
        string key;

        /// <summary>
        /// Initializes a new instance of the <see cref="DeviceAuthenticationWithSharedAccessPolicyKey"/> class.
        /// </summary>
        /// <param name="deviceId">Device identifier.</param>
        /// <param name="policyName">Name of the shared access policy to use.</param>
        /// <param name="key">Key associated with the shared access policy.</param>
        public DeviceAuthenticationWithSharedAccessPolicyKey(string deviceId, string policyName, string key)
        {
            this.SetDeviceId(deviceId);
            this.SetKey(key);
            this.SetPolicyName(policyName);
        }

        /// <summary>
        /// Gets or sets the device identifier.
        /// </summary>
        public string DeviceId
        {
            get { return this.deviceId; }
            set { this.SetDeviceId(value); }
        }

        /// <summary>
        /// Gets or sets the key associated with the shared policy.
        /// </summary>
        public string Key
        {
            get { return this.key; }
            set { this.SetKey(value); }
        }

        /// <summary>
        /// Name of the shared access policy.
        /// </summary>
        public string PolicyName
        {
            get { return this.policyName; }
            set { this.SetPolicyName(value); }
        }

        /// <summary>
        /// Populates an <see cref="IotHubConnectionStringBuilder"/> instance based on the properties of the current instance.
        /// </summary>
        /// <param name="iotHubConnectionStringBuilder">Instance to populate.</param>
        /// <returns>The populated <see cref="IotHubConnectionStringBuilder"/> instance.</returns>
        public IotHubConnectionStringBuilder Populate(IotHubConnectionStringBuilder iotHubConnectionStringBuilder)
        {
            if (iotHubConnectionStringBuilder == null)
            {
                throw new ArgumentNullException("iotHubConnectionStringBuilder");
            }

            iotHubConnectionStringBuilder.DeviceId = this.DeviceId;
            iotHubConnectionStringBuilder.SharedAccessKey = this.Key;
            iotHubConnectionStringBuilder.SharedAccessKeyName = this.PolicyName;
            iotHubConnectionStringBuilder.SharedAccessSignature = null;

            return iotHubConnectionStringBuilder;
        }

        void SetDeviceId(string deviceId)
        {
            if (string.IsNullOrWhiteSpace(deviceId))
            {
                throw new ArgumentNullException("deviceId");
            }

            this.deviceId = deviceId;
        }

        void SetKey(string key)
        {
            if (string.IsNullOrWhiteSpace(key))
            {
                throw new ArgumentNullException("key");
            }

            if (!StringValidationHelper.IsBase64String(key))
            {
                throw new ArgumentException("Key must be base64 encoded");
            }

            this.key = key;
        }

        void SetPolicyName(string policyName)
        {
            if (string.IsNullOrWhiteSpace(policyName))
            {
                throw new ArgumentNullException("policyName");
            }

            this.policyName = policyName;
        }
    }
}<|MERGE_RESOLUTION|>--- conflicted
+++ resolved
@@ -5,12 +5,9 @@
 {
     using System;
     
-<<<<<<< HEAD
-=======
     /// <summary>
     /// Authentication method that uses a shared access policy key. 
     /// </summary>
->>>>>>> 306978a8
     public sealed class DeviceAuthenticationWithSharedAccessPolicyKey : IAuthenticationMethod
     {
         string deviceId;
