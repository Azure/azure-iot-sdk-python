<<<<<<< HEAD
# -------------------------------------------------------------------------
# Copyright (c) Microsoft Corporation. All rights reserved.
# Licensed under the MIT License. See License.txt in the project root for
# license information.
# --------------------------------------------------------------------------

import pytest
import logging
from azure.iot.device.common.models import X509
from azure.iot.device.common.pipeline import pipeline_stages_base
from azure.iot.device.provisioning.security.sk_security_client import SymmetricKeySecurityClient
from azure.iot.device.provisioning.security.x509_security_client import X509SecurityClient
from azure.iot.device.provisioning.pipeline.provisioning_pipeline import ProvisioningPipeline
from azure.iot.device.provisioning.pipeline import pipeline_ops_provisioning
from tests.common.pipeline import helpers
import json

logging.basicConfig(level=logging.DEBUG)

send_msg_qos = 1

fake_symmetric_key = "Zm9vYmFy"
fake_registration_id = "MyPensieve"
fake_id_scope = "Enchanted0000Ceiling7898"
fake_provisioning_host = "beauxbatons.academy-net"
fake_device_id = "elder_wand"
fake_registration_id = "registered_remembrall"
fake_provisioning_host = "hogwarts.com"
fake_id_scope = "weasley_wizard_wheezes"
fake_ca_cert = "fake_certificate"
fake_sas_token = "horcrux_token"
fake_security_client = "secure_via_muffliato"
fake_request_id = "fake_request_1234"
fake_mqtt_payload = "hello hogwarts"
fake_register_publish_payload = '{{"payload": {json_payload}, "registrationId": "{reg_id}"}}'.format(
    reg_id=fake_registration_id, json_payload=json.dumps(fake_mqtt_payload)
)
fake_operation_id = "fake_operation_9876"
fake_sub_unsub_topic = "$dps/registrations/res/#"
fake_x509_cert_file = "fantastic_beasts"
fake_x509_cert_key_file = "where_to_find_them"
fake_pass_phrase = "alohomora"


def mock_x509():
    return X509(fake_x509_cert_file, fake_x509_cert_key_file, fake_pass_phrase)


different_security_clients = [
    pytest.param(
        {
            "client_class": SymmetricKeySecurityClient,
            "init_kwargs": {
                "provisioning_host": fake_provisioning_host,
                "registration_id": fake_registration_id,
                "id_scope": fake_id_scope,
                "symmetric_key": fake_symmetric_key,
            },
            "set_args_op_class": pipeline_ops_provisioning.SetSymmetricKeySecurityClientOperation,
        },
        id="Symmetric",
    ),
    pytest.param(
        {
            "client_class": X509SecurityClient,
            "init_kwargs": {
                "provisioning_host": fake_provisioning_host,
                "registration_id": fake_registration_id,
                "id_scope": fake_id_scope,
                "x509": mock_x509(),
            },
            "set_args_op_class": pipeline_ops_provisioning.SetX509SecurityClientOperation,
        },
        id="X509",
    ),
]


def assert_for_symmetric_key(password):
    assert password is not None
    assert "SharedAccessSignature" in password
    assert "skn=registration" in password
    assert fake_id_scope in password
    assert fake_registration_id in password


def assert_for_client_x509(x509):
    assert x509 is not None
    assert x509.certificate_file == fake_x509_cert_file
    assert x509.key_file == fake_x509_cert_key_file
    assert x509.pass_phrase == fake_pass_phrase


@pytest.fixture(scope="function")
def input_security_client(params_security_clients):
    return params_security_clients["client_class"](**params_security_clients["init_kwargs"])


@pytest.fixture
def pipeline_configuration(mocker):
    return mocker.MagicMock()


# automatically mock the transport for all tests in this file.
@pytest.fixture(autouse=True)
def mock_mqtt_transport(mocker):
    return mocker.patch(
        "azure.iot.device.provisioning.pipeline.provisioning_pipeline.pipeline_stages_mqtt.MQTTTransport"
    ).return_value


@pytest.fixture(scope="function")
def mock_provisioning_pipeline(
    mocker, input_security_client, mock_mqtt_transport, pipeline_configuration
):
    provisioning_pipeline = ProvisioningPipeline(input_security_client, pipeline_configuration)
    provisioning_pipeline.on_connected = mocker.MagicMock()
    provisioning_pipeline.on_disconnected = mocker.MagicMock()
    provisioning_pipeline.on_message_received = mocker.MagicMock()
    helpers.add_mock_method_waiter(provisioning_pipeline, "on_connected")
    helpers.add_mock_method_waiter(provisioning_pipeline, "on_disconnected")
    helpers.add_mock_method_waiter(mock_mqtt_transport, "publish")

    yield provisioning_pipeline
    provisioning_pipeline.disconnect()


@pytest.mark.parametrize("params_security_clients", different_security_clients)
@pytest.mark.describe("Provisioning pipeline - Initializer")
class TestInit(object):
    @pytest.mark.it("Happens correctly with the specific security client")
    def test_instantiates_correctly(
        self, params_security_clients, input_security_client, pipeline_configuration
    ):
        provisioning_pipeline = ProvisioningPipeline(input_security_client, pipeline_configuration)
        assert provisioning_pipeline._pipeline is not None

    @pytest.mark.it("Calls the correct op to pass the security client args into the pipeline")
    def test_passes_security_client_args(
        self, mocker, params_security_clients, input_security_client, pipeline_configuration
    ):
        mocker.spy(pipeline_stages_base.PipelineRootStage, "run_op")
        provisioning_pipeline = ProvisioningPipeline(input_security_client, pipeline_configuration)

        op = provisioning_pipeline._pipeline.run_op.call_args[0][1]
        assert provisioning_pipeline._pipeline.run_op.call_count == 1
        assert isinstance(op, params_security_clients["set_args_op_class"])
        assert op.security_client is input_security_client

    @pytest.mark.it("Raises an exception if the pipeline op to set security client args fails")
    def test_passes_security_client_args_failure(
        self,
        mocker,
        params_security_clients,
        input_security_client,
        arbitrary_exception,
        pipeline_configuration,
    ):
        old_execute_op = pipeline_stages_base.PipelineRootStage._execute_op

        def fail_set_auth_provider(self, op):
            if isinstance(op, params_security_clients["set_args_op_class"]):
                self.complete_op(op, error=arbitrary_exception)
            else:
                old_execute_op(self, op)

        mocker.patch.object(
            pipeline_stages_base.PipelineRootStage,
            "_execute_op",
            side_effect=fail_set_auth_provider,
            autospec=True,
        )

        with pytest.raises(arbitrary_exception.__class__) as e_info:
            ProvisioningPipeline(input_security_client, pipeline_configuration)
        assert e_info.value is arbitrary_exception


@pytest.mark.parametrize("params_security_clients", different_security_clients)
@pytest.mark.describe("Provisioning pipeline - Connect")
class TestConnect(object):
    @pytest.mark.it("Calls connect on transport")
    def test_connect_calls_connect_on_provider(
        self, params_security_clients, mock_provisioning_pipeline, mock_mqtt_transport
    ):
        mock_provisioning_pipeline.connect()

        assert mock_mqtt_transport.connect.call_count == 1

        if params_security_clients["client_class"].__name__ == "SymmetricKeySecurityClient":
            assert mock_mqtt_transport.connect.call_args[1]["password"] is not None
            assert_for_symmetric_key(mock_mqtt_transport.connect.call_args[1]["password"])
        elif params_security_clients["client_class"].__name__ == "X509SecurityClient":
            assert mock_mqtt_transport.connect.call_args[1]["password"] is None

        mock_mqtt_transport.on_mqtt_connected_handler()
        mock_provisioning_pipeline.wait_for_on_connected_to_be_called()

    @pytest.mark.it("After complete calls handler with new state")
    def test_connected_state_handler_called_wth_new_state_once_provider_gets_connected(
        self, mock_provisioning_pipeline, mock_mqtt_transport
    ):
        mock_provisioning_pipeline.connect()
        mock_mqtt_transport.on_mqtt_connected_handler()
        mock_provisioning_pipeline.wait_for_on_connected_to_be_called()

        mock_provisioning_pipeline.on_connected.assert_called_once_with("connected")

    @pytest.mark.it("Is ignored if waiting for completion of previous one")
    def test_connect_ignored_if_waiting_for_connect_complete(
        self, mock_provisioning_pipeline, params_security_clients, mock_mqtt_transport
    ):
        mock_provisioning_pipeline.connect()
        mock_provisioning_pipeline.connect()
        mock_mqtt_transport.on_mqtt_connected_handler()
        mock_provisioning_pipeline.wait_for_on_connected_to_be_called()

        assert mock_mqtt_transport.connect.call_count == 1

        if params_security_clients["client_class"].__name__ == "SymmetricKeySecurityClient":
            assert mock_mqtt_transport.connect.call_args[1]["password"] is not None
            assert_for_symmetric_key(mock_mqtt_transport.connect.call_args[1]["password"])
        elif params_security_clients["client_class"].__name__ == "X509SecurityClient":
            assert mock_mqtt_transport.connect.call_args[1]["password"] is None

        mock_provisioning_pipeline.on_connected.assert_called_once_with("connected")

    @pytest.mark.it("Is ignored if waiting for completion of send")
    def test_connect_ignored_if_waiting_for_send_complete(
        self, mock_provisioning_pipeline, mock_mqtt_transport
    ):
        mock_provisioning_pipeline.connect()
        mock_mqtt_transport.on_mqtt_connected_handler()
        mock_provisioning_pipeline.wait_for_on_connected_to_be_called()

        mock_mqtt_transport.reset_mock()
        mock_provisioning_pipeline.on_connected.reset_mock()

        mock_provisioning_pipeline.register(payload=fake_mqtt_payload)
        mock_provisioning_pipeline.connect()

        mock_mqtt_transport.connect.assert_not_called()
        mock_provisioning_pipeline.wait_for_on_connected_to_not_be_called()
        mock_provisioning_pipeline.on_connected.assert_not_called()

        mock_mqtt_transport.on_mqtt_published(0)

        mock_mqtt_transport.connect.assert_not_called()
        mock_provisioning_pipeline.wait_for_on_connected_to_not_be_called()
        mock_provisioning_pipeline.on_connected.assert_not_called()


@pytest.mark.parametrize("params_security_clients", different_security_clients)
@pytest.mark.describe("Provisioning pipeline - Send Register")
class TestSendRegister(object):
    @pytest.mark.it("Request calls publish on provider")
    def test_send_register_request_calls_publish_on_provider(
        self, mocker, mock_provisioning_pipeline, params_security_clients, mock_mqtt_transport
    ):
        mock_init_uuid = mocker.patch(
            "azure.iot.device.common.pipeline.pipeline_stages_base.uuid.uuid4"
        )
        mock_init_uuid.return_value = fake_request_id

        mock_provisioning_pipeline.connect()
        mock_mqtt_transport.on_mqtt_connected_handler()
        mock_provisioning_pipeline.wait_for_on_connected_to_be_called()
        mock_provisioning_pipeline.register(payload=fake_mqtt_payload)

        assert mock_mqtt_transport.connect.call_count == 1

        if params_security_clients["client_class"].__name__ == "SymmetricKeySecurityClient":
            assert mock_mqtt_transport.connect.call_args[1]["password"] is not None
            assert_for_symmetric_key(mock_mqtt_transport.connect.call_args[1]["password"])
        elif params_security_clients["client_class"].__name__ == "X509SecurityClient":
            assert mock_mqtt_transport.connect.call_args[1]["password"] is None

        fake_publish_topic = "$dps/registrations/PUT/iotdps-register/?$rid={}".format(
            fake_request_id
        )

        mock_mqtt_transport.wait_for_publish_to_be_called()
        assert mock_mqtt_transport.publish.call_count == 1
        assert mock_mqtt_transport.publish.call_args[1]["topic"] == fake_publish_topic
        assert mock_mqtt_transport.publish.call_args[1]["payload"] == fake_register_publish_payload

    @pytest.mark.it("Request queues and connects before calling publish on provider")
    def test_send_request_queues_and_connects_before_sending(
        self, mocker, mock_provisioning_pipeline, params_security_clients, mock_mqtt_transport
    ):

        mock_init_uuid = mocker.patch(
            "azure.iot.device.common.pipeline.pipeline_stages_base.uuid.uuid4"
        )
        mock_init_uuid.return_value = fake_request_id
        # send an event
        mock_provisioning_pipeline.register(payload=fake_mqtt_payload)

        # verify that we called connect
        assert mock_mqtt_transport.connect.call_count == 1

        if params_security_clients["client_class"].__name__ == "SymmetricKeySecurityClient":
            assert mock_mqtt_transport.connect.call_args[1]["password"] is not None
            assert_for_symmetric_key(mock_mqtt_transport.connect.call_args[1]["password"])
        elif params_security_clients["client_class"].__name__ == "X509SecurityClient":
            assert mock_mqtt_transport.connect.call_args[1]["password"] is None

        # verify that we're not connected yet and verify that we havent't published yet
        mock_provisioning_pipeline.wait_for_on_connected_to_not_be_called()
        mock_provisioning_pipeline.on_connected.assert_not_called()
        mock_mqtt_transport.wait_for_publish_to_not_be_called()
        mock_mqtt_transport.publish.assert_not_called()

        # finish the connection
        mock_mqtt_transport.on_mqtt_connected_handler()
        mock_provisioning_pipeline.wait_for_on_connected_to_be_called()

        # verify that our connected callback was called and verify that we published the event
        mock_provisioning_pipeline.on_connected.assert_called_once_with("connected")

        fake_publish_topic = "$dps/registrations/PUT/iotdps-register/?$rid={}".format(
            fake_request_id
        )

        mock_mqtt_transport.wait_for_publish_to_be_called()
        assert mock_mqtt_transport.publish.call_count == 1
        assert mock_mqtt_transport.publish.call_args[1]["topic"] == fake_publish_topic
        assert mock_mqtt_transport.publish.call_args[1]["payload"] == fake_register_publish_payload

    @pytest.mark.it("Request queues and waits for connect to be completed")
    def test_send_request_queues_if_waiting_for_connect_complete(
        self, mocker, mock_provisioning_pipeline, params_security_clients, mock_mqtt_transport
    ):
        mock_init_uuid = mocker.patch(
            "azure.iot.device.common.pipeline.pipeline_stages_base.uuid.uuid4"
        )
        mock_init_uuid.return_value = fake_request_id

        # start connecting and verify that we've called into the transport
        mock_provisioning_pipeline.connect()
        assert mock_mqtt_transport.connect.call_count == 1

        if params_security_clients["client_class"].__name__ == "SymmetricKeySecurityClient":
            assert mock_mqtt_transport.connect.call_args[1]["password"] is not None
            assert_for_symmetric_key(mock_mqtt_transport.connect.call_args[1]["password"])
        elif params_security_clients["client_class"].__name__ == "X509SecurityClient":
            assert mock_mqtt_transport.connect.call_args[1]["password"] is None

        # send an event
        mock_provisioning_pipeline.register(payload=fake_mqtt_payload)

        # verify that we're not connected yet and verify that we havent't published yet
        mock_provisioning_pipeline.wait_for_on_connected_to_not_be_called()
        mock_provisioning_pipeline.on_connected.assert_not_called()
        mock_mqtt_transport.wait_for_publish_to_not_be_called()
        mock_mqtt_transport.publish.assert_not_called()

        # finish the connection
        mock_mqtt_transport.on_mqtt_connected_handler()
        mock_provisioning_pipeline.wait_for_on_connected_to_be_called()

        # verify that our connected callback was called and verify that we published the event
        mock_provisioning_pipeline.on_connected.assert_called_once_with("connected")
        fake_publish_topic = "$dps/registrations/PUT/iotdps-register/?$rid={}".format(
            fake_request_id
        )
        mock_mqtt_transport.wait_for_publish_to_be_called()
        assert mock_mqtt_transport.publish.call_count == 1
        assert mock_mqtt_transport.publish.call_args[1]["topic"] == fake_publish_topic
        assert mock_mqtt_transport.publish.call_args[1]["payload"] == fake_register_publish_payload

    @pytest.mark.it("Request can be sent multiple times overlapping each other")
    def test_send_request_sends_overlapped_events(
        self, mock_provisioning_pipeline, mock_mqtt_transport, mocker
    ):
        mock_init_uuid = mocker.patch(
            "azure.iot.device.common.pipeline.pipeline_stages_base.uuid.uuid4"
        )
        mock_init_uuid.return_value = fake_request_id

        fake_request_id_1 = fake_request_id
        fake_msg_1 = fake_mqtt_payload
        fake_msg_2 = "Petrificus Totalus"

        # connect
        mock_provisioning_pipeline.connect()
        mock_mqtt_transport.on_mqtt_connected_handler()
        mock_provisioning_pipeline.wait_for_on_connected_to_be_called()

        # send an event
        callback_1 = mocker.MagicMock()
        mock_provisioning_pipeline.register(payload=fake_msg_1, callback=callback_1)

        fake_publish_topic = "$dps/registrations/PUT/iotdps-register/?$rid={}".format(
            fake_request_id_1
        )
        mock_mqtt_transport.wait_for_publish_to_be_called()
        assert mock_mqtt_transport.publish.call_count == 1
        assert mock_mqtt_transport.publish.call_args[1]["topic"] == fake_publish_topic
        assert mock_mqtt_transport.publish.call_args[1]["payload"] == fake_register_publish_payload

        # while we're waiting for that send to complete, send another event
        callback_2 = mocker.MagicMock()
        # provisioning_pipeline.send_message(fake_msg_2, callback_2)
        mock_provisioning_pipeline.register(payload=fake_msg_2, callback=callback_2)

        # verify that we've called publish twice and verify that neither send_message
        # has completed (because we didn't do anything here to complete it).
        mock_mqtt_transport.wait_for_publish_to_be_called()
        assert mock_mqtt_transport.publish.call_count == 2
        callback_1.assert_not_called()
        callback_2.assert_not_called()

    @pytest.mark.it("Connects , sends request queues and then disconnects")
    def test_connect_send_disconnect(self, mock_provisioning_pipeline, mock_mqtt_transport):
        # connect
        mock_provisioning_pipeline.connect()
        mock_mqtt_transport.on_mqtt_connected_handler()
        mock_provisioning_pipeline.wait_for_on_connected_to_be_called()

        # send an event
        mock_provisioning_pipeline.register(payload=fake_mqtt_payload)
        mock_mqtt_transport.on_mqtt_published(0)

        # disconnect
        mock_provisioning_pipeline.disconnect()
        mock_mqtt_transport.disconnect.assert_called_once_with()


@pytest.mark.parametrize("params_security_clients", different_security_clients)
@pytest.mark.describe("Provisioning pipeline - Disconnect")
class TestDisconnect(object):
    @pytest.mark.it("Calls disconnect on provider")
    def test_disconnect_calls_disconnect_on_provider(
        self, mock_provisioning_pipeline, mock_mqtt_transport
    ):
        mock_provisioning_pipeline.connect()
        mock_mqtt_transport.on_mqtt_connected_handler()
        mock_provisioning_pipeline.wait_for_on_connected_to_be_called()
        mock_provisioning_pipeline.disconnect()

        mock_mqtt_transport.disconnect.assert_called_once_with()

    @pytest.mark.it("Is ignored if already disconnected")
    def test_disconnect_ignored_if_already_disconnected(
        self, mock_provisioning_pipeline, mock_mqtt_transport
    ):
        mock_provisioning_pipeline.disconnect(None)

        mock_mqtt_transport.disconnect.assert_not_called()

    @pytest.mark.it("After complete calls handler with `disconnected` state")
    def test_disconnect_calls_client_disconnect_callback(
        self, mock_provisioning_pipeline, mock_mqtt_transport
    ):
        mock_provisioning_pipeline.connect()
        mock_mqtt_transport.on_mqtt_connected_handler()
        mock_provisioning_pipeline.wait_for_on_connected_to_be_called()

        mock_provisioning_pipeline.disconnect()
        mock_mqtt_transport.on_mqtt_disconnected_handler(None)

        mock_provisioning_pipeline.wait_for_on_disconnected_to_be_called()
        mock_provisioning_pipeline.on_disconnected.assert_called_once_with("disconnected")


@pytest.mark.parametrize("params_security_clients", different_security_clients)
@pytest.mark.describe("Provisioning pipeline - Enable")
class TestEnable(object):
    @pytest.mark.it("Calls subscribe on provider")
    def test_subscribe_calls_subscribe_on_provider(
        self, mock_provisioning_pipeline, mock_mqtt_transport
    ):
        mock_provisioning_pipeline.connect()
        mock_mqtt_transport.on_mqtt_connected_handler()
        mock_provisioning_pipeline.wait_for_on_connected_to_be_called()
        mock_provisioning_pipeline.enable_responses()

        assert mock_mqtt_transport.subscribe.call_count == 1
        assert mock_mqtt_transport.subscribe.call_args[1]["topic"] == fake_sub_unsub_topic


@pytest.mark.parametrize("params_security_clients", different_security_clients)
@pytest.mark.describe("Provisioning pipeline - Disable")
class TestDisable(object):
    @pytest.mark.it("Calls unsubscribe on provider")
    def test_unsubscribe_calls_unsubscribe_on_provider(
        self, mock_provisioning_pipeline, mock_mqtt_transport
    ):
        mock_provisioning_pipeline.connect()
        mock_mqtt_transport.on_mqtt_connected_handler()
        mock_provisioning_pipeline.wait_for_on_connected_to_be_called()
        mock_provisioning_pipeline.disable_responses(None)

        assert mock_mqtt_transport.unsubscribe.call_count == 1
        assert mock_mqtt_transport.unsubscribe.call_args[1]["topic"] == fake_sub_unsub_topic
=======
# # -------------------------------------------------------------------------
# # Copyright (c) Microsoft Corporation. All rights reserved.
# # Licensed under the MIT License. See License.txt in the project root for
# # license information.
# # --------------------------------------------------------------------------

# import pytest
# import logging
# from azure.iot.device.common.models import X509
# from azure.iot.device.common.pipeline import pipeline_stages_base
# from azure.iot.device.provisioning.security.sk_security_client import SymmetricKeySecurityClient
# from azure.iot.device.provisioning.security.x509_security_client import X509SecurityClient
# from azure.iot.device.provisioning.pipeline.provisioning_pipeline import ProvisioningPipeline
# from azure.iot.device.provisioning.pipeline import pipeline_ops_provisioning
# from tests.common.pipeline import helpers
# import json

# logging.basicConfig(level=logging.DEBUG)

# send_msg_qos = 1

# fake_symmetric_key = "Zm9vYmFy"
# fake_registration_id = "MyPensieve"
# fake_id_scope = "Enchanted0000Ceiling7898"
# fake_provisioning_host = "beauxbatons.academy-net"
# fake_device_id = "elder_wand"
# fake_registration_id = "registered_remembrall"
# fake_provisioning_host = "hogwarts.com"
# fake_id_scope = "weasley_wizard_wheezes"
# fake_ca_cert = "fake_certificate"
# fake_sas_token = "horcrux_token"
# fake_security_client = "secure_via_muffliato"
# fake_request_id = "fake_request_1234"
# fake_mqtt_payload = "hello hogwarts"
# fake_register_publish_payload = '{{"payload": {json_payload}, "registrationId": "{reg_id}"}}'.format(
#     reg_id=fake_registration_id, json_payload=json.dumps(fake_mqtt_payload)
# )
# fake_operation_id = "fake_operation_9876"
# fake_sub_unsub_topic = "$dps/registrations/res/#"
# fake_x509_cert_file = "fantastic_beasts"
# fake_x509_cert_key_file = "where_to_find_them"
# fake_pass_phrase = "alohomora"


# def mock_x509():
#     return X509(fake_x509_cert_file, fake_x509_cert_key_file, fake_pass_phrase)


# different_security_clients = [
#     pytest.param(
#         {
#             "client_class": SymmetricKeySecurityClient,
#             "init_kwargs": {
#                 "provisioning_host": fake_provisioning_host,
#                 "registration_id": fake_registration_id,
#                 "id_scope": fake_id_scope,
#                 "symmetric_key": fake_symmetric_key,
#             },
#             "set_args_op_class": pipeline_ops_provisioning.SetSymmetricKeySecurityClientOperation,
#         },
#         id="Symmetric",
#     ),
#     pytest.param(
#         {
#             "client_class": X509SecurityClient,
#             "init_kwargs": {
#                 "provisioning_host": fake_provisioning_host,
#                 "registration_id": fake_registration_id,
#                 "id_scope": fake_id_scope,
#                 "x509": mock_x509(),
#             },
#             "set_args_op_class": pipeline_ops_provisioning.SetX509SecurityClientOperation,
#         },
#         id="X509",
#     ),
# ]


# def assert_for_symmetric_key(password):
#     assert password is not None
#     assert "SharedAccessSignature" in password
#     assert "skn=registration" in password
#     assert fake_id_scope in password
#     assert fake_registration_id in password


# def assert_for_client_x509(x509):
#     assert x509 is not None
#     assert x509.certificate_file == fake_x509_cert_file
#     assert x509.key_file == fake_x509_cert_key_file
#     assert x509.pass_phrase == fake_pass_phrase


# @pytest.fixture(scope="function")
# def input_security_client(params_security_clients):
#     return params_security_clients["client_class"](**params_security_clients["init_kwargs"])


# @pytest.fixture
# def pipeline_configuration(mocker):
#     return mocker.MagicMock()


# # automatically mock the transport for all tests in this file.
# @pytest.fixture(autouse=True)
# def mock_mqtt_transport(mocker):
#     return mocker.patch(
#         "azure.iot.device.provisioning.pipeline.provisioning_pipeline.pipeline_stages_mqtt.MQTTTransport"
#     ).return_value


# @pytest.fixture(scope="function")
# def mock_provisioning_pipeline(
#     mocker, input_security_client, mock_mqtt_transport, pipeline_configuration
# ):
#     provisioning_pipeline = ProvisioningPipeline(input_security_client, pipeline_configuration)
#     provisioning_pipeline.on_connected = mocker.MagicMock()
#     provisioning_pipeline.on_disconnected = mocker.MagicMock()
#     provisioning_pipeline.on_message_received = mocker.MagicMock()
#     helpers.add_mock_method_waiter(provisioning_pipeline, "on_connected")
#     helpers.add_mock_method_waiter(provisioning_pipeline, "on_disconnected")
#     helpers.add_mock_method_waiter(mock_mqtt_transport, "publish")

#     yield provisioning_pipeline
#     provisioning_pipeline.disconnect()


# @pytest.mark.parametrize("params_security_clients", different_security_clients)
# @pytest.mark.describe("Provisioning pipeline - Initializer")
# class TestInit(object):
#     @pytest.mark.it("Happens correctly with the specific security client")
#     def test_instantiates_correctly(
#         self, params_security_clients, input_security_client, pipeline_configuration
#     ):
#         provisioning_pipeline = ProvisioningPipeline(input_security_client, pipeline_configuration)
#         assert provisioning_pipeline._pipeline is not None

#     @pytest.mark.it("Calls the correct op to pass the security client args into the pipeline")
#     def test_passes_security_client_args(
#         self, mocker, params_security_clients, input_security_client, pipeline_configuration
#     ):
#         mocker.spy(pipeline_stages_base.PipelineRootStage, "run_op")
#         provisioning_pipeline = ProvisioningPipeline(input_security_client, pipeline_configuration)

#         op = provisioning_pipeline._pipeline.run_op.call_args[0][1]
#         assert provisioning_pipeline._pipeline.run_op.call_count == 1
#         assert isinstance(op, params_security_clients["set_args_op_class"])
#         assert op.security_client is input_security_client

#     @pytest.mark.it("Raises an exception if the pipeline op to set security client args fails")
#     def test_passes_security_client_args_failure(
#         self,
#         mocker,
#         params_security_clients,
#         input_security_client,
#         arbitrary_exception,
#         pipeline_configuration,
#     ):
#         old_execute_op = pipeline_stages_base.PipelineRootStage._execute_op

#         def fail_set_auth_provider(self, op):
#             if isinstance(op, params_security_clients["set_args_op_class"]):
#                 op.complete(error=arbitrary_exception)
#             else:
#                 old_execute_op(self, op)

#         mocker.patch.object(
#             pipeline_stages_base.PipelineRootStage,
#             "_execute_op",
#             side_effect=fail_set_auth_provider,
#             autospec=True,
#         )

#         with pytest.raises(arbitrary_exception.__class__) as e_info:
#             ProvisioningPipeline(input_security_client, pipeline_configuration)
#         assert e_info.value is arbitrary_exception


# @pytest.mark.parametrize("params_security_clients", different_security_clients)
# @pytest.mark.describe("Provisioning pipeline - Connect")
# class TestConnect(object):
#     @pytest.mark.it("Calls connect on transport")
#     def test_connect_calls_connect_on_provider(
#         self, params_security_clients, mock_provisioning_pipeline, mock_mqtt_transport
#     ):
#         mock_provisioning_pipeline.connect()

#         assert mock_mqtt_transport.connect.call_count == 1

#         if params_security_clients["client_class"].__name__ == "SymmetricKeySecurityClient":
#             assert mock_mqtt_transport.connect.call_args[1]["password"] is not None
#             assert_for_symmetric_key(mock_mqtt_transport.connect.call_args[1]["password"])
#         elif params_security_clients["client_class"].__name__ == "X509SecurityClient":
#             assert mock_mqtt_transport.connect.call_args[1]["password"] is None

#         mock_mqtt_transport.on_mqtt_connected_handler()
#         mock_provisioning_pipeline.wait_for_on_connected_to_be_called()

#     @pytest.mark.it("After complete calls handler with new state")
#     def test_connected_state_handler_called_wth_new_state_once_provider_gets_connected(
#         self, mock_provisioning_pipeline, mock_mqtt_transport
#     ):
#         mock_provisioning_pipeline.connect()
#         mock_mqtt_transport.on_mqtt_connected_handler()
#         mock_provisioning_pipeline.wait_for_on_connected_to_be_called()

#         mock_provisioning_pipeline.on_connected.assert_called_once_with("connected")

#     @pytest.mark.it("Is ignored if waiting for completion of previous one")
#     def test_connect_ignored_if_waiting_for_connect_complete(
#         self, mock_provisioning_pipeline, params_security_clients, mock_mqtt_transport
#     ):
#         mock_provisioning_pipeline.connect()
#         mock_provisioning_pipeline.connect()
#         mock_mqtt_transport.on_mqtt_connected_handler()
#         mock_provisioning_pipeline.wait_for_on_connected_to_be_called()

#         assert mock_mqtt_transport.connect.call_count == 1

#         if params_security_clients["client_class"].__name__ == "SymmetricKeySecurityClient":
#             assert mock_mqtt_transport.connect.call_args[1]["password"] is not None
#             assert_for_symmetric_key(mock_mqtt_transport.connect.call_args[1]["password"])
#         elif params_security_clients["client_class"].__name__ == "X509SecurityClient":
#             assert mock_mqtt_transport.connect.call_args[1]["password"] is None

#         mock_provisioning_pipeline.on_connected.assert_called_once_with("connected")

#     @pytest.mark.it("Is ignored if waiting for completion of send")
#     def test_connect_ignored_if_waiting_for_send_complete(
#         self, mock_provisioning_pipeline, mock_mqtt_transport
#     ):
#         mock_provisioning_pipeline.connect()
#         mock_mqtt_transport.on_mqtt_connected_handler()
#         mock_provisioning_pipeline.wait_for_on_connected_to_be_called()

#         mock_mqtt_transport.reset_mock()
#         mock_provisioning_pipeline.on_connected.reset_mock()

#         mock_provisioning_pipeline.send_request(
#             request_id=fake_request_id, request_payload=fake_mqtt_payload
#         )
#         mock_provisioning_pipeline.connect()

#         mock_mqtt_transport.connect.assert_not_called()
#         mock_provisioning_pipeline.wait_for_on_connected_to_not_be_called()
#         mock_provisioning_pipeline.on_connected.assert_not_called()

#         mock_mqtt_transport.on_mqtt_published(0)

#         mock_mqtt_transport.connect.assert_not_called()
#         mock_provisioning_pipeline.wait_for_on_connected_to_not_be_called()
#         mock_provisioning_pipeline.on_connected.assert_not_called()


# @pytest.mark.parametrize("params_security_clients", different_security_clients)
# @pytest.mark.describe("Provisioning pipeline - Send Register")
# class TestSendRegister(object):
#     @pytest.mark.it("Request calls publish on provider")
#     def test_send_register_request_calls_publish_on_provider(
#         self, mock_provisioning_pipeline, params_security_clients, mock_mqtt_transport
#     ):
#         mock_provisioning_pipeline.connect()
#         mock_mqtt_transport.on_mqtt_connected_handler()
#         mock_provisioning_pipeline.wait_for_on_connected_to_be_called()
#         mock_provisioning_pipeline.send_request(
#             request_id=fake_request_id, request_payload=fake_mqtt_payload
#         )

#         assert mock_mqtt_transport.connect.call_count == 1

#         if params_security_clients["client_class"].__name__ == "SymmetricKeySecurityClient":
#             assert mock_mqtt_transport.connect.call_args[1]["password"] is not None
#             assert_for_symmetric_key(mock_mqtt_transport.connect.call_args[1]["password"])
#         elif params_security_clients["client_class"].__name__ == "X509SecurityClient":
#             assert mock_mqtt_transport.connect.call_args[1]["password"] is None

#         fake_publish_topic = "$dps/registrations/PUT/iotdps-register/?$rid={}".format(
#             fake_request_id
#         )

#         mock_mqtt_transport.wait_for_publish_to_be_called()
#         assert mock_mqtt_transport.publish.call_count == 1
#         assert mock_mqtt_transport.publish.call_args[1]["topic"] == fake_publish_topic
#         assert mock_mqtt_transport.publish.call_args[1]["payload"] == fake_register_publish_payload

#     @pytest.mark.it("Request queues and connects before calling publish on provider")
#     def test_send_request_queues_and_connects_before_sending(
#         self, mock_provisioning_pipeline, params_security_clients, mock_mqtt_transport
#     ):
#         # send an event
#         mock_provisioning_pipeline.send_request(
#             request_id=fake_request_id, request_payload=fake_mqtt_payload
#         )

#         # verify that we called connect
#         assert mock_mqtt_transport.connect.call_count == 1

#         if params_security_clients["client_class"].__name__ == "SymmetricKeySecurityClient":
#             assert mock_mqtt_transport.connect.call_args[1]["password"] is not None
#             assert_for_symmetric_key(mock_mqtt_transport.connect.call_args[1]["password"])
#         elif params_security_clients["client_class"].__name__ == "X509SecurityClient":
#             assert mock_mqtt_transport.connect.call_args[1]["password"] is None

#         # verify that we're not connected yet and verify that we havent't published yet
#         mock_provisioning_pipeline.wait_for_on_connected_to_not_be_called()
#         mock_provisioning_pipeline.on_connected.assert_not_called()
#         mock_mqtt_transport.wait_for_publish_to_not_be_called()
#         mock_mqtt_transport.publish.assert_not_called()

#         # finish the connection
#         mock_mqtt_transport.on_mqtt_connected_handler()
#         mock_provisioning_pipeline.wait_for_on_connected_to_be_called()

#         # verify that our connected callback was called and verify that we published the event
#         mock_provisioning_pipeline.on_connected.assert_called_once_with("connected")

#         fake_publish_topic = "$dps/registrations/PUT/iotdps-register/?$rid={}".format(
#             fake_request_id
#         )

#         mock_mqtt_transport.wait_for_publish_to_be_called()
#         assert mock_mqtt_transport.publish.call_count == 1
#         assert mock_mqtt_transport.publish.call_args[1]["topic"] == fake_publish_topic
#         assert mock_mqtt_transport.publish.call_args[1]["payload"] == fake_register_publish_payload

#     @pytest.mark.it("Request queues and waits for connect to be completed")
#     def test_send_request_queues_if_waiting_for_connect_complete(
#         self, mock_provisioning_pipeline, params_security_clients, mock_mqtt_transport
#     ):
#         # start connecting and verify that we've called into the transport
#         mock_provisioning_pipeline.connect()
#         assert mock_mqtt_transport.connect.call_count == 1

#         if params_security_clients["client_class"].__name__ == "SymmetricKeySecurityClient":
#             assert mock_mqtt_transport.connect.call_args[1]["password"] is not None
#             assert_for_symmetric_key(mock_mqtt_transport.connect.call_args[1]["password"])
#         elif params_security_clients["client_class"].__name__ == "X509SecurityClient":
#             assert mock_mqtt_transport.connect.call_args[1]["password"] is None

#         # send an event
#         mock_provisioning_pipeline.send_request(
#             request_id=fake_request_id, request_payload=fake_mqtt_payload
#         )

#         # verify that we're not connected yet and verify that we havent't published yet
#         mock_provisioning_pipeline.wait_for_on_connected_to_not_be_called()
#         mock_provisioning_pipeline.on_connected.assert_not_called()
#         mock_mqtt_transport.wait_for_publish_to_not_be_called()
#         mock_mqtt_transport.publish.assert_not_called()

#         # finish the connection
#         mock_mqtt_transport.on_mqtt_connected_handler()
#         mock_provisioning_pipeline.wait_for_on_connected_to_be_called()

#         # verify that our connected callback was called and verify that we published the event
#         mock_provisioning_pipeline.on_connected.assert_called_once_with("connected")
#         fake_publish_topic = "$dps/registrations/PUT/iotdps-register/?$rid={}".format(
#             fake_request_id
#         )
#         mock_mqtt_transport.wait_for_publish_to_be_called()
#         assert mock_mqtt_transport.publish.call_count == 1
#         assert mock_mqtt_transport.publish.call_args[1]["topic"] == fake_publish_topic
#         assert mock_mqtt_transport.publish.call_args[1]["payload"] == fake_register_publish_payload

#     @pytest.mark.it("Request can be sent multiple times overlapping each other")
#     def test_send_request_sends_overlapped_events(
#         self, mock_provisioning_pipeline, mock_mqtt_transport, mocker
#     ):
#         fake_request_id_1 = fake_request_id
#         fake_msg_1 = fake_mqtt_payload
#         fake_request_id_2 = "request_4567"
#         fake_msg_2 = "Petrificus Totalus"

#         # connect
#         mock_provisioning_pipeline.connect()
#         mock_mqtt_transport.on_mqtt_connected_handler()
#         mock_provisioning_pipeline.wait_for_on_connected_to_be_called()

#         # send an event
#         callback_1 = mocker.MagicMock()
#         mock_provisioning_pipeline.send_request(
#             request_id=fake_request_id_1, request_payload=fake_msg_1, callback=callback_1
#         )

#         fake_publish_topic = "$dps/registrations/PUT/iotdps-register/?$rid={}".format(
#             fake_request_id_1
#         )
#         mock_mqtt_transport.wait_for_publish_to_be_called()
#         assert mock_mqtt_transport.publish.call_count == 1
#         assert mock_mqtt_transport.publish.call_args[1]["topic"] == fake_publish_topic
#         assert mock_mqtt_transport.publish.call_args[1]["payload"] == fake_register_publish_payload

#         # while we're waiting for that send to complete, send another event
#         callback_2 = mocker.MagicMock()
#         # provisioning_pipeline.send_message(fake_msg_2, callback_2)
#         mock_provisioning_pipeline.send_request(
#             request_id=fake_request_id_2, request_payload=fake_msg_2, callback=callback_2
#         )

#         # verify that we've called publish twice and verify that neither send_message
#         # has completed (because we didn't do anything here to complete it).
#         mock_mqtt_transport.wait_for_publish_to_be_called()
#         assert mock_mqtt_transport.publish.call_count == 2
#         callback_1.assert_not_called()
#         callback_2.assert_not_called()

#     @pytest.mark.it("Connects , sends request queues and then disconnects")
#     def test_connect_send_disconnect(self, mock_provisioning_pipeline, mock_mqtt_transport):
#         # connect
#         mock_provisioning_pipeline.connect()
#         mock_mqtt_transport.on_mqtt_connected_handler()
#         mock_provisioning_pipeline.wait_for_on_connected_to_be_called()

#         # send an event
#         mock_provisioning_pipeline.send_request(
#             request_id=fake_request_id, request_payload=fake_mqtt_payload
#         )
#         mock_mqtt_transport.on_mqtt_published(0)

#         # disconnect
#         mock_provisioning_pipeline.disconnect()
#         mock_mqtt_transport.disconnect.assert_called_once_with()


# @pytest.mark.parametrize("params_security_clients", different_security_clients)
# @pytest.mark.describe("Provisioning pipeline - Send Query")
# class TestSendQuery(object):
#     @pytest.mark.it("Request calls publish on provider")
#     def test_send_query_calls_publish_on_provider(
#         self, mock_provisioning_pipeline, params_security_clients, mock_mqtt_transport
#     ):
#         mock_provisioning_pipeline.connect()
#         mock_mqtt_transport.on_mqtt_connected_handler()
#         mock_provisioning_pipeline.wait_for_on_connected_to_be_called()
#         mock_provisioning_pipeline.send_request(
#             request_id=fake_request_id,
#             request_payload=fake_mqtt_payload,
#             operation_id=fake_operation_id,
#         )

#         assert mock_mqtt_transport.connect.call_count == 1

#         if params_security_clients["client_class"].__name__ == "SymmetricKeySecurityClient":
#             assert mock_mqtt_transport.connect.call_args[1]["password"] is not None
#             assert_for_symmetric_key(mock_mqtt_transport.connect.call_args[1]["password"])
#         elif params_security_clients["client_class"].__name__ == "X509SecurityClient":
#             assert mock_mqtt_transport.connect.call_args[1]["password"] is None

#         fake_publish_topic = "$dps/registrations/GET/iotdps-get-operationstatus/?$rid={}&operationId={}".format(
#             fake_request_id, fake_operation_id
#         )

#         mock_mqtt_transport.wait_for_publish_to_be_called()
#         assert mock_mqtt_transport.publish.call_count == 1
#         assert mock_mqtt_transport.publish.call_args[1]["topic"] == fake_publish_topic
#         assert mock_mqtt_transport.publish.call_args[1]["payload"] == fake_mqtt_payload


# @pytest.mark.parametrize("params_security_clients", different_security_clients)
# @pytest.mark.describe("Provisioning pipeline - Disconnect")
# class TestDisconnect(object):
#     @pytest.mark.it("Calls disconnect on provider")
#     def test_disconnect_calls_disconnect_on_provider(
#         self, mock_provisioning_pipeline, mock_mqtt_transport
#     ):
#         mock_provisioning_pipeline.connect()
#         mock_mqtt_transport.on_mqtt_connected_handler()
#         mock_provisioning_pipeline.wait_for_on_connected_to_be_called()
#         mock_provisioning_pipeline.disconnect()

#         mock_mqtt_transport.disconnect.assert_called_once_with()

#     @pytest.mark.it("Is ignored if already disconnected")
#     def test_disconnect_ignored_if_already_disconnected(
#         self, mock_provisioning_pipeline, mock_mqtt_transport
#     ):
#         mock_provisioning_pipeline.disconnect(None)

#         mock_mqtt_transport.disconnect.assert_not_called()

#     @pytest.mark.it("After complete calls handler with `disconnected` state")
#     def test_disconnect_calls_client_disconnect_callback(
#         self, mock_provisioning_pipeline, mock_mqtt_transport
#     ):
#         mock_provisioning_pipeline.connect()
#         mock_mqtt_transport.on_mqtt_connected_handler()
#         mock_provisioning_pipeline.wait_for_on_connected_to_be_called()

#         mock_provisioning_pipeline.disconnect()
#         mock_mqtt_transport.on_mqtt_disconnected_handler(None)

#         mock_provisioning_pipeline.wait_for_on_disconnected_to_be_called()
#         mock_provisioning_pipeline.on_disconnected.assert_called_once_with("disconnected")


# @pytest.mark.parametrize("params_security_clients", different_security_clients)
# @pytest.mark.describe("Provisioning pipeline - Enable")
# class TestEnable(object):
#     @pytest.mark.it("Calls subscribe on provider")
#     def test_subscribe_calls_subscribe_on_provider(
#         self, mock_provisioning_pipeline, mock_mqtt_transport
#     ):
#         mock_provisioning_pipeline.connect()
#         mock_mqtt_transport.on_mqtt_connected_handler()
#         mock_provisioning_pipeline.wait_for_on_connected_to_be_called()
#         mock_provisioning_pipeline.enable_responses()

#         assert mock_mqtt_transport.subscribe.call_count == 1
#         assert mock_mqtt_transport.subscribe.call_args[1]["topic"] == fake_sub_unsub_topic


# @pytest.mark.parametrize("params_security_clients", different_security_clients)
# @pytest.mark.describe("Provisioning pipeline - Disable")
# class TestDisable(object):
#     @pytest.mark.it("Calls unsubscribe on provider")
#     def test_unsubscribe_calls_unsubscribe_on_provider(
#         self, mock_provisioning_pipeline, mock_mqtt_transport
#     ):
#         mock_provisioning_pipeline.connect()
#         mock_mqtt_transport.on_mqtt_connected_handler()
#         mock_provisioning_pipeline.wait_for_on_connected_to_be_called()
#         mock_provisioning_pipeline.disable_responses(None)

#         assert mock_mqtt_transport.unsubscribe.call_count == 1
#         assert mock_mqtt_transport.unsubscribe.call_args[1]["topic"] == fake_sub_unsub_topic
>>>>>>> 15ecac13
<|MERGE_RESOLUTION|>--- conflicted
+++ resolved
@@ -1,507 +1,9 @@
-<<<<<<< HEAD
-# -------------------------------------------------------------------------
-# Copyright (c) Microsoft Corporation. All rights reserved.
-# Licensed under the MIT License. See License.txt in the project root for
-# license information.
-# --------------------------------------------------------------------------
-
-import pytest
-import logging
-from azure.iot.device.common.models import X509
-from azure.iot.device.common.pipeline import pipeline_stages_base
-from azure.iot.device.provisioning.security.sk_security_client import SymmetricKeySecurityClient
-from azure.iot.device.provisioning.security.x509_security_client import X509SecurityClient
-from azure.iot.device.provisioning.pipeline.provisioning_pipeline import ProvisioningPipeline
-from azure.iot.device.provisioning.pipeline import pipeline_ops_provisioning
-from tests.common.pipeline import helpers
-import json
-
-logging.basicConfig(level=logging.DEBUG)
-
-send_msg_qos = 1
-
-fake_symmetric_key = "Zm9vYmFy"
-fake_registration_id = "MyPensieve"
-fake_id_scope = "Enchanted0000Ceiling7898"
-fake_provisioning_host = "beauxbatons.academy-net"
-fake_device_id = "elder_wand"
-fake_registration_id = "registered_remembrall"
-fake_provisioning_host = "hogwarts.com"
-fake_id_scope = "weasley_wizard_wheezes"
-fake_ca_cert = "fake_certificate"
-fake_sas_token = "horcrux_token"
-fake_security_client = "secure_via_muffliato"
-fake_request_id = "fake_request_1234"
-fake_mqtt_payload = "hello hogwarts"
-fake_register_publish_payload = '{{"payload": {json_payload}, "registrationId": "{reg_id}"}}'.format(
-    reg_id=fake_registration_id, json_payload=json.dumps(fake_mqtt_payload)
-)
-fake_operation_id = "fake_operation_9876"
-fake_sub_unsub_topic = "$dps/registrations/res/#"
-fake_x509_cert_file = "fantastic_beasts"
-fake_x509_cert_key_file = "where_to_find_them"
-fake_pass_phrase = "alohomora"
-
-
-def mock_x509():
-    return X509(fake_x509_cert_file, fake_x509_cert_key_file, fake_pass_phrase)
-
-
-different_security_clients = [
-    pytest.param(
-        {
-            "client_class": SymmetricKeySecurityClient,
-            "init_kwargs": {
-                "provisioning_host": fake_provisioning_host,
-                "registration_id": fake_registration_id,
-                "id_scope": fake_id_scope,
-                "symmetric_key": fake_symmetric_key,
-            },
-            "set_args_op_class": pipeline_ops_provisioning.SetSymmetricKeySecurityClientOperation,
-        },
-        id="Symmetric",
-    ),
-    pytest.param(
-        {
-            "client_class": X509SecurityClient,
-            "init_kwargs": {
-                "provisioning_host": fake_provisioning_host,
-                "registration_id": fake_registration_id,
-                "id_scope": fake_id_scope,
-                "x509": mock_x509(),
-            },
-            "set_args_op_class": pipeline_ops_provisioning.SetX509SecurityClientOperation,
-        },
-        id="X509",
-    ),
-]
-
-
-def assert_for_symmetric_key(password):
-    assert password is not None
-    assert "SharedAccessSignature" in password
-    assert "skn=registration" in password
-    assert fake_id_scope in password
-    assert fake_registration_id in password
-
-
-def assert_for_client_x509(x509):
-    assert x509 is not None
-    assert x509.certificate_file == fake_x509_cert_file
-    assert x509.key_file == fake_x509_cert_key_file
-    assert x509.pass_phrase == fake_pass_phrase
-
-
-@pytest.fixture(scope="function")
-def input_security_client(params_security_clients):
-    return params_security_clients["client_class"](**params_security_clients["init_kwargs"])
-
-
-@pytest.fixture
-def pipeline_configuration(mocker):
-    return mocker.MagicMock()
-
-
-# automatically mock the transport for all tests in this file.
-@pytest.fixture(autouse=True)
-def mock_mqtt_transport(mocker):
-    return mocker.patch(
-        "azure.iot.device.provisioning.pipeline.provisioning_pipeline.pipeline_stages_mqtt.MQTTTransport"
-    ).return_value
-
-
-@pytest.fixture(scope="function")
-def mock_provisioning_pipeline(
-    mocker, input_security_client, mock_mqtt_transport, pipeline_configuration
-):
-    provisioning_pipeline = ProvisioningPipeline(input_security_client, pipeline_configuration)
-    provisioning_pipeline.on_connected = mocker.MagicMock()
-    provisioning_pipeline.on_disconnected = mocker.MagicMock()
-    provisioning_pipeline.on_message_received = mocker.MagicMock()
-    helpers.add_mock_method_waiter(provisioning_pipeline, "on_connected")
-    helpers.add_mock_method_waiter(provisioning_pipeline, "on_disconnected")
-    helpers.add_mock_method_waiter(mock_mqtt_transport, "publish")
-
-    yield provisioning_pipeline
-    provisioning_pipeline.disconnect()
-
-
-@pytest.mark.parametrize("params_security_clients", different_security_clients)
-@pytest.mark.describe("Provisioning pipeline - Initializer")
-class TestInit(object):
-    @pytest.mark.it("Happens correctly with the specific security client")
-    def test_instantiates_correctly(
-        self, params_security_clients, input_security_client, pipeline_configuration
-    ):
-        provisioning_pipeline = ProvisioningPipeline(input_security_client, pipeline_configuration)
-        assert provisioning_pipeline._pipeline is not None
-
-    @pytest.mark.it("Calls the correct op to pass the security client args into the pipeline")
-    def test_passes_security_client_args(
-        self, mocker, params_security_clients, input_security_client, pipeline_configuration
-    ):
-        mocker.spy(pipeline_stages_base.PipelineRootStage, "run_op")
-        provisioning_pipeline = ProvisioningPipeline(input_security_client, pipeline_configuration)
-
-        op = provisioning_pipeline._pipeline.run_op.call_args[0][1]
-        assert provisioning_pipeline._pipeline.run_op.call_count == 1
-        assert isinstance(op, params_security_clients["set_args_op_class"])
-        assert op.security_client is input_security_client
-
-    @pytest.mark.it("Raises an exception if the pipeline op to set security client args fails")
-    def test_passes_security_client_args_failure(
-        self,
-        mocker,
-        params_security_clients,
-        input_security_client,
-        arbitrary_exception,
-        pipeline_configuration,
-    ):
-        old_execute_op = pipeline_stages_base.PipelineRootStage._execute_op
-
-        def fail_set_auth_provider(self, op):
-            if isinstance(op, params_security_clients["set_args_op_class"]):
-                self.complete_op(op, error=arbitrary_exception)
-            else:
-                old_execute_op(self, op)
-
-        mocker.patch.object(
-            pipeline_stages_base.PipelineRootStage,
-            "_execute_op",
-            side_effect=fail_set_auth_provider,
-            autospec=True,
-        )
-
-        with pytest.raises(arbitrary_exception.__class__) as e_info:
-            ProvisioningPipeline(input_security_client, pipeline_configuration)
-        assert e_info.value is arbitrary_exception
-
-
-@pytest.mark.parametrize("params_security_clients", different_security_clients)
-@pytest.mark.describe("Provisioning pipeline - Connect")
-class TestConnect(object):
-    @pytest.mark.it("Calls connect on transport")
-    def test_connect_calls_connect_on_provider(
-        self, params_security_clients, mock_provisioning_pipeline, mock_mqtt_transport
-    ):
-        mock_provisioning_pipeline.connect()
-
-        assert mock_mqtt_transport.connect.call_count == 1
-
-        if params_security_clients["client_class"].__name__ == "SymmetricKeySecurityClient":
-            assert mock_mqtt_transport.connect.call_args[1]["password"] is not None
-            assert_for_symmetric_key(mock_mqtt_transport.connect.call_args[1]["password"])
-        elif params_security_clients["client_class"].__name__ == "X509SecurityClient":
-            assert mock_mqtt_transport.connect.call_args[1]["password"] is None
-
-        mock_mqtt_transport.on_mqtt_connected_handler()
-        mock_provisioning_pipeline.wait_for_on_connected_to_be_called()
-
-    @pytest.mark.it("After complete calls handler with new state")
-    def test_connected_state_handler_called_wth_new_state_once_provider_gets_connected(
-        self, mock_provisioning_pipeline, mock_mqtt_transport
-    ):
-        mock_provisioning_pipeline.connect()
-        mock_mqtt_transport.on_mqtt_connected_handler()
-        mock_provisioning_pipeline.wait_for_on_connected_to_be_called()
-
-        mock_provisioning_pipeline.on_connected.assert_called_once_with("connected")
-
-    @pytest.mark.it("Is ignored if waiting for completion of previous one")
-    def test_connect_ignored_if_waiting_for_connect_complete(
-        self, mock_provisioning_pipeline, params_security_clients, mock_mqtt_transport
-    ):
-        mock_provisioning_pipeline.connect()
-        mock_provisioning_pipeline.connect()
-        mock_mqtt_transport.on_mqtt_connected_handler()
-        mock_provisioning_pipeline.wait_for_on_connected_to_be_called()
-
-        assert mock_mqtt_transport.connect.call_count == 1
-
-        if params_security_clients["client_class"].__name__ == "SymmetricKeySecurityClient":
-            assert mock_mqtt_transport.connect.call_args[1]["password"] is not None
-            assert_for_symmetric_key(mock_mqtt_transport.connect.call_args[1]["password"])
-        elif params_security_clients["client_class"].__name__ == "X509SecurityClient":
-            assert mock_mqtt_transport.connect.call_args[1]["password"] is None
-
-        mock_provisioning_pipeline.on_connected.assert_called_once_with("connected")
-
-    @pytest.mark.it("Is ignored if waiting for completion of send")
-    def test_connect_ignored_if_waiting_for_send_complete(
-        self, mock_provisioning_pipeline, mock_mqtt_transport
-    ):
-        mock_provisioning_pipeline.connect()
-        mock_mqtt_transport.on_mqtt_connected_handler()
-        mock_provisioning_pipeline.wait_for_on_connected_to_be_called()
-
-        mock_mqtt_transport.reset_mock()
-        mock_provisioning_pipeline.on_connected.reset_mock()
-
-        mock_provisioning_pipeline.register(payload=fake_mqtt_payload)
-        mock_provisioning_pipeline.connect()
-
-        mock_mqtt_transport.connect.assert_not_called()
-        mock_provisioning_pipeline.wait_for_on_connected_to_not_be_called()
-        mock_provisioning_pipeline.on_connected.assert_not_called()
-
-        mock_mqtt_transport.on_mqtt_published(0)
-
-        mock_mqtt_transport.connect.assert_not_called()
-        mock_provisioning_pipeline.wait_for_on_connected_to_not_be_called()
-        mock_provisioning_pipeline.on_connected.assert_not_called()
-
-
-@pytest.mark.parametrize("params_security_clients", different_security_clients)
-@pytest.mark.describe("Provisioning pipeline - Send Register")
-class TestSendRegister(object):
-    @pytest.mark.it("Request calls publish on provider")
-    def test_send_register_request_calls_publish_on_provider(
-        self, mocker, mock_provisioning_pipeline, params_security_clients, mock_mqtt_transport
-    ):
-        mock_init_uuid = mocker.patch(
-            "azure.iot.device.common.pipeline.pipeline_stages_base.uuid.uuid4"
-        )
-        mock_init_uuid.return_value = fake_request_id
-
-        mock_provisioning_pipeline.connect()
-        mock_mqtt_transport.on_mqtt_connected_handler()
-        mock_provisioning_pipeline.wait_for_on_connected_to_be_called()
-        mock_provisioning_pipeline.register(payload=fake_mqtt_payload)
-
-        assert mock_mqtt_transport.connect.call_count == 1
-
-        if params_security_clients["client_class"].__name__ == "SymmetricKeySecurityClient":
-            assert mock_mqtt_transport.connect.call_args[1]["password"] is not None
-            assert_for_symmetric_key(mock_mqtt_transport.connect.call_args[1]["password"])
-        elif params_security_clients["client_class"].__name__ == "X509SecurityClient":
-            assert mock_mqtt_transport.connect.call_args[1]["password"] is None
-
-        fake_publish_topic = "$dps/registrations/PUT/iotdps-register/?$rid={}".format(
-            fake_request_id
-        )
-
-        mock_mqtt_transport.wait_for_publish_to_be_called()
-        assert mock_mqtt_transport.publish.call_count == 1
-        assert mock_mqtt_transport.publish.call_args[1]["topic"] == fake_publish_topic
-        assert mock_mqtt_transport.publish.call_args[1]["payload"] == fake_register_publish_payload
-
-    @pytest.mark.it("Request queues and connects before calling publish on provider")
-    def test_send_request_queues_and_connects_before_sending(
-        self, mocker, mock_provisioning_pipeline, params_security_clients, mock_mqtt_transport
-    ):
-
-        mock_init_uuid = mocker.patch(
-            "azure.iot.device.common.pipeline.pipeline_stages_base.uuid.uuid4"
-        )
-        mock_init_uuid.return_value = fake_request_id
-        # send an event
-        mock_provisioning_pipeline.register(payload=fake_mqtt_payload)
-
-        # verify that we called connect
-        assert mock_mqtt_transport.connect.call_count == 1
-
-        if params_security_clients["client_class"].__name__ == "SymmetricKeySecurityClient":
-            assert mock_mqtt_transport.connect.call_args[1]["password"] is not None
-            assert_for_symmetric_key(mock_mqtt_transport.connect.call_args[1]["password"])
-        elif params_security_clients["client_class"].__name__ == "X509SecurityClient":
-            assert mock_mqtt_transport.connect.call_args[1]["password"] is None
-
-        # verify that we're not connected yet and verify that we havent't published yet
-        mock_provisioning_pipeline.wait_for_on_connected_to_not_be_called()
-        mock_provisioning_pipeline.on_connected.assert_not_called()
-        mock_mqtt_transport.wait_for_publish_to_not_be_called()
-        mock_mqtt_transport.publish.assert_not_called()
-
-        # finish the connection
-        mock_mqtt_transport.on_mqtt_connected_handler()
-        mock_provisioning_pipeline.wait_for_on_connected_to_be_called()
-
-        # verify that our connected callback was called and verify that we published the event
-        mock_provisioning_pipeline.on_connected.assert_called_once_with("connected")
-
-        fake_publish_topic = "$dps/registrations/PUT/iotdps-register/?$rid={}".format(
-            fake_request_id
-        )
-
-        mock_mqtt_transport.wait_for_publish_to_be_called()
-        assert mock_mqtt_transport.publish.call_count == 1
-        assert mock_mqtt_transport.publish.call_args[1]["topic"] == fake_publish_topic
-        assert mock_mqtt_transport.publish.call_args[1]["payload"] == fake_register_publish_payload
-
-    @pytest.mark.it("Request queues and waits for connect to be completed")
-    def test_send_request_queues_if_waiting_for_connect_complete(
-        self, mocker, mock_provisioning_pipeline, params_security_clients, mock_mqtt_transport
-    ):
-        mock_init_uuid = mocker.patch(
-            "azure.iot.device.common.pipeline.pipeline_stages_base.uuid.uuid4"
-        )
-        mock_init_uuid.return_value = fake_request_id
-
-        # start connecting and verify that we've called into the transport
-        mock_provisioning_pipeline.connect()
-        assert mock_mqtt_transport.connect.call_count == 1
-
-        if params_security_clients["client_class"].__name__ == "SymmetricKeySecurityClient":
-            assert mock_mqtt_transport.connect.call_args[1]["password"] is not None
-            assert_for_symmetric_key(mock_mqtt_transport.connect.call_args[1]["password"])
-        elif params_security_clients["client_class"].__name__ == "X509SecurityClient":
-            assert mock_mqtt_transport.connect.call_args[1]["password"] is None
-
-        # send an event
-        mock_provisioning_pipeline.register(payload=fake_mqtt_payload)
-
-        # verify that we're not connected yet and verify that we havent't published yet
-        mock_provisioning_pipeline.wait_for_on_connected_to_not_be_called()
-        mock_provisioning_pipeline.on_connected.assert_not_called()
-        mock_mqtt_transport.wait_for_publish_to_not_be_called()
-        mock_mqtt_transport.publish.assert_not_called()
-
-        # finish the connection
-        mock_mqtt_transport.on_mqtt_connected_handler()
-        mock_provisioning_pipeline.wait_for_on_connected_to_be_called()
-
-        # verify that our connected callback was called and verify that we published the event
-        mock_provisioning_pipeline.on_connected.assert_called_once_with("connected")
-        fake_publish_topic = "$dps/registrations/PUT/iotdps-register/?$rid={}".format(
-            fake_request_id
-        )
-        mock_mqtt_transport.wait_for_publish_to_be_called()
-        assert mock_mqtt_transport.publish.call_count == 1
-        assert mock_mqtt_transport.publish.call_args[1]["topic"] == fake_publish_topic
-        assert mock_mqtt_transport.publish.call_args[1]["payload"] == fake_register_publish_payload
-
-    @pytest.mark.it("Request can be sent multiple times overlapping each other")
-    def test_send_request_sends_overlapped_events(
-        self, mock_provisioning_pipeline, mock_mqtt_transport, mocker
-    ):
-        mock_init_uuid = mocker.patch(
-            "azure.iot.device.common.pipeline.pipeline_stages_base.uuid.uuid4"
-        )
-        mock_init_uuid.return_value = fake_request_id
-
-        fake_request_id_1 = fake_request_id
-        fake_msg_1 = fake_mqtt_payload
-        fake_msg_2 = "Petrificus Totalus"
-
-        # connect
-        mock_provisioning_pipeline.connect()
-        mock_mqtt_transport.on_mqtt_connected_handler()
-        mock_provisioning_pipeline.wait_for_on_connected_to_be_called()
-
-        # send an event
-        callback_1 = mocker.MagicMock()
-        mock_provisioning_pipeline.register(payload=fake_msg_1, callback=callback_1)
-
-        fake_publish_topic = "$dps/registrations/PUT/iotdps-register/?$rid={}".format(
-            fake_request_id_1
-        )
-        mock_mqtt_transport.wait_for_publish_to_be_called()
-        assert mock_mqtt_transport.publish.call_count == 1
-        assert mock_mqtt_transport.publish.call_args[1]["topic"] == fake_publish_topic
-        assert mock_mqtt_transport.publish.call_args[1]["payload"] == fake_register_publish_payload
-
-        # while we're waiting for that send to complete, send another event
-        callback_2 = mocker.MagicMock()
-        # provisioning_pipeline.send_message(fake_msg_2, callback_2)
-        mock_provisioning_pipeline.register(payload=fake_msg_2, callback=callback_2)
-
-        # verify that we've called publish twice and verify that neither send_message
-        # has completed (because we didn't do anything here to complete it).
-        mock_mqtt_transport.wait_for_publish_to_be_called()
-        assert mock_mqtt_transport.publish.call_count == 2
-        callback_1.assert_not_called()
-        callback_2.assert_not_called()
-
-    @pytest.mark.it("Connects , sends request queues and then disconnects")
-    def test_connect_send_disconnect(self, mock_provisioning_pipeline, mock_mqtt_transport):
-        # connect
-        mock_provisioning_pipeline.connect()
-        mock_mqtt_transport.on_mqtt_connected_handler()
-        mock_provisioning_pipeline.wait_for_on_connected_to_be_called()
-
-        # send an event
-        mock_provisioning_pipeline.register(payload=fake_mqtt_payload)
-        mock_mqtt_transport.on_mqtt_published(0)
-
-        # disconnect
-        mock_provisioning_pipeline.disconnect()
-        mock_mqtt_transport.disconnect.assert_called_once_with()
-
-
-@pytest.mark.parametrize("params_security_clients", different_security_clients)
-@pytest.mark.describe("Provisioning pipeline - Disconnect")
-class TestDisconnect(object):
-    @pytest.mark.it("Calls disconnect on provider")
-    def test_disconnect_calls_disconnect_on_provider(
-        self, mock_provisioning_pipeline, mock_mqtt_transport
-    ):
-        mock_provisioning_pipeline.connect()
-        mock_mqtt_transport.on_mqtt_connected_handler()
-        mock_provisioning_pipeline.wait_for_on_connected_to_be_called()
-        mock_provisioning_pipeline.disconnect()
-
-        mock_mqtt_transport.disconnect.assert_called_once_with()
-
-    @pytest.mark.it("Is ignored if already disconnected")
-    def test_disconnect_ignored_if_already_disconnected(
-        self, mock_provisioning_pipeline, mock_mqtt_transport
-    ):
-        mock_provisioning_pipeline.disconnect(None)
-
-        mock_mqtt_transport.disconnect.assert_not_called()
-
-    @pytest.mark.it("After complete calls handler with `disconnected` state")
-    def test_disconnect_calls_client_disconnect_callback(
-        self, mock_provisioning_pipeline, mock_mqtt_transport
-    ):
-        mock_provisioning_pipeline.connect()
-        mock_mqtt_transport.on_mqtt_connected_handler()
-        mock_provisioning_pipeline.wait_for_on_connected_to_be_called()
-
-        mock_provisioning_pipeline.disconnect()
-        mock_mqtt_transport.on_mqtt_disconnected_handler(None)
-
-        mock_provisioning_pipeline.wait_for_on_disconnected_to_be_called()
-        mock_provisioning_pipeline.on_disconnected.assert_called_once_with("disconnected")
-
-
-@pytest.mark.parametrize("params_security_clients", different_security_clients)
-@pytest.mark.describe("Provisioning pipeline - Enable")
-class TestEnable(object):
-    @pytest.mark.it("Calls subscribe on provider")
-    def test_subscribe_calls_subscribe_on_provider(
-        self, mock_provisioning_pipeline, mock_mqtt_transport
-    ):
-        mock_provisioning_pipeline.connect()
-        mock_mqtt_transport.on_mqtt_connected_handler()
-        mock_provisioning_pipeline.wait_for_on_connected_to_be_called()
-        mock_provisioning_pipeline.enable_responses()
-
-        assert mock_mqtt_transport.subscribe.call_count == 1
-        assert mock_mqtt_transport.subscribe.call_args[1]["topic"] == fake_sub_unsub_topic
-
-
-@pytest.mark.parametrize("params_security_clients", different_security_clients)
-@pytest.mark.describe("Provisioning pipeline - Disable")
-class TestDisable(object):
-    @pytest.mark.it("Calls unsubscribe on provider")
-    def test_unsubscribe_calls_unsubscribe_on_provider(
-        self, mock_provisioning_pipeline, mock_mqtt_transport
-    ):
-        mock_provisioning_pipeline.connect()
-        mock_mqtt_transport.on_mqtt_connected_handler()
-        mock_provisioning_pipeline.wait_for_on_connected_to_be_called()
-        mock_provisioning_pipeline.disable_responses(None)
-
-        assert mock_mqtt_transport.unsubscribe.call_count == 1
-        assert mock_mqtt_transport.unsubscribe.call_args[1]["topic"] == fake_sub_unsub_topic
-=======
 # # -------------------------------------------------------------------------
 # # Copyright (c) Microsoft Corporation. All rights reserved.
 # # Licensed under the MIT License. See License.txt in the project root for
 # # license information.
 # # --------------------------------------------------------------------------
-
+#
 # import pytest
 # import logging
 # from azure.iot.device.common.models import X509
@@ -512,11 +14,11 @@
 # from azure.iot.device.provisioning.pipeline import pipeline_ops_provisioning
 # from tests.common.pipeline import helpers
 # import json
-
+#
 # logging.basicConfig(level=logging.DEBUG)
-
+#
 # send_msg_qos = 1
-
+#
 # fake_symmetric_key = "Zm9vYmFy"
 # fake_registration_id = "MyPensieve"
 # fake_id_scope = "Enchanted0000Ceiling7898"
@@ -538,12 +40,12 @@
 # fake_x509_cert_file = "fantastic_beasts"
 # fake_x509_cert_key_file = "where_to_find_them"
 # fake_pass_phrase = "alohomora"
-
-
+#
+#
 # def mock_x509():
 #     return X509(fake_x509_cert_file, fake_x509_cert_key_file, fake_pass_phrase)
-
-
+#
+#
 # different_security_clients = [
 #     pytest.param(
 #         {
@@ -572,41 +74,41 @@
 #         id="X509",
 #     ),
 # ]
-
-
+#
+#
 # def assert_for_symmetric_key(password):
 #     assert password is not None
 #     assert "SharedAccessSignature" in password
 #     assert "skn=registration" in password
 #     assert fake_id_scope in password
 #     assert fake_registration_id in password
-
-
+#
+#
 # def assert_for_client_x509(x509):
 #     assert x509 is not None
 #     assert x509.certificate_file == fake_x509_cert_file
 #     assert x509.key_file == fake_x509_cert_key_file
 #     assert x509.pass_phrase == fake_pass_phrase
-
-
+#
+#
 # @pytest.fixture(scope="function")
 # def input_security_client(params_security_clients):
 #     return params_security_clients["client_class"](**params_security_clients["init_kwargs"])
-
-
+#
+#
 # @pytest.fixture
 # def pipeline_configuration(mocker):
 #     return mocker.MagicMock()
-
-
+#
+#
 # # automatically mock the transport for all tests in this file.
 # @pytest.fixture(autouse=True)
 # def mock_mqtt_transport(mocker):
 #     return mocker.patch(
 #         "azure.iot.device.provisioning.pipeline.provisioning_pipeline.pipeline_stages_mqtt.MQTTTransport"
 #     ).return_value
-
-
+#
+#
 # @pytest.fixture(scope="function")
 # def mock_provisioning_pipeline(
 #     mocker, input_security_client, mock_mqtt_transport, pipeline_configuration
@@ -618,11 +120,11 @@
 #     helpers.add_mock_method_waiter(provisioning_pipeline, "on_connected")
 #     helpers.add_mock_method_waiter(provisioning_pipeline, "on_disconnected")
 #     helpers.add_mock_method_waiter(mock_mqtt_transport, "publish")
-
+#
 #     yield provisioning_pipeline
 #     provisioning_pipeline.disconnect()
-
-
+#
+#
 # @pytest.mark.parametrize("params_security_clients", different_security_clients)
 # @pytest.mark.describe("Provisioning pipeline - Initializer")
 # class TestInit(object):
@@ -632,19 +134,19 @@
 #     ):
 #         provisioning_pipeline = ProvisioningPipeline(input_security_client, pipeline_configuration)
 #         assert provisioning_pipeline._pipeline is not None
-
+#
 #     @pytest.mark.it("Calls the correct op to pass the security client args into the pipeline")
 #     def test_passes_security_client_args(
 #         self, mocker, params_security_clients, input_security_client, pipeline_configuration
 #     ):
 #         mocker.spy(pipeline_stages_base.PipelineRootStage, "run_op")
 #         provisioning_pipeline = ProvisioningPipeline(input_security_client, pipeline_configuration)
-
+#
 #         op = provisioning_pipeline._pipeline.run_op.call_args[0][1]
 #         assert provisioning_pipeline._pipeline.run_op.call_count == 1
 #         assert isinstance(op, params_security_clients["set_args_op_class"])
 #         assert op.security_client is input_security_client
-
+#
 #     @pytest.mark.it("Raises an exception if the pipeline op to set security client args fails")
 #     def test_passes_security_client_args_failure(
 #         self,
@@ -655,25 +157,25 @@
 #         pipeline_configuration,
 #     ):
 #         old_execute_op = pipeline_stages_base.PipelineRootStage._execute_op
-
+#
 #         def fail_set_auth_provider(self, op):
 #             if isinstance(op, params_security_clients["set_args_op_class"]):
-#                 op.complete(error=arbitrary_exception)
+#                 self.complete_op(op, error=arbitrary_exception)
 #             else:
 #                 old_execute_op(self, op)
-
+#
 #         mocker.patch.object(
 #             pipeline_stages_base.PipelineRootStage,
 #             "_execute_op",
 #             side_effect=fail_set_auth_provider,
 #             autospec=True,
 #         )
-
+#
 #         with pytest.raises(arbitrary_exception.__class__) as e_info:
 #             ProvisioningPipeline(input_security_client, pipeline_configuration)
 #         assert e_info.value is arbitrary_exception
-
-
+#
+#
 # @pytest.mark.parametrize("params_security_clients", different_security_clients)
 # @pytest.mark.describe("Provisioning pipeline - Connect")
 # class TestConnect(object):
@@ -682,18 +184,18 @@
 #         self, params_security_clients, mock_provisioning_pipeline, mock_mqtt_transport
 #     ):
 #         mock_provisioning_pipeline.connect()
-
+#
 #         assert mock_mqtt_transport.connect.call_count == 1
-
+#
 #         if params_security_clients["client_class"].__name__ == "SymmetricKeySecurityClient":
 #             assert mock_mqtt_transport.connect.call_args[1]["password"] is not None
 #             assert_for_symmetric_key(mock_mqtt_transport.connect.call_args[1]["password"])
 #         elif params_security_clients["client_class"].__name__ == "X509SecurityClient":
 #             assert mock_mqtt_transport.connect.call_args[1]["password"] is None
-
-#         mock_mqtt_transport.on_mqtt_connected_handler()
-#         mock_provisioning_pipeline.wait_for_on_connected_to_be_called()
-
+#
+#         mock_mqtt_transport.on_mqtt_connected_handler()
+#         mock_provisioning_pipeline.wait_for_on_connected_to_be_called()
+#
 #     @pytest.mark.it("After complete calls handler with new state")
 #     def test_connected_state_handler_called_wth_new_state_once_provider_gets_connected(
 #         self, mock_provisioning_pipeline, mock_mqtt_transport
@@ -701,9 +203,9 @@
 #         mock_provisioning_pipeline.connect()
 #         mock_mqtt_transport.on_mqtt_connected_handler()
 #         mock_provisioning_pipeline.wait_for_on_connected_to_be_called()
-
+#
 #         mock_provisioning_pipeline.on_connected.assert_called_once_with("connected")
-
+#
 #     @pytest.mark.it("Is ignored if waiting for completion of previous one")
 #     def test_connect_ignored_if_waiting_for_connect_complete(
 #         self, mock_provisioning_pipeline, params_security_clients, mock_mqtt_transport
@@ -712,17 +214,17 @@
 #         mock_provisioning_pipeline.connect()
 #         mock_mqtt_transport.on_mqtt_connected_handler()
 #         mock_provisioning_pipeline.wait_for_on_connected_to_be_called()
-
+#
 #         assert mock_mqtt_transport.connect.call_count == 1
-
+#
 #         if params_security_clients["client_class"].__name__ == "SymmetricKeySecurityClient":
 #             assert mock_mqtt_transport.connect.call_args[1]["password"] is not None
 #             assert_for_symmetric_key(mock_mqtt_transport.connect.call_args[1]["password"])
 #         elif params_security_clients["client_class"].__name__ == "X509SecurityClient":
 #             assert mock_mqtt_transport.connect.call_args[1]["password"] is None
-
+#
 #         mock_provisioning_pipeline.on_connected.assert_called_once_with("connected")
-
+#
 #     @pytest.mark.it("Is ignored if waiting for completion of send")
 #     def test_connect_ignored_if_waiting_for_send_complete(
 #         self, mock_provisioning_pipeline, mock_mqtt_transport
@@ -730,126 +232,133 @@
 #         mock_provisioning_pipeline.connect()
 #         mock_mqtt_transport.on_mqtt_connected_handler()
 #         mock_provisioning_pipeline.wait_for_on_connected_to_be_called()
-
+#
 #         mock_mqtt_transport.reset_mock()
 #         mock_provisioning_pipeline.on_connected.reset_mock()
-
-#         mock_provisioning_pipeline.send_request(
-#             request_id=fake_request_id, request_payload=fake_mqtt_payload
-#         )
-#         mock_provisioning_pipeline.connect()
-
+#
+#         mock_provisioning_pipeline.register(payload=fake_mqtt_payload)
+#         mock_provisioning_pipeline.connect()
+#
 #         mock_mqtt_transport.connect.assert_not_called()
 #         mock_provisioning_pipeline.wait_for_on_connected_to_not_be_called()
 #         mock_provisioning_pipeline.on_connected.assert_not_called()
-
+#
 #         mock_mqtt_transport.on_mqtt_published(0)
-
+#
 #         mock_mqtt_transport.connect.assert_not_called()
 #         mock_provisioning_pipeline.wait_for_on_connected_to_not_be_called()
 #         mock_provisioning_pipeline.on_connected.assert_not_called()
-
-
+#
+#
 # @pytest.mark.parametrize("params_security_clients", different_security_clients)
 # @pytest.mark.describe("Provisioning pipeline - Send Register")
 # class TestSendRegister(object):
 #     @pytest.mark.it("Request calls publish on provider")
 #     def test_send_register_request_calls_publish_on_provider(
-#         self, mock_provisioning_pipeline, params_security_clients, mock_mqtt_transport
-#     ):
-#         mock_provisioning_pipeline.connect()
-#         mock_mqtt_transport.on_mqtt_connected_handler()
-#         mock_provisioning_pipeline.wait_for_on_connected_to_be_called()
-#         mock_provisioning_pipeline.send_request(
-#             request_id=fake_request_id, request_payload=fake_mqtt_payload
-#         )
-
+#         self, mocker, mock_provisioning_pipeline, params_security_clients, mock_mqtt_transport
+#     ):
+#         mock_init_uuid = mocker.patch(
+#             "azure.iot.device.common.pipeline.pipeline_stages_base.uuid.uuid4"
+#         )
+#         mock_init_uuid.return_value = fake_request_id
+#
+#         mock_provisioning_pipeline.connect()
+#         mock_mqtt_transport.on_mqtt_connected_handler()
+#         mock_provisioning_pipeline.wait_for_on_connected_to_be_called()
+#         mock_provisioning_pipeline.register(payload=fake_mqtt_payload)
+#
 #         assert mock_mqtt_transport.connect.call_count == 1
-
+#
 #         if params_security_clients["client_class"].__name__ == "SymmetricKeySecurityClient":
 #             assert mock_mqtt_transport.connect.call_args[1]["password"] is not None
 #             assert_for_symmetric_key(mock_mqtt_transport.connect.call_args[1]["password"])
 #         elif params_security_clients["client_class"].__name__ == "X509SecurityClient":
 #             assert mock_mqtt_transport.connect.call_args[1]["password"] is None
-
+#
 #         fake_publish_topic = "$dps/registrations/PUT/iotdps-register/?$rid={}".format(
 #             fake_request_id
 #         )
-
+#
 #         mock_mqtt_transport.wait_for_publish_to_be_called()
 #         assert mock_mqtt_transport.publish.call_count == 1
 #         assert mock_mqtt_transport.publish.call_args[1]["topic"] == fake_publish_topic
 #         assert mock_mqtt_transport.publish.call_args[1]["payload"] == fake_register_publish_payload
-
+#
 #     @pytest.mark.it("Request queues and connects before calling publish on provider")
 #     def test_send_request_queues_and_connects_before_sending(
-#         self, mock_provisioning_pipeline, params_security_clients, mock_mqtt_transport
-#     ):
+#         self, mocker, mock_provisioning_pipeline, params_security_clients, mock_mqtt_transport
+#     ):
+#
+#         mock_init_uuid = mocker.patch(
+#             "azure.iot.device.common.pipeline.pipeline_stages_base.uuid.uuid4"
+#         )
+#         mock_init_uuid.return_value = fake_request_id
 #         # send an event
-#         mock_provisioning_pipeline.send_request(
-#             request_id=fake_request_id, request_payload=fake_mqtt_payload
-#         )
-
+#         mock_provisioning_pipeline.register(payload=fake_mqtt_payload)
+#
 #         # verify that we called connect
 #         assert mock_mqtt_transport.connect.call_count == 1
-
+#
 #         if params_security_clients["client_class"].__name__ == "SymmetricKeySecurityClient":
 #             assert mock_mqtt_transport.connect.call_args[1]["password"] is not None
 #             assert_for_symmetric_key(mock_mqtt_transport.connect.call_args[1]["password"])
 #         elif params_security_clients["client_class"].__name__ == "X509SecurityClient":
 #             assert mock_mqtt_transport.connect.call_args[1]["password"] is None
-
+#
 #         # verify that we're not connected yet and verify that we havent't published yet
 #         mock_provisioning_pipeline.wait_for_on_connected_to_not_be_called()
 #         mock_provisioning_pipeline.on_connected.assert_not_called()
 #         mock_mqtt_transport.wait_for_publish_to_not_be_called()
 #         mock_mqtt_transport.publish.assert_not_called()
-
+#
 #         # finish the connection
 #         mock_mqtt_transport.on_mqtt_connected_handler()
 #         mock_provisioning_pipeline.wait_for_on_connected_to_be_called()
-
+#
 #         # verify that our connected callback was called and verify that we published the event
 #         mock_provisioning_pipeline.on_connected.assert_called_once_with("connected")
-
+#
 #         fake_publish_topic = "$dps/registrations/PUT/iotdps-register/?$rid={}".format(
 #             fake_request_id
 #         )
-
+#
 #         mock_mqtt_transport.wait_for_publish_to_be_called()
 #         assert mock_mqtt_transport.publish.call_count == 1
 #         assert mock_mqtt_transport.publish.call_args[1]["topic"] == fake_publish_topic
 #         assert mock_mqtt_transport.publish.call_args[1]["payload"] == fake_register_publish_payload
-
+#
 #     @pytest.mark.it("Request queues and waits for connect to be completed")
 #     def test_send_request_queues_if_waiting_for_connect_complete(
-#         self, mock_provisioning_pipeline, params_security_clients, mock_mqtt_transport
-#     ):
+#         self, mocker, mock_provisioning_pipeline, params_security_clients, mock_mqtt_transport
+#     ):
+#         mock_init_uuid = mocker.patch(
+#             "azure.iot.device.common.pipeline.pipeline_stages_base.uuid.uuid4"
+#         )
+#         mock_init_uuid.return_value = fake_request_id
+#
 #         # start connecting and verify that we've called into the transport
 #         mock_provisioning_pipeline.connect()
 #         assert mock_mqtt_transport.connect.call_count == 1
-
+#
 #         if params_security_clients["client_class"].__name__ == "SymmetricKeySecurityClient":
 #             assert mock_mqtt_transport.connect.call_args[1]["password"] is not None
 #             assert_for_symmetric_key(mock_mqtt_transport.connect.call_args[1]["password"])
 #         elif params_security_clients["client_class"].__name__ == "X509SecurityClient":
 #             assert mock_mqtt_transport.connect.call_args[1]["password"] is None
-
+#
 #         # send an event
-#         mock_provisioning_pipeline.send_request(
-#             request_id=fake_request_id, request_payload=fake_mqtt_payload
-#         )
-
+#         mock_provisioning_pipeline.register(payload=fake_mqtt_payload)
+#
 #         # verify that we're not connected yet and verify that we havent't published yet
 #         mock_provisioning_pipeline.wait_for_on_connected_to_not_be_called()
 #         mock_provisioning_pipeline.on_connected.assert_not_called()
 #         mock_mqtt_transport.wait_for_publish_to_not_be_called()
 #         mock_mqtt_transport.publish.assert_not_called()
-
+#
 #         # finish the connection
 #         mock_mqtt_transport.on_mqtt_connected_handler()
 #         mock_provisioning_pipeline.wait_for_on_connected_to_be_called()
-
+#
 #         # verify that our connected callback was called and verify that we published the event
 #         mock_provisioning_pipeline.on_connected.assert_called_once_with("connected")
 #         fake_publish_topic = "$dps/registrations/PUT/iotdps-register/?$rid={}".format(
@@ -859,27 +368,29 @@
 #         assert mock_mqtt_transport.publish.call_count == 1
 #         assert mock_mqtt_transport.publish.call_args[1]["topic"] == fake_publish_topic
 #         assert mock_mqtt_transport.publish.call_args[1]["payload"] == fake_register_publish_payload
-
+#
 #     @pytest.mark.it("Request can be sent multiple times overlapping each other")
 #     def test_send_request_sends_overlapped_events(
 #         self, mock_provisioning_pipeline, mock_mqtt_transport, mocker
 #     ):
+#         mock_init_uuid = mocker.patch(
+#             "azure.iot.device.common.pipeline.pipeline_stages_base.uuid.uuid4"
+#         )
+#         mock_init_uuid.return_value = fake_request_id
+#
 #         fake_request_id_1 = fake_request_id
 #         fake_msg_1 = fake_mqtt_payload
-#         fake_request_id_2 = "request_4567"
 #         fake_msg_2 = "Petrificus Totalus"
-
+#
 #         # connect
 #         mock_provisioning_pipeline.connect()
 #         mock_mqtt_transport.on_mqtt_connected_handler()
 #         mock_provisioning_pipeline.wait_for_on_connected_to_be_called()
-
+#
 #         # send an event
 #         callback_1 = mocker.MagicMock()
-#         mock_provisioning_pipeline.send_request(
-#             request_id=fake_request_id_1, request_payload=fake_msg_1, callback=callback_1
-#         )
-
+#         mock_provisioning_pipeline.register(payload=fake_msg_1, callback=callback_1)
+#
 #         fake_publish_topic = "$dps/registrations/PUT/iotdps-register/?$rid={}".format(
 #             fake_request_id_1
 #         )
@@ -887,73 +398,35 @@
 #         assert mock_mqtt_transport.publish.call_count == 1
 #         assert mock_mqtt_transport.publish.call_args[1]["topic"] == fake_publish_topic
 #         assert mock_mqtt_transport.publish.call_args[1]["payload"] == fake_register_publish_payload
-
+#
 #         # while we're waiting for that send to complete, send another event
 #         callback_2 = mocker.MagicMock()
 #         # provisioning_pipeline.send_message(fake_msg_2, callback_2)
-#         mock_provisioning_pipeline.send_request(
-#             request_id=fake_request_id_2, request_payload=fake_msg_2, callback=callback_2
-#         )
-
+#         mock_provisioning_pipeline.register(payload=fake_msg_2, callback=callback_2)
+#
 #         # verify that we've called publish twice and verify that neither send_message
 #         # has completed (because we didn't do anything here to complete it).
 #         mock_mqtt_transport.wait_for_publish_to_be_called()
 #         assert mock_mqtt_transport.publish.call_count == 2
 #         callback_1.assert_not_called()
 #         callback_2.assert_not_called()
-
+#
 #     @pytest.mark.it("Connects , sends request queues and then disconnects")
 #     def test_connect_send_disconnect(self, mock_provisioning_pipeline, mock_mqtt_transport):
 #         # connect
 #         mock_provisioning_pipeline.connect()
 #         mock_mqtt_transport.on_mqtt_connected_handler()
 #         mock_provisioning_pipeline.wait_for_on_connected_to_be_called()
-
+#
 #         # send an event
-#         mock_provisioning_pipeline.send_request(
-#             request_id=fake_request_id, request_payload=fake_mqtt_payload
-#         )
+#         mock_provisioning_pipeline.register(payload=fake_mqtt_payload)
 #         mock_mqtt_transport.on_mqtt_published(0)
-
+#
 #         # disconnect
 #         mock_provisioning_pipeline.disconnect()
 #         mock_mqtt_transport.disconnect.assert_called_once_with()
-
-
-# @pytest.mark.parametrize("params_security_clients", different_security_clients)
-# @pytest.mark.describe("Provisioning pipeline - Send Query")
-# class TestSendQuery(object):
-#     @pytest.mark.it("Request calls publish on provider")
-#     def test_send_query_calls_publish_on_provider(
-#         self, mock_provisioning_pipeline, params_security_clients, mock_mqtt_transport
-#     ):
-#         mock_provisioning_pipeline.connect()
-#         mock_mqtt_transport.on_mqtt_connected_handler()
-#         mock_provisioning_pipeline.wait_for_on_connected_to_be_called()
-#         mock_provisioning_pipeline.send_request(
-#             request_id=fake_request_id,
-#             request_payload=fake_mqtt_payload,
-#             operation_id=fake_operation_id,
-#         )
-
-#         assert mock_mqtt_transport.connect.call_count == 1
-
-#         if params_security_clients["client_class"].__name__ == "SymmetricKeySecurityClient":
-#             assert mock_mqtt_transport.connect.call_args[1]["password"] is not None
-#             assert_for_symmetric_key(mock_mqtt_transport.connect.call_args[1]["password"])
-#         elif params_security_clients["client_class"].__name__ == "X509SecurityClient":
-#             assert mock_mqtt_transport.connect.call_args[1]["password"] is None
-
-#         fake_publish_topic = "$dps/registrations/GET/iotdps-get-operationstatus/?$rid={}&operationId={}".format(
-#             fake_request_id, fake_operation_id
-#         )
-
-#         mock_mqtt_transport.wait_for_publish_to_be_called()
-#         assert mock_mqtt_transport.publish.call_count == 1
-#         assert mock_mqtt_transport.publish.call_args[1]["topic"] == fake_publish_topic
-#         assert mock_mqtt_transport.publish.call_args[1]["payload"] == fake_mqtt_payload
-
-
+#
+#
 # @pytest.mark.parametrize("params_security_clients", different_security_clients)
 # @pytest.mark.describe("Provisioning pipeline - Disconnect")
 # class TestDisconnect(object):
@@ -965,17 +438,17 @@
 #         mock_mqtt_transport.on_mqtt_connected_handler()
 #         mock_provisioning_pipeline.wait_for_on_connected_to_be_called()
 #         mock_provisioning_pipeline.disconnect()
-
+#
 #         mock_mqtt_transport.disconnect.assert_called_once_with()
-
+#
 #     @pytest.mark.it("Is ignored if already disconnected")
 #     def test_disconnect_ignored_if_already_disconnected(
 #         self, mock_provisioning_pipeline, mock_mqtt_transport
 #     ):
 #         mock_provisioning_pipeline.disconnect(None)
-
+#
 #         mock_mqtt_transport.disconnect.assert_not_called()
-
+#
 #     @pytest.mark.it("After complete calls handler with `disconnected` state")
 #     def test_disconnect_calls_client_disconnect_callback(
 #         self, mock_provisioning_pipeline, mock_mqtt_transport
@@ -983,14 +456,14 @@
 #         mock_provisioning_pipeline.connect()
 #         mock_mqtt_transport.on_mqtt_connected_handler()
 #         mock_provisioning_pipeline.wait_for_on_connected_to_be_called()
-
+#
 #         mock_provisioning_pipeline.disconnect()
 #         mock_mqtt_transport.on_mqtt_disconnected_handler(None)
-
+#
 #         mock_provisioning_pipeline.wait_for_on_disconnected_to_be_called()
 #         mock_provisioning_pipeline.on_disconnected.assert_called_once_with("disconnected")
-
-
+#
+#
 # @pytest.mark.parametrize("params_security_clients", different_security_clients)
 # @pytest.mark.describe("Provisioning pipeline - Enable")
 # class TestEnable(object):
@@ -1002,11 +475,11 @@
 #         mock_mqtt_transport.on_mqtt_connected_handler()
 #         mock_provisioning_pipeline.wait_for_on_connected_to_be_called()
 #         mock_provisioning_pipeline.enable_responses()
-
+#
 #         assert mock_mqtt_transport.subscribe.call_count == 1
 #         assert mock_mqtt_transport.subscribe.call_args[1]["topic"] == fake_sub_unsub_topic
-
-
+#
+#
 # @pytest.mark.parametrize("params_security_clients", different_security_clients)
 # @pytest.mark.describe("Provisioning pipeline - Disable")
 # class TestDisable(object):
@@ -1018,7 +491,6 @@
 #         mock_mqtt_transport.on_mqtt_connected_handler()
 #         mock_provisioning_pipeline.wait_for_on_connected_to_be_called()
 #         mock_provisioning_pipeline.disable_responses(None)
-
+#
 #         assert mock_mqtt_transport.unsubscribe.call_count == 1
-#         assert mock_mqtt_transport.unsubscribe.call_args[1]["topic"] == fake_sub_unsub_topic
->>>>>>> 15ecac13
+#         assert mock_mqtt_transport.unsubscribe.call_args[1]["topic"] == fake_sub_unsub_topic