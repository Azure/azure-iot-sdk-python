# -------------------------------------------------------------------------
# Copyright (c) Microsoft Corporation. All rights reserved.
# Licensed under the MIT License. See License.txt in the project root for
# license information.
# --------------------------------------------------------------------------
import inspect
import pytest
import functools
from threading import Event
from azure.iot.device.common.pipeline import (
    pipeline_events_base,
    pipeline_ops_base,
    pipeline_stages_base,
    pipeline_events_mqtt,
    pipeline_ops_mqtt,
)

try:
    from inspect import getfullargspec as getargspec
except ImportError:
    from inspect import getargspec

all_common_ops = [
    pipeline_ops_base.ConnectOperation,
    pipeline_ops_base.ReconnectOperation,
    pipeline_ops_base.DisconnectOperation,
    pipeline_ops_base.EnableFeatureOperation,
    pipeline_ops_base.DisableFeatureOperation,
    pipeline_ops_base.UpdateSasTokenOperation,
    pipeline_ops_base.SendIotRequestAndWaitForResponseOperation,
    pipeline_ops_base.SendIotRequestOperation,
    pipeline_ops_mqtt.SetMQTTConnectionArgsOperation,
    pipeline_ops_mqtt.MQTTPublishOperation,
    pipeline_ops_mqtt.MQTTSubscribeOperation,
    pipeline_ops_mqtt.MQTTUnsubscribeOperation,
]

all_common_events = [pipeline_events_mqtt.IncomingMQTTMessageEvent]


def all_except(all_items, items_to_exclude):
    """
    helper function to return a new list with all ops that are in the first list
    and not in the second list.

    :param list all_items: list of all operations or events
    :param list items_to_exclude: ops or events to exclude
    """
    return [x for x in all_items if x not in items_to_exclude]


def make_mock_stage(mocker, stage_to_make, exc_to_raise, base_exc_to_raise):
    """
    make a stage object that we can use in testing.  This stage object is populated
    by mocker spies, and it has a next stage that can receive events.  It does not,
<<<<<<< HEAD
    by default, have a previous stage or a pipeline root that can receive events
    coming back up. The previous stage is added by the tests which require it.
=======
    by detfault, have a previous stage or a pipeline root that can receive events
    coming back up.  The previous stage is added by the tests which which require it.

    raised_exc and raised_base_exc are provided instances of some subclasses of
    Exception and BaseException respectively, that will be raised as a result of
    "fail", "exception" or "base_exception" actions. This is necessary until the content
    of this function can more easily be fixture-ized
>>>>>>> 6d2ccbfb
    """
    # because PipelineStage is abstract, we need something concrete
    class NextStageForTest(pipeline_stages_base.PipelineStage):
        def _execute_op(self, op):
            self._send_op_down(op)

    def stage_execute_op(self, op):
        if getattr(op, "action", None) is None or op.action == "pass":
            self._complete_op(op)
        elif op.action == "fail" or op.action == "exception":
            raise exc_to_raise
        elif op.action == "base_exception":
            raise base_exc_to_raise
        elif op.action == "pend":
            pass
        else:
            assert False

    if stage_to_make == pipeline_stages_base.PipelineRootStage:
        first_stage = stage_to_make(None)
    else:
        first_stage = stage_to_make()
    first_stage.unhandled_error_handler = mocker.Mock()
    mocker.spy(first_stage, "_execute_op")
    mocker.spy(first_stage, "run_op")

    next_stage = NextStageForTest()
    next_stage._execute_op = functools.partial(stage_execute_op, next_stage)
    mocker.spy(next_stage, "_execute_op")
    mocker.spy(next_stage, "run_op")

    first_stage.next = next_stage
    # TODO: this is sloppy.  we should have a real root here for testing.
    first_stage.pipeline_root = first_stage

    next_stage.previous = first_stage
    next_stage.pipeline_root = first_stage

    first_stage.pipeline_root.connected = False

    return first_stage


def assert_callback_succeeded(op, callback=None):
    if not callback:
        callback = op.callback
    try:
        # if the callback has a __wrapped__ attribute, that means that the
        # pipeline added a wrapper around the callback, so we want to look
        # at the original function instead of the wrapped function.
        callback = callback.__wrapped__
    except AttributeError:
        pass
    assert callback.call_count == 1
    callback_op_arg = callback.call_args[0][0]
    assert callback_op_arg == op
    callback_error_arg = callback.call_args[1]["error"]
    assert callback_error_arg is None


def assert_callback_failed(op, callback=None, error=None):
    if not callback:
        callback = op.callback
    try:
        # if the callback has a __wrapped__ attribute, that means that the
        # pipeline added a wrapper around the callback, so we want to look
        # at the original function instead of the wrapped function.
        callback = callback.__wrapped__
    except AttributeError:
        pass
    assert callback.call_count == 1
    callback_op_arg = callback.call_args[0][0]
    assert callback_op_arg == op

    callback_error_arg = callback.call_args[1]["error"]
    if error:
        if isinstance(error, type):
            assert isinstance(callback_error_arg, error)
        else:
            assert callback_error_arg is error
    else:
        assert callback_error_arg is not None


def get_arg_count(fn):
    """
    return the number of arguments (args) passed into a
    particular function.  Returned value does not include kwargs.
    """
    try:
        # if __wrapped__ is set, we're looking at a decorated function
        # Functools.wraps doesn't copy arg metadata, so we need to
        # get argument count from the wrapped function instead.
        return len(getargspec(fn.__wrapped__).args)
    except AttributeError:
        return len(getargspec(fn).args)


def make_mock_op_or_event(cls):
    args = [None for i in (range(get_arg_count(cls.__init__) - 1))]
    return cls(*args)


def add_mock_method_waiter(obj, method_name):
    """
    For mock methods, add "wait_for_xxx_to_be_called" and "wait_for_xxx_to_not_be_called"
    helper functions on the object.  This is very handy for methods that get called by
    another thread, when you want your test functions to wait until the other thread is
    able to call the method without using a sleep call.
    """
    method_called = Event()

    def signal_method_called(*args, **kwargs):
        method_called.set()

    def wait_for_method_to_be_called():
        method_called.wait(0.1)
        assert method_called.isSet()
        method_called.clear()

    def wait_for_method_to_not_be_called():
        method_called.wait(0.1)
        assert not method_called.isSet()

    getattr(obj, method_name).side_effect = signal_method_called
    setattr(obj, "wait_for_{}_to_be_called".format(method_name), wait_for_method_to_be_called)
    setattr(
        obj, "wait_for_{}_to_not_be_called".format(method_name), wait_for_method_to_not_be_called
    )<|MERGE_RESOLUTION|>--- conflicted
+++ resolved
@@ -53,10 +53,6 @@
     """
     make a stage object that we can use in testing.  This stage object is populated
     by mocker spies, and it has a next stage that can receive events.  It does not,
-<<<<<<< HEAD
-    by default, have a previous stage or a pipeline root that can receive events
-    coming back up. The previous stage is added by the tests which require it.
-=======
     by detfault, have a previous stage or a pipeline root that can receive events
     coming back up.  The previous stage is added by the tests which which require it.
 
@@ -64,7 +60,6 @@
     Exception and BaseException respectively, that will be raised as a result of
     "fail", "exception" or "base_exception" actions. This is necessary until the content
     of this function can more easily be fixture-ized
->>>>>>> 6d2ccbfb
     """
     # because PipelineStage is abstract, we need something concrete
     class NextStageForTest(pipeline_stages_base.PipelineStage):
