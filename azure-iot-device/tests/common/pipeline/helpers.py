--- conflicted
+++ resolved
@@ -7,10 +7,6 @@
 import pytest
 import functools
 from threading import Event
-<<<<<<< HEAD
-=======
-from azure.iot.device.common import config, handle_exceptions
->>>>>>> fefdbf11
 from azure.iot.device.common.pipeline import (
     pipeline_events_base,
     pipeline_ops_base,
