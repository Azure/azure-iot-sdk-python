--- conflicted
+++ resolved
@@ -811,7 +811,6 @@
         [
             pytest.param(None, id="No pending operation"),
             pytest.param(
-<<<<<<< HEAD
                 pipeline_ops_base.ConnectOperation(callback=fake_callback),
                 id="Pending ConnectOperation",
             ),
@@ -822,9 +821,6 @@
             pytest.param(
                 pipeline_ops_base.DisconnectOperation(callback=fake_callback),
                 id="Pending DisconnectOperation",
-=======
-                pipeline_ops_base.DisconnectOperation(1), id="Pending DisconnectOperation"
->>>>>>> a621b70d
             ),
         ],
     )
@@ -916,7 +912,6 @@
         [
             pytest.param(None, id="No pending operation"),
             pytest.param(
-<<<<<<< HEAD
                 pipeline_ops_base.ConnectOperation(callback=fake_callback),
                 id="Pending ConnectOperation",
             ),
@@ -927,9 +922,6 @@
             pytest.param(
                 pipeline_ops_base.DisconnectOperation(callback=fake_callback),
                 id="Pending DisconnectOperation",
-=======
-                pipeline_ops_base.DisconnectOperation(1), id="Pending DisconnectOperation"
->>>>>>> a621b70d
             ),
         ],
     )
@@ -1055,7 +1047,6 @@
         else:
             return None
 
-<<<<<<< HEAD
     @pytest.fixture(
         params=[
             "No pending operation",
@@ -1063,8 +1054,130 @@
             "Pending ReauthorizeConnectionOperation",
             "Pending DisconnectOperation",
         ]
-=======
+    )
+    def pending_connection_op(self, request):
+        if request.param == "Pending ConnectOperation":
+            return pipeline_ops_base.ConnectOperation(callback=fake_callback)
+        elif request.param == "Pending ReauthorizeConnectionOperation":
+            return pipeline_ops_base.ReauthorizeConnectionOperation(callback=fake_callback)
+        elif request.param == "Pending DisconnectOperation":
+            return pipeline_ops_base.DisconnectOperation(callback=fake_callback)
+        else:
+            return None
+
     @pytest.mark.it("Sends a DisconnectedEvent up the pipeline")
+    def test_disconnected_handler(self, stage, cause, pending_connection_op):
+        stage._pending_connection_op = pending_connection_op
+        assert stage.send_event_up.call_count == 0
+
+        # Trigger disconnect
+        stage.transport.on_mqtt_disconnected_handler(cause)
+
+        assert stage.send_event_up.call_count == 1
+        event = stage.send_event_up.call_args[0][0]
+        assert isinstance(event, pipeline_events_base.DisconnectedEvent)
+
+    @pytest.mark.it("Completes a pending DisconnectOperation successfully")
+    def test_completes_pending_disconnect_op(self, mocker, stage, cause):
+        # Create a pending DisconnectOperation
+        op = pipeline_ops_base.DisconnectOperation(callback=mocker.MagicMock())
+        stage.run_op(op)
+        assert not op.completed
+        assert stage._pending_connection_op is op
+
+        # Trigger disconnect
+        stage.transport.on_mqtt_disconnected_handler(cause)
+
+        assert op.completed
+        assert op.error is None
+
+    @pytest.mark.it(
+        "Swallows the exception that caused the disconnect, if there is a pending DisconnectOperation"
+    )
+    def test_completes_pending_disconnect_op_with_error(self, mocker, stage, arbitrary_exception):
+        mock_swallow = mocker.patch.object(handle_exceptions, "swallow_unraised_exception")
+
+        # Create a pending DisconnectOperation
+        op = pipeline_ops_base.DisconnectOperation(callback=mocker.MagicMock())
+        stage.run_op(op)
+        assert not op.completed
+        assert stage._pending_connection_op is op
+
+        # Trigger disconnect with arbitrary cause
+        stage.transport.on_mqtt_disconnected_handler(arbitrary_exception)
+
+        # Exception swallower was called
+        assert mock_swallow.call_count == 1
+        assert mock_swallow.call_args == mocker.call(arbitrary_exception, log_msg=mocker.ANY)
+
+    @pytest.mark.it(
+        "Completes (unsuccessfully) a pending ConnectOperation with the cause of the disconnection set as the error, if there is a cause provided"
+    )
+    def test_completes_with_cause_as_error_if_cause(self, mocker, stage, arbitrary_exception):
+        pending_connection_op = pipeline_ops_base.ConnectOperation(callback=fake_callback)
+        stage._pending_connection_op = pending_connection_op
+        assert not pending_connection_op.completed
+
+        # Trigger disconnect with arbitrary cause
+        stage.transport.on_mqtt_disconnected_handler(arbitrary_exception)
+
+        assert pending_connection_op.completed
+        assert pending_connection_op.error is arbitrary_exception
+
+    @pytest.mark.it(
+        "Completes (unsuccessfully) a pending ConnectOperation with a ConnectionDroppedError if no cause is provided for the disconnection"
+    )
+    def test_completes_with_connection_dropped_error_as_error_if_no_cause(
+        self, mocker, stage, arbitrary_exception
+    ):
+        pending_connection_op = pipeline_ops_base.ConnectOperation(callback=fake_callback)
+        stage._pending_connection_op = pending_connection_op
+        assert not pending_connection_op.completed
+
+        # Trigger disconnect with no cause
+        stage.transport.on_mqtt_disconnected_handler()
+
+        assert pending_connection_op.completed
+        assert isinstance(pending_connection_op.error, transport_exceptions.ConnectionDroppedError)
+
+    @pytest.mark.it(
+        "Cancels the connection watchdog if the pending operation is a ConnectOperation"
+    )
+    def test_cancels_watchdog_on_pending_connect(self, mocker, stage, mock_timer, cause):
+        # Set a pending connect operation
+        op = pipeline_ops_base.ConnectOperation(callback=mocker.MagicMock())
+        stage.run_op(op)
+
+        # assert watchdog is running
+        assert op.watchdog_timer is mock_timer.return_value
+        assert op.watchdog_timer.start.call_count == 1
+
+        # Trigger disconnect
+        stage.transport.on_mqtt_disconnected_handler(cause)
+
+        # assert watchdog was cancelled
+        assert op.watchdog_timer is None
+        assert mock_timer.return_value.cancel.call_count == 1
+
+    @pytest.mark.it(
+        "Does not cancels the connection watchdog if the pending operation is DisconnectOperation"
+    )
+    def test_does_not_cancel_watchdog_on_pending_disconnect(self, mocker, stage, mock_timer, cause):
+        # Set a pending disconnect operation
+        op = pipeline_ops_base.DisconnectOperation(callback=mocker.MagicMock())
+        stage.run_op(op)
+
+        # assert no timers are running
+        assert mock_timer.return_value.start.call_count == 0
+
+        # Trigger disconnect
+        stage.transport.on_mqtt_disconnected_handler(cause)
+
+        # assert no timers are still running
+        assert mock_timer.return_value.start.call_count == 0
+        assert mock_timer.return_value.cancel.call_count == 0
+
+    @pytest.mark.it("Clears any pending operation on the stage")
     @pytest.mark.parametrize(
         "pending_connection_op",
         [
@@ -1078,148 +1191,7 @@
                 id="Pending DisconnectOperation",
             ),
         ],
->>>>>>> a621b70d
-    )
-    def pending_connection_op(self, request):
-        if request.param == "Pending ConnectOperation":
-            return pipeline_ops_base.ConnectOperation(callback=fake_callback)
-        elif request.param == "Pending ReauthorizeConnectionOperation":
-            return pipeline_ops_base.ReauthorizeConnectionOperation(callback=fake_callback)
-        elif request.param == "Pending DisconnectOperation":
-            return pipeline_ops_base.DisconnectOperation(callback=fake_callback)
-        else:
-            return None
-
-    @pytest.mark.it("Sends a DisconnectedEvent up the pipeline")
-    def test_disconnected_handler(self, stage, cause, pending_connection_op):
-        stage._pending_connection_op = pending_connection_op
-        assert stage.send_event_up.call_count == 0
-
-        # Trigger disconnect
-        stage.transport.on_mqtt_disconnected_handler(cause)
-
-        assert stage.send_event_up.call_count == 1
-        event = stage.send_event_up.call_args[0][0]
-        assert isinstance(event, pipeline_events_base.DisconnectedEvent)
-
-    @pytest.mark.it("Completes a pending DisconnectOperation successfully")
-    def test_completes_pending_disconnect_op(self, mocker, stage, cause):
-        # Create a pending DisconnectOperation
-        op = pipeline_ops_base.DisconnectOperation(callback=mocker.MagicMock())
-        stage.run_op(op)
-        assert not op.completed
-        assert stage._pending_connection_op is op
-
-        # Trigger disconnect
-        stage.transport.on_mqtt_disconnected_handler(cause)
-
-        assert op.completed
-        assert op.error is None
-
-    @pytest.mark.it(
-        "Swallows the exception that caused the disconnect, if there is a pending DisconnectOperation"
-    )
-    def test_completes_pending_disconnect_op_with_error(self, mocker, stage, arbitrary_exception):
-        mock_swallow = mocker.patch.object(handle_exceptions, "swallow_unraised_exception")
-
-        # Create a pending DisconnectOperation
-        op = pipeline_ops_base.DisconnectOperation(callback=mocker.MagicMock())
-        stage.run_op(op)
-        assert not op.completed
-        assert stage._pending_connection_op is op
-
-        # Trigger disconnect with arbitrary cause
-        stage.transport.on_mqtt_disconnected_handler(arbitrary_exception)
-
-        # Exception swallower was called
-        assert mock_swallow.call_count == 1
-        assert mock_swallow.call_args == mocker.call(arbitrary_exception, log_msg=mocker.ANY)
-
-    @pytest.mark.it(
-        "Completes (unsuccessfully) a pending ConnectOperation with the cause of the disconnection set as the error, if there is a cause provided"
-    )
-    def test_completes_with_cause_as_error_if_cause(self, mocker, stage, arbitrary_exception):
-        pending_connection_op = pipeline_ops_base.ConnectOperation(callback=fake_callback)
-        stage._pending_connection_op = pending_connection_op
-        assert not pending_connection_op.completed
-
-        # Trigger disconnect with arbitrary cause
-        stage.transport.on_mqtt_disconnected_handler(arbitrary_exception)
-
-        assert pending_connection_op.completed
-        assert pending_connection_op.error is arbitrary_exception
-
-    @pytest.mark.it(
-        "Completes (unsuccessfully) a pending ConnectOperation with a ConnectionDroppedError if no cause is provided for the disconnection"
-    )
-    def test_completes_with_connection_dropped_error_as_error_if_no_cause(
-        self, mocker, stage, arbitrary_exception
-    ):
-        pending_connection_op = pipeline_ops_base.ConnectOperation(callback=fake_callback)
-        stage._pending_connection_op = pending_connection_op
-        assert not pending_connection_op.completed
-
-        # Trigger disconnect with no cause
-        stage.transport.on_mqtt_disconnected_handler()
-
-        assert pending_connection_op.completed
-        assert isinstance(pending_connection_op.error, transport_exceptions.ConnectionDroppedError)
-
-    @pytest.mark.it(
-        "Cancels the connection watchdog if the pending operation is a ConnectOperation"
-    )
-    def test_cancels_watchdog_on_pending_connect(self, mocker, stage, mock_timer, cause):
-        # Set a pending connect operation
-        op = pipeline_ops_base.ConnectOperation(callback=mocker.MagicMock())
-        stage.run_op(op)
-
-        # assert watchdog is running
-        assert op.watchdog_timer is mock_timer.return_value
-        assert op.watchdog_timer.start.call_count == 1
-
-        # Trigger disconnect
-        stage.transport.on_mqtt_disconnected_handler(cause)
-
-        # assert watchdog was cancelled
-        assert op.watchdog_timer is None
-        assert mock_timer.return_value.cancel.call_count == 1
-
-    @pytest.mark.it(
-        "Does not cancels the connection watchdog if the pending operation is DisconnectOperation"
-    )
-    def test_does_not_cancel_watchdog_on_pending_disconnect(self, mocker, stage, mock_timer, cause):
-        # Set a pending disconnect operation
-        op = pipeline_ops_base.DisconnectOperation(callback=mocker.MagicMock())
-        stage.run_op(op)
-
-        # assert no timers are running
-        assert mock_timer.return_value.start.call_count == 0
-
-        # Trigger disconnect
-        stage.transport.on_mqtt_disconnected_handler(cause)
-
-        # assert no timers are still running
-        assert mock_timer.return_value.start.call_count == 0
-        assert mock_timer.return_value.cancel.call_count == 0
-
-    @pytest.mark.it("Clears any pending operation on the stage")
-<<<<<<< HEAD
-=======
-    @pytest.mark.parametrize(
-        "pending_connection_op",
-        [
-            pytest.param(None, id="No pending operation"),
-            pytest.param(
-                pipeline_ops_base.ConnectOperation(callback=fake_callback),
-                id="Pending ConnectOperation",
-            ),
-            pytest.param(
-                pipeline_ops_base.DisconnectOperation(callback=fake_callback),
-                id="Pending DisconnectOperation",
-            ),
-        ],
-    )
->>>>>>> a621b70d
+    )
     def test_clears_pending(self, mocker, stage, pending_connection_op, cause):
         stage._pending_connection_op = pending_connection_op
 
