# -------------------------------------------------------------------------
# Copyright (c) Microsoft Corporation. All rights reserved.
# Licensed under the MIT License. See License.txt in the project root for
# license information.
# --------------------------------------------------------------------------
import logging
import copy
import time
import pytest
import sys
import six
import threading
import random
import uuid
from six.moves import queue
from azure.iot.device.common import transport_exceptions, handle_exceptions, alarm
from azure.iot.device.common.auth import sastoken as st
from azure.iot.device.common.pipeline import (
    pipeline_stages_base,
    pipeline_ops_base,
    pipeline_ops_mqtt,
    pipeline_events_base,
    pipeline_exceptions,
)
from .helpers import StageRunOpTestBase, StageHandlePipelineEventTestBase
from .fixtures import ArbitraryOperation
from tests.common.pipeline import pipeline_stage_test

this_module = sys.modules[__name__]
logging.basicConfig(level=logging.DEBUG)
pytestmark = pytest.mark.usefixtures("fake_pipeline_thread")


fake_signed_data = "ajsc8nLKacIjGsYyB4iYDFCZaRMmmDrUuY5lncYDYPI="
fake_uri = "some/resource/location"
fake_expiry = 12321312


###################
# COMMON FIXTURES #
###################
@pytest.fixture
def mock_timer(mocker):
    return mocker.patch.object(threading, "Timer")


@pytest.fixture
def mock_alarm(mocker):
    return mocker.patch.object(alarm, "Alarm")


# Not a fixture, but useful for sharing
def fake_callback(*args, **kwargs):
    pass


#######################
# PIPELINE ROOT STAGE #
#######################


class PipelineRootStageTestConfig(object):
    @pytest.fixture
    def cls_type(self):
        return pipeline_stages_base.PipelineRootStage

    @pytest.fixture
    def init_kwargs(self, mocker):
        return {"pipeline_configuration": mocker.MagicMock()}

    @pytest.fixture
    def stage(self, mocker, cls_type, init_kwargs):
        stage = cls_type(**init_kwargs)
        stage.send_op_down = mocker.MagicMock()
        stage.send_event_up = mocker.MagicMock()
        return stage


class PipelineRootStageInstantiationTests(PipelineRootStageTestConfig):
    @pytest.mark.it("Initializes 'on_pipeline_event_handler' as None")
    def test_on_pipeline_event_handler(self, init_kwargs):
        stage = pipeline_stages_base.PipelineRootStage(**init_kwargs)
        assert stage.on_pipeline_event_handler is None

    @pytest.mark.it("Initializes 'on_connected_handler' as None")
    def test_on_connected_handler(self, init_kwargs):
        stage = pipeline_stages_base.PipelineRootStage(**init_kwargs)
        assert stage.on_connected_handler is None

    @pytest.mark.it("Initializes 'on_disconnected_handler' as None")
    def test_on_disconnected_handler(self, init_kwargs):
        stage = pipeline_stages_base.PipelineRootStage(**init_kwargs)
        assert stage.on_disconnected_handler is None

    @pytest.mark.it("Initializes 'connected' as False")
    def test_connected(self, init_kwargs):
        stage = pipeline_stages_base.PipelineRootStage(**init_kwargs)
        assert stage.connected is False

    @pytest.mark.it(
        "Initializes 'pipeline_configuration' with the provided 'pipeline_configuration' parameter"
    )
    def test_pipeline_configuration(self, init_kwargs):
        stage = pipeline_stages_base.PipelineRootStage(**init_kwargs)
        assert stage.pipeline_configuration is init_kwargs["pipeline_configuration"]


pipeline_stage_test.add_base_pipeline_stage_tests(
    test_module=this_module,
    stage_class_under_test=pipeline_stages_base.PipelineRootStage,
    stage_test_config_class=PipelineRootStageTestConfig,
    extended_stage_instantiation_test_class=PipelineRootStageInstantiationTests,
)


@pytest.mark.describe("PipelineRootStage - .append_stage()")
class TestPipelineRootStageAppendStage(PipelineRootStageTestConfig):
    @pytest.mark.it("Appends the provided stage to the tail of the pipeline")
    @pytest.mark.parametrize(
        "pipeline_len",
        [
            pytest.param(1, id="Pipeline Length: 1"),
            pytest.param(2, id="Pipeline Length: 2"),
            pytest.param(3, id="Pipeline Length: 3"),
            pytest.param(10, id="Pipeline Length: 10"),
            pytest.param(random.randint(4, 99), id="Randomly chosen Pipeline Length"),
        ],
    )
    def test_appends_new_stage(self, stage, pipeline_len):
        class ArbitraryStage(pipeline_stages_base.PipelineStage):
            pass

        assert stage.next is None
        assert stage.previous is None
        prev_tail = stage
        root = stage
        for i in range(0, pipeline_len):
            new_stage = ArbitraryStage()
            stage.append_stage(new_stage)
            assert prev_tail.next is new_stage
            assert new_stage.previous is prev_tail
            assert new_stage.pipeline_root is root
            prev_tail = new_stage


# NOTE 1: Because the Root stage overrides the parent implementation, we must test it here
# (even though it's the same test).
# NOTE 2: Currently this implementation does some other things with threads, but we do not
# currently have a thread testing strategy, so it is untested for now.
@pytest.mark.describe("PipelineRootStage - .run_op()")
class TestPipelineRootStageRunOp(PipelineRootStageTestConfig):
    @pytest.fixture
    def op(self, arbitrary_op):
        return arbitrary_op

    @pytest.mark.it("Sends the operation down")
    def test_sends_op_down(self, mocker, stage, op):
        stage.run_op(op)
        assert stage.send_op_down.call_count == 1
        assert stage.send_op_down.call_args == mocker.call(op)


@pytest.mark.describe("PipelineRootStage - .handle_pipeline_event() -- Called with ConnectedEvent")
class TestPipelineRootStageHandlePipelineEventWithConnectedEvent(
    PipelineRootStageTestConfig, StageHandlePipelineEventTestBase
):
    @pytest.fixture
    def event(self):
        return pipeline_events_base.ConnectedEvent()

    @pytest.mark.it("Sets the 'connected' attribute to True")
    def test_set_connected_true(self, stage, event):
        assert not stage.connected
        stage.handle_pipeline_event(event)
        assert stage.connected

    @pytest.mark.it("Invokes the 'on_connected_handler' handler function, if set")
    def test_invoke_handler(self, mocker, stage, event):
        mock_handler = mocker.MagicMock()
        stage.on_connected_handler = mock_handler
        stage.handle_pipeline_event(event)
        time.sleep(0.1)  # CT-TODO / BK-TODO: get rid of this
        assert mock_handler.call_count == 1
        assert mock_handler.call_args == mocker.call()


@pytest.mark.describe(
    "PipelineRootStage - .handle_pipeline_event() -- Called with DisconnectedEvent"
)
class TestPipelineRootStageHandlePipelineEventWithDisconnectedEvent(
    PipelineRootStageTestConfig, StageHandlePipelineEventTestBase
):
    @pytest.fixture
    def event(self):
        return pipeline_events_base.DisconnectedEvent()

    @pytest.mark.it("Sets the 'connected' attribute to True")
    def test_set_connected_false(self, stage, event):
        stage.connected = True
        stage.handle_pipeline_event(event)
        assert not stage.connected

    @pytest.mark.it("Invokes the 'on_disconnected_handler' handler function, if set")
    def test_invoke_handler(self, mocker, stage, event):
        mock_handler = mocker.MagicMock()
        stage.on_disconnected_handler = mock_handler
        stage.handle_pipeline_event(event)
        time.sleep(0.1)  # CT-TODO / BK-TODO: get rid of this
        assert mock_handler.call_count == 1
        assert mock_handler.call_args == mocker.call()


@pytest.mark.describe(
    "PipelineRootStage - .handle_pipeline_event() -- Called with an arbitrary other event"
)
class TestPipelineRootStageHandlePipelineEventWithArbitraryEvent(
    PipelineRootStageTestConfig, StageHandlePipelineEventTestBase
):
    @pytest.fixture
    def event(self, arbitrary_event):
        return arbitrary_event

    @pytest.mark.it("Invokes the 'on_pipeline_event_handler' handler function, if set")
    def test_invoke_handler(self, mocker, stage, event):
        mock_handler = mocker.MagicMock()
        stage.on_pipeline_event_handler = mock_handler
        stage.handle_pipeline_event(event)
        time.sleep(0.1)  # CT-TODO/BK-TODO: get rid of this
        assert mock_handler.call_count == 1
        assert mock_handler.call_args == mocker.call(event)


###########################
# SAS TOKEN RENEWAL STAGE #
###########################


class SasTokenRenewalStageTestConfig(object):
    @pytest.fixture
    def cls_type(self):
        return pipeline_stages_base.SasTokenRenewalStage

    @pytest.fixture
    def init_kwargs(self, mocker):
        return {}

    @pytest.fixture
    def sastoken(self, mocker):
        # For most tests, a real sastoken with mocked refresh method is required
        mock_signing_mechanism = mocker.MagicMock()
        mock_signing_mechanism.sign.return_value = fake_signed_data
        sastoken = st.RenewableSasToken(uri=fake_uri, signing_mechanism=mock_signing_mechanism)
        sastoken.refresh = mocker.MagicMock()
        return sastoken

    @pytest.fixture
    def stage(self, mocker, cls_type, sastoken, init_kwargs):
        stage = cls_type(**init_kwargs)
        stage.pipeline_root = pipeline_stages_base.PipelineRootStage(
            pipeline_configuration=mocker.MagicMock()
        )
        stage.pipeline_root.pipeline_configuration.sastoken = sastoken
        # Mock flow methods
        stage.send_op_down = mocker.MagicMock()
        stage.send_event_up = mocker.MagicMock()
        return stage


class SasTokenRenewalStageInstantationTests(SasTokenRenewalStageTestConfig):
    @pytest.mark.it("Initializes with the token renewal alarm set to 'None'")
    def test_token_renewal_timer(self, init_kwargs):
        stage = pipeline_stages_base.SasTokenRenewalStage(**init_kwargs)
        assert stage._token_renewal_alarm is None

    @pytest.mark.it("Uses 120 seconds as the Renewal Margin by default")
    def test_renewal_margin(self, init_kwargs):
        # NOTE: currently, renewal margin isn't set as an instance attribute really, it just uses
        # a constant defined on the class in all cases. Eventually this logic may be expanded to
        # be more dynamic, and this test will need to change
        stage = pipeline_stages_base.SasTokenRenewalStage(**init_kwargs)
        assert stage.DEFAULT_TOKEN_RENEWAL_MARGIN == 120


pipeline_stage_test.add_base_pipeline_stage_tests(
    test_module=this_module,
    stage_class_under_test=pipeline_stages_base.SasTokenRenewalStage,
    stage_test_config_class=SasTokenRenewalStageTestConfig,
    extended_stage_instantiation_test_class=SasTokenRenewalStageInstantationTests,
)


@pytest.mark.describe(
    "SasTokenRenewalStage - .run_op() -- Called with InitializePipelineOperation, on a pipeline configured with Renewable SAS authentication"
)
class TestSasTokenRenewalStageRunOpWithInitializePipelineOpSasTokenConfig(
    SasTokenRenewalStageTestConfig, StageRunOpTestBase
):
    @pytest.fixture
    def op(self, mocker):
        return pipeline_ops_base.InitializePipelineOperation(callback=mocker.MagicMock())

    @pytest.mark.it("Cancels any existing token renewal alarm that may have been set")
    def test_cancels_existing_alarm(self, mocker, mock_alarm, stage, op):
        stage._token_renewal_alarm = mock_alarm

        stage.run_op(op)

        assert mock_alarm.cancel.call_count == 1
        assert mock_alarm.cancel.call_args == mocker.call()

    @pytest.mark.it("Resets the token renewal alarm to None until a new one is set")
    # Edge case, since unless something goes wrong, the alarm WILL be set, and it's like
    # it was never set to None.
    def test_alarm_set_to_none_in_intermediate(
        self, mocker, stage, op, mock_alarm, arbitrary_exception
    ):
        # Set an existing alarm
        stage._token_renewal_alarm = mocker.MagicMock()

        # Set an error side effect on the alarm creation, so when a new alarm is created,
        # we have an unhandled error causing op failure and early exit
        mock_alarm.side_effect = arbitrary_exception

        stage.run_op(op)

        assert op.complete
        assert op.error is arbitrary_exception
        assert stage._token_renewal_alarm is None

    @pytest.mark.it(
        "Starts a background renewal alarm that will trigger 'Renewal Margin' number of seconds prior to SasToken expiration"
    )
    def test_sets_alarm(self, mocker, stage, op, mock_alarm):
        expected_alarm_time = (
            stage.pipeline_root.pipeline_configuration.sastoken.expiry_time
            - pipeline_stages_base.SasTokenRenewalStage.DEFAULT_TOKEN_RENEWAL_MARGIN
        )

        stage.run_op(op)

<<<<<<< HEAD
        assert mock_alarm.call_count == 1
        assert mock_alarm.call_args[0][0] == expected_alarm_time
        assert mock_alarm.return_value.daemon is True
        assert mock_alarm.return_value.start.call_count == 1
        assert mock_alarm.return_value.start.call_args == mocker.call()
=======
        assert mock_timer.call_count == 1
        assert mock_timer.call_args[0][0] == expected_timer_seconds
        assert mock_timer.return_value.daemon is True
        assert mock_timer.return_value.start.call_count == 1
        assert mock_timer.return_value.start.call_args == mocker.call()

    @pytest.mark.it(
        "Sends a PipelineRuntimeError to the background exception handler and does not set a timer if the SasToken TTL is less than the Renewal Margin (time prior to token expiration triggering renew)"
    )
    def test_token_ttl_less_than_renewal_timer(self, mocker, stage, op, mock_timer):
        # NOTE: this really shouldn't happen in regular flow. This is a total edge case, that is
        # likely only possible if a bug exists elsewhere in the stack
        stage.pipeline_root.pipeline_configuration.sastoken.ttl = (
            pipeline_stages_base.SasTokenRenewalStage.DEFAULT_TOKEN_RENEWAL_MARGIN - 1
        )
        mocker.spy(handle_exceptions, "handle_background_exception")

        stage.run_op(op)

        assert handle_exceptions.handle_background_exception.call_count == 1
        assert isinstance(
            handle_exceptions.handle_background_exception.call_args[0][0],
            pipeline_exceptions.PipelineRuntimeError,
        )
        assert mock_timer.call_count == 0
>>>>>>> d85a5b23


@pytest.mark.describe(
    "SasTokenRenewalStage - .run_op() -- Called with InitializePipelineOperation, on a pipeline NOT configured with Renewable SAS authentication"
)
class TestSasTokenRenewalStageRunOpWithInitializePipelineOpNoSasTokenConfig(
    SasTokenRenewalStageTestConfig, StageRunOpTestBase
):
    @pytest.fixture
    def op(self, mocker):
        return pipeline_ops_base.InitializePipelineOperation(callback=mocker.MagicMock())

    @pytest.fixture(params=["NonRenewableSasToken", "No SAS Token Present"])
    def sastoken(self, request):
        # This fixture overrides the sastoken fixture in the SasTokenRenewalStageTestConfig
        # Alternate SAS tokens are required for these test cases
        if request.param == "NonRenewableSasToken":
            token_str = "SharedAccessSignature sr={resource}&sig={signature}&se={expiry}".format(
                resource=fake_uri, signature=fake_signed_data, expiry=fake_expiry
            )
            sastoken = st.NonRenewableSasToken(token_str)
        else:
            sastoken = None
        return sastoken

    @pytest.mark.it("Sends the operation down, WITHOUT setting a renewal alarm")
    def test_sends_op_down_no_alarm(self, mocker, stage, mock_alarm, op):
        stage.run_op(op)

        assert stage.send_op_down.call_count == 1
        assert stage.send_op_down.call_args == mocker.call(op)
        assert stage._token_renewal_alarm is None
        assert mock_alarm.call_count == 0


<<<<<<< HEAD
@pytest.mark.describe("SasTokenRenewalStage - OCCURANCE: SasToken Renewal Alarm expires")
class TestSasTokenRenewalStageOCCURANCEAlarmExpires(SasTokenRenewalStageTestConfig):
=======
@pytest.mark.describe("SasTokenRenewalStage - .run_op() -- Called with ShutdownPipelineOperation")
class TestSasTokenRenewalStageRunOpWithShutdownPipelineOp(
    SasTokenRenewalStageTestConfig, StageRunOpTestBase
):
    @pytest.fixture
    def op(self, mocker):
        return pipeline_ops_base.ShutdownPipelineOperation(callback=mocker.MagicMock())

    @pytest.mark.it(
        "Cancels the token renewal timer, and then sends the operation down, if a timer exists"
    )
    def test_with_timer(self, mocker, stage, op, mock_timer):
        stage._token_renewal_timer = mock_timer
        assert mock_timer.cancel.call_count == 0
        assert stage.send_op_down.call_count == 0

        stage.run_op(op)

        assert mock_timer.cancel.call_count == 1
        assert stage.send_op_down.call_count == 1
        assert stage.send_op_down.call_args == mocker.call(op)

    @pytest.mark.it("Simply sends the operation down if no timer exists")
    def test_no_timer(self, mocker, stage, op):
        assert stage._token_renewal_timer is None
        assert stage.send_op_down.call_count == 0

        stage.run_op(op)

        assert stage.send_op_down.call_count == 1
        assert stage.send_op_down.call_args == mocker.call(op)


@pytest.mark.describe("SasTokenRenewalStage - OCCURANCE: SasToken Renewal Timer expires")
class TestSasTokenRenewalStageOCCURANCETimerExpires(SasTokenRenewalStageTestConfig):
>>>>>>> d85a5b23
    @pytest.fixture
    def op(self, mocker):
        return pipeline_ops_base.InitializePipelineOperation(callback=mocker.MagicMock())

    @pytest.mark.it("Refreshes the pipeline's SasToken")
    @pytest.mark.parametrize(
        "connected",
        [
            pytest.param(True, id="Pipeline connected"),
            pytest.param(False, id="Pipeline not connected"),
        ],
    )
    def test_refresh_token(self, stage, op, mock_alarm, connected):
        # Apply the alarm
        stage.run_op(op)

        # Set connected state
        stage.pipeline_root.connected = connected

        # Token has not been refreshed
        token = stage.pipeline_root.pipeline_configuration.sastoken
        assert token.refresh.call_count == 0
        assert mock_alarm.call_count == 1

        # Call alarm complete callback (as if alarm expired)
        on_alarm_complete = mock_alarm.call_args[0][1]
        on_alarm_complete()

        # Token has now been refreshed
        assert token.refresh.call_count == 1

    @pytest.mark.it(
        "Sends a ReauthorizeConnectionOperation down the pipeline if the pipeline is in a 'connected' state"
    )
    def test_when_pipeline_connected(self, mocker, stage, op, mock_alarm):
        # Apply the alarm and set stage as connected
        stage.pipeline_root.connected = True
        stage.run_op(op)

        # Only the InitializePipeline op has been sent down
        assert stage.send_op_down.call_count == 1
        assert stage.send_op_down.call_args == mocker.call(op)

        # Pipeline is still connected
        assert stage.pipeline_root.connected is True

        # Call alarm complete callback (as if alarm expired)
        assert mock_alarm.call_count == 1
        on_alarm_complete = mock_alarm.call_args[0][1]
        on_alarm_complete()

        # ReauthorizeConnectionOperation has now been sent down
        assert stage.send_op_down.call_count == 2
        assert isinstance(
            stage.send_op_down.call_args[0][0], pipeline_ops_base.ReauthorizeConnectionOperation
        )

    @pytest.mark.it(
        "Does NOT send a ReauthorizeConnectionOperation down the pipeline if the pipeline is NOT in a 'connected' state"
    )
    def test_when_pipeline_not_connected(self, mocker, stage, op, mock_alarm):
        # Apply the alarm and set stage as connected
        stage.pipeline_root.connected = False
        stage.run_op(op)

        # Only the InitializePipeline op has been sent down
        assert stage.send_op_down.call_count == 1
        assert stage.send_op_down.call_args == mocker.call(op)

        # Pipeline is still NOT connected
        assert stage.pipeline_root.connected is False

        # Call alarm complete callback (as if alarm expired)
        on_alarm_complete = mock_alarm.call_args[0][1]
        on_alarm_complete()

        # No further ops have been sent down
        assert stage.send_op_down.call_count == 1

    @pytest.mark.it(
        "If the ReauthorizeConnectionOperation is later completed with an error, send the error to the background exception handler"
    )
    def test_reauth_op_error_goes_to_bkg_handler(
        self, mocker, stage, op, mock_alarm, arbitrary_exception
    ):
        mocker.spy(handle_exceptions, "handle_background_exception")

        # Apply the alarm and set stage as connected
        stage.pipeline_root.connected = True
        stage.run_op(op)

        # Call alarm complete callback (as if alarm expired)
        assert mock_alarm.call_count == 1
        on_alarm_complete = mock_alarm.call_args[0][1]
        on_alarm_complete()

        # ReauthorizeConnectionOperation has now been sent down
        assert stage.send_op_down.call_count == 2
        reauth_op = stage.send_op_down.call_args[0][0]
        assert isinstance(reauth_op, pipeline_ops_base.ReauthorizeConnectionOperation)

        # Complete ReauthorizeConnectionOperation with error
        reauth_op.complete(error=arbitrary_exception)

        # Error was sent to background handler
        assert handle_exceptions.handle_background_exception.call_count == 1
        assert handle_exceptions.handle_background_exception.call_args == mocker.call(
            arbitrary_exception
        )

    @pytest.mark.it("Begins a new SasToken renewal alarm")
    @pytest.mark.parametrize(
        "connected",
        [
            pytest.param(True, id="Pipeline connected"),
            pytest.param(False, id="Pipeline not connected"),
        ],
    )
    # I am sorry for this test length, but IDK how else to test this...
    # ... other than throwing everything at it at once
    def test_new_alarm(self, mocker, stage, op, mock_alarm, connected):
        token = stage.pipeline_root.pipeline_configuration.sastoken

        # Set connected state
        stage.pipeline_root.connected = connected

        # Apply the alarm
        stage.run_op(op)

        # op was passed down
        assert stage.send_op_down.call_count == 1
        assert stage.send_op_down.call_args == mocker.call(op)

        # Only one alarm has been created and started. No cancellation.
        assert mock_alarm.call_count == 1
        assert mock_alarm.return_value.start.call_count == 1
        assert mock_alarm.return_value.cancel.call_count == 0

        # Call alarm complete callback (as if alarm expired)
        on_alarm_complete = mock_alarm.call_args[0][1]
        on_alarm_complete()

        # Existing alarm was cancelled
        assert mock_alarm.return_value.cancel.call_count == 1

        # Token was refreshed
        assert token.refresh.call_count == 1

        # Reauthorize was sent down (if the connection state was right)
        if connected:
            assert stage.send_op_down.call_count == 2
            assert isinstance(
                stage.send_op_down.call_args[0][0], pipeline_ops_base.ReauthorizeConnectionOperation
            )
        else:
            assert stage.send_op_down.call_count == 1

        # Another alarm was created and started for the expected time
        assert mock_alarm.call_count == 2
        expected_alarm_time = (
            stage.pipeline_root.pipeline_configuration.sastoken.expiry_time
            - pipeline_stages_base.SasTokenRenewalStage.DEFAULT_TOKEN_RENEWAL_MARGIN
        )
        assert mock_alarm.call_args[0][0] == expected_alarm_time
        assert stage._token_renewal_alarm is mock_alarm.return_value
        assert stage._token_renewal_alarm.daemon is True
        assert stage._token_renewal_alarm.start.call_count == 2
        assert stage._token_renewal_alarm.start.call_args == mocker.call()

        # When THAT alarm expires, the token is refreshed, and the reauth is sent, etc. etc. etc.
        # ... recursion :)
        new_on_alarm_complete = mock_alarm.call_args[0][1]
        new_on_alarm_complete()

        assert token.refresh.call_count == 2
        if connected:
            assert stage.send_op_down.call_count == 3
            assert isinstance(
                stage.send_op_down.call_args[0][0], pipeline_ops_base.ReauthorizeConnectionOperation
            )
        else:
            assert stage.send_op_down.call_count == 1

        assert mock_alarm.call_count == 3
        # .... and on and on for infinity


######################
# AUTO CONNECT STAGE #
######################


class AutoConnectStageTestConfig(object):
    @pytest.fixture
    def cls_type(self):
        return pipeline_stages_base.AutoConnectStage

    @pytest.fixture
    def init_kwargs(self, mocker):
        return {}

    @pytest.fixture
    def stage(self, mocker, cls_type, init_kwargs):
        stage = cls_type(**init_kwargs)
        stage.pipeline_root = pipeline_stages_base.PipelineRootStage(
            pipeline_configuration=mocker.MagicMock()
        )
        # Mock flow methods
        stage.send_op_down = mocker.MagicMock()
        stage.send_event_up = mocker.MagicMock()
        return stage


pipeline_stage_test.add_base_pipeline_stage_tests(
    test_module=this_module,
    stage_class_under_test=pipeline_stages_base.AutoConnectStage,
    stage_test_config_class=AutoConnectStageTestConfig,
)


@pytest.mark.describe(
    "AutoConnectStage - .run_op() -- Called with an Operation that requires an active connection (pipeline connected)"
)
class TestAutoConnectStageRunOpWithOpThatRequiresConnectionPipelineConnected(
    AutoConnectStageTestConfig, StageRunOpTestBase
):

    fake_topic = "__fake_topic__"
    fake_payload = "__fake_payload__"

    ops_requiring_connection = [
        pipeline_ops_mqtt.MQTTPublishOperation,
        pipeline_ops_mqtt.MQTTSubscribeOperation,
        pipeline_ops_mqtt.MQTTUnsubscribeOperation,
    ]

    @pytest.fixture(params=ops_requiring_connection)
    def op(self, mocker, request):
        op_class = request.param
        if op_class is pipeline_ops_mqtt.MQTTPublishOperation:
            op = op_class(
                topic=self.fake_topic, payload=self.fake_payload, callback=mocker.MagicMock()
            )
        else:
            op = op_class(topic=self.fake_topic, callback=mocker.MagicMock())
        assert op.needs_connection
        return op

    @pytest.mark.it("Immediately sends the operation down the pipeline")
    def test_already_connected(self, mocker, stage, op):
        stage.pipeline_root.connected = True

        stage.run_op(op)

        assert stage.send_op_down.call_count == 1
        assert stage.send_op_down.call_args == mocker.call(op)

    @pytest.mark.it("Allows the op to complete successfully")
    def test_success(self, mocker, stage, op):
        callback = op.callback_stack[0]
        stage.pipeline_root.connected = True

        stage.run_op(op)

        # make sure our call went down
        assert stage.send_op_down.call_count == 1
        assert stage.send_op_down.call_args[0][0] is op

        # complete the op
        op.complete()

        # assert that the op completed successfully
        assert op.complete
        assert op.error is None
        assert callback.call_count == 1
        assert callback.call_args == mocker.call(op=op, error=None)

    @pytest.mark.it(
        "Does not complete the operation if the op fails and the transport is no longer connected"
    )
    def test_failure_and_disconnect_no_complete(self, mocker, stage, op, arbitrary_exception):
        stage.pipeline_root.connected = True

        stage.run_op(op)

        # make sure our call went down
        assert stage.send_op_down.call_count == 1
        assert stage.send_op_down.call_args[0][0] is op

        # disconnect the transport and complete the op with failure
        stage.pipeline_root.connected = False
        op.complete(arbitrary_exception)

        # assert that the op didn't complete
        assert not op.completed

    @pytest.mark.it(
        "Sends down a new ConnectOperation if the op fails and the transport is no longer connected"
    )
    def test_failure_and_disconnect_new_connect_operation(
        self, mocker, stage, op, arbitrary_exception
    ):
        stage.pipeline_root.connected = True
        stage.run_op(op)

        # make sure our call went down
        assert stage.send_op_down.call_count == 1
        assert stage.send_op_down.call_args[0][0] is op

        # disconnect the transport and complete the op with failure
        stage.pipeline_root.connected = False
        op.complete(arbitrary_exception)

        # assert that we got a new connect operation
        assert stage.send_op_down.call_count == 2
        connect_op = stage.send_op_down.call_args[0][0]
        assert isinstance(connect_op, pipeline_ops_base.ConnectOperation)

    @pytest.mark.it(
        "Runs the operation a second time if the stage needs to reconnect after the op fails"
    )
    def test_failure_and_disconnect_resubmit_operation(
        self, mocker, stage, op, arbitrary_exception
    ):
        stage.pipeline_root.connected = True

        stage.run_op(op)

        # make sure our call went down
        assert stage.send_op_down.call_count == 1
        assert stage.send_op_down.call_args[0][0] is op

        # disconnect the transport and complete the op with failure
        stage.pipeline_root.connected = False
        op.complete(arbitrary_exception)

        # assert that we got a new connect operation
        assert stage.send_op_down.call_count == 2
        connect_op = stage.send_op_down.call_args[0][0]
        assert isinstance(connect_op, pipeline_ops_base.ConnectOperation)

        # complete the connect op
        stage.pipeline_root.connected = True
        connect_op.complete()

        # make sure our op got sent down again
        assert stage.send_op_down.call_count == 3
        assert stage.send_op_down.call_args[0][0] is op

    @pytest.mark.it("Fails the op if the op fails and the transport is still connected")
    def test_failure_still_connected(self, mocker, stage, op, arbitrary_exception):
        callback = op.callback_stack[0]
        stage.pipeline_root.connected = True

        stage.run_op(op)

        # make sure our call went down
        assert stage.send_op_down.call_count == 1
        assert stage.send_op_down.call_args[0][0] is op

        # fail
        op.complete(arbitrary_exception)

        # assert that the op failure went back to the caller
        assert op.completed
        assert op.error == arbitrary_exception
        assert callback.call_args == mocker.call(op=op, error=arbitrary_exception)


@pytest.mark.describe(
    "AutoConnectStage - .run_op() -- Called with an Operation that requires an active connection (pipeline not connected)"
)
class TestAutoConnectStageRunOpWithOpThatRequiresConnectionNotConnected(
    AutoConnectStageTestConfig, StageRunOpTestBase
):

    fake_topic = "__fake_topic__"
    fake_payload = "__fake_payload__"

    ops_requiring_connection = [
        pipeline_ops_mqtt.MQTTPublishOperation,
        pipeline_ops_mqtt.MQTTSubscribeOperation,
        pipeline_ops_mqtt.MQTTUnsubscribeOperation,
    ]

    @pytest.fixture(params=ops_requiring_connection)
    def op(self, mocker, request):
        op_class = request.param
        if op_class is pipeline_ops_mqtt.MQTTPublishOperation:
            op = op_class(
                topic=self.fake_topic, payload=self.fake_payload, callback=mocker.MagicMock()
            )
        else:
            op = op_class(topic=self.fake_topic, callback=mocker.MagicMock())
        assert op.needs_connection
        return op

    @pytest.mark.it("Sends a new ConnectOperation down the pipeline")
    def test_not_connected(self, mocker, stage, op):
        mock_connect_op = mocker.patch.object(pipeline_ops_base, "ConnectOperation").return_value
        stage.pipeline_root.connected = False

        stage.run_op(op)

        assert stage.send_op_down.call_count == 1
        assert stage.send_op_down.call_args == mocker.call(mock_connect_op)

    @pytest.mark.it(
        "Sends the operation down the pipeline once the ConnectOperation completes successfully"
    )
    def test_connect_success(self, mocker, stage, op):
        stage.pipeline_root.connected = False
        mocker.spy(stage, "run_op")

        # Run the original operation
        stage.run_op(op)
        assert not op.completed

        # Complete the newly created ConnectOperation that was sent down the pipeline
        assert stage.send_op_down.call_count == 1
        connect_op = stage.send_op_down.call_args[0][0]
        assert isinstance(connect_op, pipeline_ops_base.ConnectOperation)
        assert not connect_op.completed
        connect_op.complete()  # no error

        # The original operation has now been sent down the pipeline
        assert stage.run_op.call_count == 2
        assert stage.run_op.call_args == mocker.call(op)

    @pytest.mark.it(
        "Completes the operation with the error from the ConnectOperation, if the ConnectOperation completes with an error"
    )
    def test_connect_failure(self, mocker, stage, op, arbitrary_exception):
        stage.pipeline_root.connected = False

        # Run the original operation
        stage.run_op(op)
        assert not op.completed

        # Complete the newly created ConnectOperation that was sent down the pipeline
        assert stage.send_op_down.call_count == 1
        connect_op = stage.send_op_down.call_args[0][0]
        assert isinstance(connect_op, pipeline_ops_base.ConnectOperation)
        assert not connect_op.completed
        connect_op.complete(error=arbitrary_exception)  # completes with error

        # The original operation has been completed the exception from the ConnectOperation
        assert op.completed
        assert op.error is arbitrary_exception

    @pytest.mark.it("Allows the op to complete successfully")
    def test_success(self, mocker, stage, op):
        callback = op.callback_stack[0]
        stage.pipeline_root.connected = False

        stage.run_op(op)

        # complete the connection
        connect_op = stage.send_op_down.call_args[0][0]
        assert isinstance(connect_op, pipeline_ops_base.ConnectOperation)
        stage.pipeline_root.connected = True
        connect_op.complete()

        # make sure our call went down
        assert stage.send_op_down.call_count == 2
        assert stage.send_op_down.call_args[0][0] is op

        # complete the op
        op.complete()

        # assert that the op completed successfully
        assert op.complete
        assert op.error is None
        assert callback.call_count == 1
        assert callback.call_args == mocker.call(op=op, error=None)

    @pytest.mark.it(
        "Does not complete the operation if the op fails and the transport is no longer connected"
    )
    def test_failure_and_disconnect_no_complete(self, mocker, stage, op, arbitrary_exception):
        stage.pipeline_root.connected = False

        stage.run_op(op)

        # complete the connection
        connect_op = stage.send_op_down.call_args[0][0]
        assert isinstance(connect_op, pipeline_ops_base.ConnectOperation)
        stage.pipeline_root.connected = True
        connect_op.complete()

        # make sure our call went down
        assert stage.send_op_down.call_count == 2
        assert stage.send_op_down.call_args[0][0] is op

        # disconnect the transport and complete the op with failure
        stage.pipeline_root.connected = False
        op.complete(arbitrary_exception)

        # assert that the op didn't complete
        assert not op.completed

    @pytest.mark.it(
        "Sends down a new ConnectOperation if the op fails and the transport is no longer connected"
    )
    def test_failure_and_disconnect_new_connect_operation(
        self, mocker, stage, op, arbitrary_exception
    ):
        stage.pipeline_root.connected = False

        stage.run_op(op)

        # complete the connection
        connect_op = stage.send_op_down.call_args[0][0]
        assert isinstance(connect_op, pipeline_ops_base.ConnectOperation)
        stage.pipeline_root.connected = True
        connect_op.complete()

        # make sure our call went down
        assert stage.send_op_down.call_count == 2
        assert stage.send_op_down.call_args[0][0] is op

        # disconnect the transport and complete the op with failure
        stage.pipeline_root.connected = False
        op.complete(arbitrary_exception)

        # assert that we got a new connect operation
        assert stage.send_op_down.call_count == 3
        connect_op = stage.send_op_down.call_args[0][0]
        assert isinstance(connect_op, pipeline_ops_base.ConnectOperation)

    @pytest.mark.it(
        "Runs the operation a second time if the stage needs to reconnect after the op fails"
    )
    def test_failure_and_disconnect_resubmit_operation(
        self, mocker, stage, op, arbitrary_exception
    ):
        stage.pipeline_root.connected = False

        stage.run_op(op)

        # complete the connection
        connect_op = stage.send_op_down.call_args[0][0]
        assert isinstance(connect_op, pipeline_ops_base.ConnectOperation)
        stage.pipeline_root.connected = True
        connect_op.complete()

        # make sure our call went down
        assert stage.send_op_down.call_count == 2
        assert stage.send_op_down.call_args[0][0] is op

        # disconnect the transport and complete the op with failure
        stage.pipeline_root.connected = False
        op.complete(arbitrary_exception)

        # assert that we got a new connect operation
        assert stage.send_op_down.call_count == 3
        connect_op = stage.send_op_down.call_args[0][0]
        assert isinstance(connect_op, pipeline_ops_base.ConnectOperation)

        # complete the connect op
        stage.pipeline_root.connected = True
        connect_op.complete()

        # make sure our op got sent down again
        assert stage.send_op_down.call_count == 4
        assert stage.send_op_down.call_args[0][0] is op

    @pytest.mark.it("Fails the op if the op fails and the transport is still connected")
    def test_failure_still_connected(self, mocker, stage, op, arbitrary_exception):
        callback = op.callback_stack[0]
        stage.pipeline_root.connected = False

        stage.run_op(op)

        # complete the connection
        connect_op = stage.send_op_down.call_args[0][0]
        assert isinstance(connect_op, pipeline_ops_base.ConnectOperation)
        stage.pipeline_root.connected = True
        connect_op.complete()

        # make sure our call went down
        assert stage.send_op_down.call_count == 2
        assert stage.send_op_down.call_args[0][0] is op

        # fail
        op.complete(arbitrary_exception)

        # assert that the op failure went back to the caller
        assert op.completed
        assert op.error == arbitrary_exception
        assert callback.call_args == mocker.call(op=op, error=arbitrary_exception)


@pytest.mark.describe(
    "AutoConnectStage - .run_op() -- Called with an Operation that does not require an active connection"
)
class TestAutoConnectStageRunOpWithOpThatDoesNotRequireConnection(
    AutoConnectStageTestConfig, StageRunOpTestBase
):
    @pytest.fixture
    def op(self, arbitrary_op):
        assert not arbitrary_op.needs_connection
        return arbitrary_op

    @pytest.mark.it(
        "Sends the operation down the pipeline if the pipeline is in a 'connected' state"
    )
    def test_connected(self, mocker, stage, op):
        stage.pipeline_root.connected = True

        stage.run_op(op)
        assert stage.send_op_down.call_count == 1
        assert stage.send_op_down.call_args == mocker.call(op)

    @pytest.mark.it(
        "Sends the operation down the pipeline if the pipeline is in a 'disconnected' state"
    )
    def test_disconnected(self, mocker, stage, op):
        assert not stage.pipeline_root.connected

        stage.run_op(op)
        assert stage.send_op_down.call_count == 1
        assert stage.send_op_down.call_args == mocker.call(op)


#########################
# CONNECTION LOCK STAGE #
#########################

# This is a list of operations which can trigger a block on the ConnectionLockStage
connection_ops = [
    pipeline_ops_base.ConnectOperation,
    pipeline_ops_base.DisconnectOperation,
    pipeline_ops_base.ReauthorizeConnectionOperation,
]


class ConnectionLockStageTestConfig(object):
    @pytest.fixture
    def cls_type(self):
        return pipeline_stages_base.ConnectionLockStage

    @pytest.fixture
    def init_kwargs(self, mocker):
        return {}

    @pytest.fixture
    def stage(self, mocker, cls_type, init_kwargs):
        stage = cls_type(**init_kwargs)
        stage.pipeline_root = pipeline_stages_base.PipelineRootStage(
            pipeline_configuration=mocker.MagicMock()
        )
        stage.send_op_down = mocker.MagicMock()
        return stage


class ConnectionLockStageInstantiationTests(ConnectionLockStageTestConfig):
    @pytest.mark.it("Initializes 'queue' as an empty Queue object")
    def test_queue(self, init_kwargs):
        stage = pipeline_stages_base.ConnectionLockStage(**init_kwargs)
        assert isinstance(stage.queue, queue.Queue)
        assert stage.queue.empty()

    @pytest.mark.it("Initializes 'blocked' as False")
    def test_blocked(self, init_kwargs):
        stage = pipeline_stages_base.ConnectionLockStage(**init_kwargs)
        assert not stage.blocked


pipeline_stage_test.add_base_pipeline_stage_tests(
    test_module=this_module,
    stage_class_under_test=pipeline_stages_base.ConnectionLockStage,
    stage_test_config_class=ConnectionLockStageTestConfig,
    extended_stage_instantiation_test_class=ConnectionLockStageInstantiationTests,
)


@pytest.mark.describe(
    "ConnectionLockStage - .run_op() -- Called with a ConnectOperation while not in a blocking state"
)
class TestConnectionLockStageRunOpWithConnectOpWhileUnblocked(
    ConnectionLockStageTestConfig, StageRunOpTestBase
):
    @pytest.fixture
    def op(self, mocker):
        return pipeline_ops_base.ConnectOperation(callback=mocker.MagicMock())

    @pytest.mark.it("Completes the operation immediately if the pipeline is already connected")
    def test_already_connected(self, mocker, stage, op):
        stage.pipeline_root.connected = True

        # Run the operation
        stage.run_op(op)

        # Operation is completed
        assert op.completed
        assert op.error is None

        # Stage is still not blocked
        assert not stage.blocked

    @pytest.mark.it(
        "Puts the stage in a blocking state and sends the operation down the pipeline, if the pipeline is not currently connected"
    )
    def test_not_connected(self, mocker, stage, op):
        stage.pipeline_root.connected = False

        # Stage is not blocked
        assert not stage.blocked

        # Run the operation
        stage.run_op(op)

        # Stage is now blocked
        assert stage.blocked

        # Operation was passed down
        assert stage.send_op_down.call_count == 1
        assert stage.send_op_down.call_args == mocker.call(op)

        # Operation is not yet completed
        assert not op.completed


@pytest.mark.describe(
    "ConnectionLockStage - .run_op() -- Called with a DisconnectOperation while not in a blocking state"
)
class TestConnectionLockStageRunOpWithDisconnectOpWhileUnblocked(
    ConnectionLockStageTestConfig, StageRunOpTestBase
):
    @pytest.fixture
    def op(self, mocker):
        return pipeline_ops_base.DisconnectOperation(callback=mocker.MagicMock())

    @pytest.mark.it("Completes the operation immediately if the pipeline is already disconnected")
    def test_already_disconnected(self, mocker, stage, op):
        stage.pipeline_root.connected = False

        # Run the operation
        stage.run_op(op)

        # Operation is completed
        assert op.completed
        assert op.error is None

        # Stage is still not blocked
        assert not stage.blocked

    @pytest.mark.it(
        "Puts the stage in a blocking state and sends the operation down the pipeline, if the pipeline is currently connected"
    )
    def test_connected(self, mocker, stage, op):
        stage.pipeline_root.connected = True

        # Stage is not blocked
        assert not stage.blocked

        # Run the operation
        stage.run_op(op)

        # Stage is now blocked
        assert stage.blocked

        # Operation was passed down
        assert stage.send_op_down.call_count == 1
        assert stage.send_op_down.call_args == mocker.call(op)

        # Operation is not yet completed
        assert not op.completed


@pytest.mark.describe(
    "ConnectionLockStage - .run_op() -- Called with a ReauthorizeConnectionOperation while not in a blocking state"
)
class TestConnectionLockStageRunOpWithReconnectOpWhileUnblocked(
    ConnectionLockStageTestConfig, StageRunOpTestBase
):
    @pytest.fixture
    def op(self, mocker):
        return pipeline_ops_base.ReauthorizeConnectionOperation(callback=mocker.MagicMock())

    @pytest.mark.it("Puts the stage in a blocking state and sends the operation down the pipeline")
    @pytest.mark.parametrize(
        "connected",
        [
            pytest.param(True, id="Pipeline Connected"),
            pytest.param(False, id="Pipeline Disconnected"),
        ],
    )
    def test_not_connected(self, mocker, connected, stage, op):
        stage.pipeline_root.connected = connected

        # Stage is not blocked
        assert not stage.blocked

        # Run the operation
        stage.run_op(op)

        # Stage is now blocked
        assert stage.blocked

        # Operation was passed down
        assert stage.send_op_down.call_count == 1
        assert stage.send_op_down.call_args == mocker.call(op)

        # Operation is not yet completed
        assert not op.completed


@pytest.mark.describe(
    "ConnectionLockStage - .run_op() -- Called with an arbitrary other operation while not in a blocking state"
)
class TestConnectionLockStageRunOpWithArbitraryOpWhileUnblocked(
    ConnectionLockStageTestConfig, StageRunOpTestBase
):
    @pytest.fixture
    def op(self, arbitrary_op):
        return arbitrary_op

    @pytest.mark.it("Sends the operation down the pipeline")
    @pytest.mark.parametrize(
        "connected",
        [
            pytest.param(True, id="Pipeline Connected"),
            pytest.param(False, id="Pipeline Disconnected"),
        ],
    )
    def test_sends_down(self, mocker, connected, stage, op):
        stage.pipeline_root.connected = connected

        stage.run_op(op)

        assert stage.send_op_down.call_count == 1
        assert stage.send_op_down.call_args == mocker.call(op)


@pytest.mark.describe("ConnectionLockStage - .run_op() -- Called while in a blocking state")
class TestConnectionLockStageRunOpWhileBlocked(ConnectionLockStageTestConfig, StageRunOpTestBase):
    @pytest.fixture
    def blocking_op(self, mocker):
        return pipeline_ops_base.ConnectOperation(callback=mocker.MagicMock())

    @pytest.fixture
    def stage(self, mocker, init_kwargs, blocking_op):
        stage = pipeline_stages_base.ConnectionLockStage(**init_kwargs)
        stage.pipeline_root = pipeline_stages_base.PipelineRootStage(
            pipeline_configuration=mocker.MagicMock()
        )
        stage.send_op_down = mocker.MagicMock()
        mocker.spy(stage, "run_op")
        assert not stage.blocked

        # Block the stage by running a blocking operation
        stage.run_op(blocking_op)
        assert stage.blocked

        # Reset the mock for ease of testing
        stage.send_op_down.reset_mock()
        stage.run_op.reset_mock()
        return stage

    @pytest.fixture(params=(connection_ops + [ArbitraryOperation]))
    def op(self, mocker, request):
        conn_op_class = request.param
        op = conn_op_class(callback=mocker.MagicMock())
        return op

    @pytest.mark.it(
        "Adds the operation to the queue, pending the completion of the operation on which the stage is blocked"
    )
    def test_adds_to_queue(self, mocker, stage, op):
        assert stage.queue.empty()
        stage.run_op(op)

        # Operation is in queue
        assert not stage.queue.empty()
        assert stage.queue.qsize() == 1
        assert stage.queue.get(block=False) is op

        # Operation was not passed down
        assert stage.send_op_down.call_count == 0

        # Operation has not been completed
        assert not op.completed

    @pytest.mark.it(
        "Adds the operation to the queue, even if the operation's desired pipeline connection state already has been reached"
    )
    @pytest.mark.parametrize(
        "op",
        [pipeline_ops_base.ConnectOperation, pipeline_ops_base.DisconnectOperation],
        indirect=True,
    )
    def test_blocks_ops_ready_for_completion(self, mocker, stage, op):
        # Set the pipeline connection state to be the one desired by the operation.
        # If the stage were unblocked, this would lead to immediate completion of the op.
        if isinstance(op, pipeline_ops_base.ConnectOperation):
            stage.pipeline_root.connected = True
        else:
            stage.pipeline_root.connected = False

        assert stage.queue.empty()

        stage.run_op(op)

        assert not op.completed
        assert stage.queue.qsize() == 1
        assert stage.send_op_down.call_count == 0

    @pytest.mark.it(
        "Can support multiple pending operations if called multiple times during the blocking state"
    )
    def test_multiple_ops_added_to_queue(self, mocker, stage):
        assert stage.queue.empty()

        op1 = pipeline_ops_base.DisconnectOperation(callback=mocker.MagicMock())
        op2 = pipeline_ops_base.ConnectOperation(callback=mocker.MagicMock())
        op3 = pipeline_ops_base.ReauthorizeConnectionOperation(callback=mocker.MagicMock())
        op4 = ArbitraryOperation(callback=mocker.MagicMock())

        stage.run_op(op1)
        stage.run_op(op2)
        stage.run_op(op3)
        stage.run_op(op4)

        # Operations have all been added to the queue
        assert not stage.queue.empty()
        assert stage.queue.qsize() == 4

        # No Operations were passed down
        assert stage.send_op_down.call_count == 0

        # No Operations have been completed
        assert not op1.completed
        assert not op2.completed
        assert not op3.completed
        assert not op4.completed


class ConnectionLockStageBlockingOpCompletedTestConfig(ConnectionLockStageTestConfig):
    @pytest.fixture(params=connection_ops)
    def blocking_op(self, mocker, request):
        op_cls = request.param
        return op_cls(callback=mocker.MagicMock())

    @pytest.fixture
    def pending_ops(self, mocker):
        op1 = ArbitraryOperation(callback=mocker.MagicMock)
        op2 = ArbitraryOperation(callback=mocker.MagicMock)
        op3 = ArbitraryOperation(callback=mocker.MagicMock)
        pending_ops = [op1, op2, op3]
        return pending_ops

    @pytest.fixture
    def blocked_stage(self, mocker, init_kwargs, blocking_op, pending_ops):
        stage = pipeline_stages_base.ConnectionLockStage(**init_kwargs)
        stage.pipeline_root = pipeline_stages_base.PipelineRootStage(
            pipeline_configuration=mocker.MagicMock()
        )
        stage.send_op_down = mocker.MagicMock()
        mocker.spy(stage, "run_op")
        assert not stage.blocked

        # Set the pipeline connection state to ensure op will block
        if isinstance(blocking_op, pipeline_ops_base.ConnectOperation):
            stage.pipeline_root.connected = False
        else:
            stage.pipeline_root.connected = True

        # Block the stage by running the blocking operation
        stage.run_op(blocking_op)
        assert stage.blocked

        # Add pending operations
        for op in pending_ops:
            stage.run_op(op)

        # All pending ops should be queued
        assert stage.queue.qsize() == len(pending_ops)

        # Reset the mock for ease of testing
        stage.send_op_down.reset_mock()
        stage.run_op.reset_mock()
        return stage


@pytest.mark.describe(
    "ConnectionLockStage - OCCURANCE: Operation blocking ConnectionLockStage is completed successfully"
)
class TestConnectionLockStageBlockingOpCompletedNoError(
    ConnectionLockStageBlockingOpCompletedTestConfig
):
    @pytest.mark.it("Re-runs the pending operations in FIFO order")
    def test_blocking_op_completes_successfully(
        self, mocker, blocked_stage, pending_ops, blocking_op
    ):
        stage = blocked_stage
        # .run_op() has not yet been called
        assert stage.run_op.call_count == 0

        # Pending ops are queued in the stage
        assert stage.queue.qsize() == len(pending_ops)

        # Complete blocking op successfully
        blocking_op.complete()

        # .run_op() was called for every pending operation, in FIFO order
        assert stage.run_op.call_count == len(pending_ops)
        assert stage.run_op.call_args_list == [mocker.call(op) for op in pending_ops]

        # Note that this is only true because we are using arbitrary ops. Depending on what occurs during
        # the .run_op() calls, this could end up having items, but that case is covered by a different test
        assert stage.queue.qsize() == 0

    @pytest.mark.it("Unblocks the ConnectionLockStage prior to re-running any pending operations")
    def test_unblocks_before_rerun(self, mocker, blocked_stage, blocking_op, pending_ops):
        stage = blocked_stage
        mocker.spy(handle_exceptions, "handle_background_exception")
        assert stage.blocked

        def run_op_override(op):
            # Because the .run_op() invocation is called during operation completion,
            # any exceptions, including AssertionErrors will go to the background exception handler

            # Verify that the stage is not blocked during the call to .run_op()
            assert not stage.blocked

        stage.run_op = mocker.MagicMock(side_effect=run_op_override)

        blocking_op.complete()

        # Stage is still unblocked by the end of the blocking op completion
        assert not stage.blocked

        # Verify that the mock .run_op() was indeed called
        assert stage.run_op.call_count == len(pending_ops)

        # Verify that no assertions from the mock .run_op() turned up False
        assert handle_exceptions.handle_background_exception.call_count == 0

    @pytest.mark.it(
        "Requeues subsequent operations, retaining their original order, if one of the re-run operations returns the ConnectionLockStage to a blocking state"
    )
    def test_unblocked_op_changes_block_state(self, mocker, stage):
        op1 = pipeline_ops_base.ConnectOperation(callback=mocker.MagicMock())
        op2 = ArbitraryOperation(callback=mocker.MagicMock())
        op3 = pipeline_ops_base.ReauthorizeConnectionOperation(callback=mocker.MagicMock())
        op4 = ArbitraryOperation(callback=mocker.MagicMock())
        op5 = ArbitraryOperation(callback=mocker.MagicMock())

        # Block the stage on op1
        assert not stage.pipeline_root.connected
        assert not stage.blocked
        stage.run_op(op1)
        assert stage.blocked
        assert stage.queue.qsize() == 0

        # Run the rest of the ops, which will be added to the queue
        stage.run_op(op2)
        stage.run_op(op3)
        stage.run_op(op4)
        stage.run_op(op5)

        # op1 is the only op that has been passed down so far
        assert stage.send_op_down.call_count == 1
        assert stage.send_op_down.call_args == mocker.call(op1)
        assert stage.queue.qsize() == 4

        # Complete op1
        op1.complete()

        # Manually set pipeline to be connected (this doesn't happen naturally due to the scope of this test)
        stage.pipeline_root.connected = True

        # op2 and op3 have now been passed down, but no others
        assert stage.send_op_down.call_count == 3
        assert stage.send_op_down.call_args_list[1] == mocker.call(op2)
        assert stage.send_op_down.call_args_list[2] == mocker.call(op3)
        assert stage.queue.qsize() == 2

        # Complete op3
        op3.complete()

        # op4 and op5 are now also passed down
        assert stage.send_op_down.call_count == 5
        assert stage.send_op_down.call_args_list[3] == mocker.call(op4)
        assert stage.send_op_down.call_args_list[4] == mocker.call(op5)
        assert stage.queue.qsize() == 0


@pytest.mark.describe(
    "ConnectionLockStage - OCCURANCE: Operation blocking ConnectionLockStage is completed with error"
)
class TestConnectionLockStageBlockingOpCompletedWithError(
    ConnectionLockStageBlockingOpCompletedTestConfig
):
    # CT-TODO: Show that completion occurs in FIFO order
    @pytest.mark.it("Completes all pending operations with the error from the blocking operation")
    def test_blocking_op_completes_with_error(
        self, blocked_stage, pending_ops, blocking_op, arbitrary_exception
    ):
        stage = blocked_stage

        # Pending ops are not yet completed
        for op in pending_ops:
            assert not op.completed

        # Pending ops are queued in the stage
        assert stage.queue.qsize() == len(pending_ops)

        # Complete blocking op with error
        blocking_op.complete(error=arbitrary_exception)

        # Pending ops are now completed with error from blocking op
        for op in pending_ops:
            assert op.completed
            assert op.error is arbitrary_exception

        # No more pending ops in stage queue
        assert stage.queue.empty()

    @pytest.mark.it("Unblocks the ConnectionLockStage prior to completing any pending operations")
    def test_unblocks_before_complete(
        self, mocker, blocked_stage, pending_ops, blocking_op, arbitrary_exception
    ):
        stage = blocked_stage
        mocker.spy(handle_exceptions, "handle_background_exception")
        assert stage.blocked

        def complete_override(error=None):
            # Because this call to .complete() is called during another op's completion,
            # any exceptions, including AssertionErrors will go to the background exception handler

            # Verify that the stage is not blocked during the call to .complete()
            assert not stage.blocked

        for op in pending_ops:
            op.complete = mocker.MagicMock(side_effect=complete_override)

        # Complete the blocking op with error
        blocking_op.complete(error=arbitrary_exception)

        # Stage is still unblocked at the end of the blocking op completion
        assert not stage.blocked

        # Verify that the mock completion was called for the pending ops
        for op in pending_ops:
            assert op.complete.call_count == 1

        # Verify that no assertions from the mock .complete() calls turned up False
        assert handle_exceptions.handle_background_exception.call_count == 0


#########################################
# COORDINATE REQUEST AND RESPONSE STAGE #
#########################################


@pytest.fixture
def fake_uuid(mocker):
    my_uuid = "0f4f876b-f445-432e-a8de-43bbd66e4668"
    uuid4_mock = mocker.patch.object(uuid, "uuid4")
    uuid4_mock.return_value.__str__.return_value = my_uuid
    return my_uuid


class CoordinateRequestAndResponseStageTestConfig(object):
    @pytest.fixture
    def cls_type(self):
        return pipeline_stages_base.CoordinateRequestAndResponseStage

    @pytest.fixture
    def init_kwargs(self, mocker):
        return {}

    @pytest.fixture
    def stage(self, mocker, cls_type, init_kwargs):
        stage = cls_type(**init_kwargs)
        stage.pipeline_root = pipeline_stages_base.PipelineRootStage(
            pipeline_configuration=mocker.MagicMock()
        )
        stage.send_op_down = mocker.MagicMock()
        stage.send_event_up = mocker.MagicMock()
        return stage


class CoordinateRequestAndResponseStageInstantiationTests(
    CoordinateRequestAndResponseStageTestConfig
):
    @pytest.mark.it("Initializes 'pending_responses' as an empty dict")
    def test_pending_responses(self, init_kwargs):
        stage = pipeline_stages_base.CoordinateRequestAndResponseStage(**init_kwargs)
        assert stage.pending_responses == {}


pipeline_stage_test.add_base_pipeline_stage_tests(
    test_module=this_module,
    stage_class_under_test=pipeline_stages_base.CoordinateRequestAndResponseStage,
    stage_test_config_class=CoordinateRequestAndResponseStageTestConfig,
    extended_stage_instantiation_test_class=CoordinateRequestAndResponseStageInstantiationTests,
)


@pytest.mark.describe(
    "CoordinateRequestAndResponseStage - .run_op() -- Called with a RequestAndResponseOperation"
)
class TestCoordinateRequestAndResponseStageRunOpWithRequestAndResponseOperation(
    CoordinateRequestAndResponseStageTestConfig, StageRunOpTestBase
):
    @pytest.fixture
    def op(self, mocker):
        return pipeline_ops_base.RequestAndResponseOperation(
            request_type="some_request_type",
            method="SOME_METHOD",
            resource_location="some/resource/location",
            request_body="some_request_body",
            callback=mocker.MagicMock(),
        )

    @pytest.mark.it(
        "Stores the operation in the 'pending_responses' dictionary, mapped with a generated UUID"
    )
    def test_stores_op(self, mocker, stage, op, fake_uuid):
        stage.run_op(op)

        assert stage.pending_responses[fake_uuid] is op
        assert not op.completed

    @pytest.mark.it(
        "Creates and a new RequestOperation using the generated UUID and sends it down the pipeline"
    )
    def test_sends_down_new_request_op(self, mocker, stage, op, fake_uuid):
        stage.run_op(op)

        assert stage.send_op_down.call_count == 1
        request_op = stage.send_op_down.call_args[0][0]
        assert isinstance(request_op, pipeline_ops_base.RequestOperation)
        assert request_op.method == op.method
        assert request_op.resource_location == op.resource_location
        assert request_op.request_body == op.request_body
        assert request_op.request_type == op.request_type
        assert request_op.request_id == fake_uuid

    @pytest.mark.it(
        "Generates a unique UUID for each RequestAndResponseOperation/RequestOperation pair"
    )
    def test_unique_uuid(self, mocker, stage, op):
        op1 = op
        op2 = copy.deepcopy(op)
        op3 = copy.deepcopy(op)

        stage.run_op(op1)
        assert stage.send_op_down.call_count == 1
        uuid1 = stage.send_op_down.call_args[0][0].request_id
        stage.run_op(op2)
        assert stage.send_op_down.call_count == 2
        uuid2 = stage.send_op_down.call_args[0][0].request_id
        stage.run_op(op3)
        assert stage.send_op_down.call_count == 3
        uuid3 = stage.send_op_down.call_args[0][0].request_id

        assert uuid1 != uuid2 != uuid3
        assert stage.pending_responses[uuid1] is op1
        assert stage.pending_responses[uuid2] is op2
        assert stage.pending_responses[uuid3] is op3


@pytest.mark.describe(
    "CoordinateRequestAndResponseStage - .run_op() -- Called with an arbitrary other operation"
)
class TestCoordinateRequestAndResponseStageRunOpWithArbitraryOperation(
    CoordinateRequestAndResponseStageTestConfig, StageRunOpTestBase
):
    @pytest.fixture
    def op(self, arbitrary_op):
        return arbitrary_op

    @pytest.mark.it("Sends the operation down the pipeline")
    def test_sends_down(self, stage, mocker, op):
        stage.run_op(op)

        assert stage.send_op_down.call_count == 1
        assert stage.send_op_down.call_args == mocker.call(op)


@pytest.mark.describe(
    "CoordinateRequestAndResponseStage - OCCURANCE: RequestOperation tied to a stored RequestAndResponseOperation is completed"
)
class TestCoordinateRequestAndResponseStageRequestOperationCompleted(
    CoordinateRequestAndResponseStageTestConfig
):
    @pytest.fixture
    def op(self, mocker):
        return pipeline_ops_base.RequestAndResponseOperation(
            request_type="some_request_type",
            method="SOME_METHOD",
            resource_location="some/resource/location",
            request_body="some_request_body",
            callback=mocker.MagicMock(),
        )

    @pytest.mark.it(
        "Completes the associated RequestAndResponseOperation with the error from the RequestOperation and removes it from the 'pending_responses' dict, if the RequestOperation is completed unsuccessfully"
    )
    def test_request_completed_with_error(self, mocker, stage, op, arbitrary_exception):
        stage.run_op(op)
        request_op = stage.send_op_down.call_args[0][0]

        assert not op.completed
        assert not request_op.completed
        assert stage.pending_responses[request_op.request_id] is op

        request_op.complete(error=arbitrary_exception)

        # RequestAndResponseOperation has been completed with the error from the RequestOperation
        assert request_op.completed
        assert op.completed
        assert op.error is request_op.error is arbitrary_exception

        # RequestAndResponseOperation has been removed from the 'pending_responses' dict
        with pytest.raises(KeyError):
            stage.pending_responses[request_op.request_id]

    @pytest.mark.it(
        "Does not complete or remove the RequestAndResponseOperation from the 'pending_responses' dict if the RequestOperation is completed successfully"
    )
    def test_request_completed_successfully(self, mocker, stage, op, arbitrary_exception):
        stage.run_op(op)
        request_op = stage.send_op_down.call_args[0][0]

        request_op.complete()

        assert request_op.completed
        assert not op.completed
        assert stage.pending_responses[request_op.request_id] is op


@pytest.mark.describe(
    "CoordinateRequestAndResponseStage - .handle_pipeline_event() -- Called with ResponseEvent"
)
class TestCoordinateRequestAndResponseStageHandlePipelineEventWithResponseEvent(
    CoordinateRequestAndResponseStageTestConfig, StageHandlePipelineEventTestBase
):
    @pytest.fixture
    def event(self, fake_uuid):
        return pipeline_events_base.ResponseEvent(
            request_id=fake_uuid, status_code=200, response_body="response body"
        )

    @pytest.fixture
    def pending_op(self, mocker):
        return pipeline_ops_base.RequestAndResponseOperation(
            request_type="some_request_type",
            method="SOME_METHOD",
            resource_location="some/resource/location",
            request_body="some_request_body",
            callback=mocker.MagicMock(),
        )

    @pytest.fixture
    def stage(self, mocker, cls_type, init_kwargs, fake_uuid, pending_op):
        stage = cls_type(**init_kwargs)
        stage.pipeline_root = pipeline_stages_base.PipelineRootStage(
            pipeline_configuration=mocker.MagicMock()
        )
        stage.send_event_up = mocker.MagicMock()
        stage.send_op_down = mocker.MagicMock()

        # Run the pending op
        stage.run_op(pending_op)
        return stage

    @pytest.mark.it(
        "Successfully completes a pending RequestAndResponseOperation that matches the 'request_id' of the ResponseEvent, and removes it from the 'pending_responses' dictionary"
    )
    def test_completes_matching_request_and_response_operation(
        self, mocker, stage, pending_op, event, fake_uuid
    ):
        assert stage.pending_responses[fake_uuid] is pending_op
        assert not pending_op.completed

        # Handle the ResponseEvent
        assert event.request_id == fake_uuid
        stage.handle_pipeline_event(event)

        # The pending RequestAndResponseOperation is complete
        assert pending_op.completed

        # The RequestAndResponseOperation has been removed from the dictionary
        with pytest.raises(KeyError):
            stage.pending_responses[fake_uuid]

    @pytest.mark.it(
        "Sets the 'status_code' and 'response_body' attributes on the completed RequestAndResponseOperation with values from the ResponseEvent"
    )
    def test_returns_values_in_attributes(self, mocker, stage, pending_op, event):
        assert not pending_op.completed
        assert pending_op.status_code is None
        assert pending_op.response_body is None

        stage.handle_pipeline_event(event)

        assert pending_op.completed
        assert pending_op.status_code == event.status_code
        assert pending_op.response_body == event.response_body

    @pytest.mark.it(
        "Does nothing if there is no pending RequestAndResponseOperation that matches the 'request_id' of the ResponseEvent"
    )
    def test_no_matching_request_id(self, mocker, stage, pending_op, event, fake_uuid):
        assert stage.pending_responses[fake_uuid] is pending_op
        assert not pending_op.completed

        # Use a nonmatching UUID
        event.request_id = "non-matching-uuid"
        assert event.request_id != fake_uuid
        stage.handle_pipeline_event(event)

        # Nothing has changed
        assert stage.pending_responses[fake_uuid] is pending_op
        assert not pending_op.completed


@pytest.mark.describe(
    "CoordinateRequestAndResponseStage - .handle_pipeline_event() -- Called with ConnectedEvent"
)
class TestCoordinateRequestAndResponseStageHandlePipelineEventWithConnectedEvent(
    CoordinateRequestAndResponseStageTestConfig, StageHandlePipelineEventTestBase
):
    @pytest.fixture
    def event(self):
        return pipeline_events_base.ConnectedEvent()

    def make_new_request_response_op(self, mocker, id):
        return pipeline_ops_base.RequestAndResponseOperation(
            request_type="some_request_type",
            method="SOME_METHOD",
            resource_location="some/resource/location/{}".format(id),
            request_body="some_request_body",
            callback=mocker.MagicMock(),
        )

    @pytest.fixture
    def stage(self, mocker, cls_type, init_kwargs):
        stage = cls_type(**init_kwargs)
        stage.pipeline_root = pipeline_stages_base.PipelineRootStage(
            pipeline_configuration=mocker.MagicMock()
        )
        stage.send_event_up = mocker.MagicMock()
        stage.send_op_down = mocker.MagicMock()

        return stage

    @pytest.mark.it("Sends a RequestOperation down again if that RequestOperation never completed")
    def test_request_never_completed(self, stage, event, mocker):
        op1 = self.make_new_request_response_op(mocker, "op1")

        # send it down but don't complete it
        stage.run_op(op1)
        assert stage.send_op_down.call_count == 1
        op1_guid = stage.send_op_down.call_args[0][0].request_id

        # simulate a connected event
        stage.handle_pipeline_event(event)

        # verify that it got sent again
        assert stage.send_op_down.call_count == 2
        assert isinstance(stage.send_op_down.call_args[0][0], pipeline_ops_base.RequestOperation)
        assert stage.send_op_down.call_args[0][0].request_id == op1_guid

    @pytest.mark.it(
        "Sends a RequestOperation down again if that RequestOperation completed, but no corresponding ResponseEvent was received"
    )
    def test_response_never_received(self, stage, event, mocker):
        op1 = self.make_new_request_response_op(mocker, "op1")

        # send it down and completed the RequestOperation
        stage.run_op(op1)
        assert stage.send_op_down.call_count == 1
        op1_guid = stage.send_op_down.call_args[0][0].request_id
        stage.send_op_down.call_args[0][0].complete()

        # simulate a connected event
        stage.handle_pipeline_event(event)

        # verify that it got sent again
        assert stage.send_op_down.call_count == 2
        assert isinstance(stage.send_op_down.call_args[0][0], pipeline_ops_base.RequestOperation)
        assert stage.send_op_down.call_args[0][0].request_id == op1_guid

    @pytest.mark.it(
        "Sends down multiple RequestOperations again if those RequestOperations never completed"
    )
    def test_multiple_requests_never_completed(self, stage, event, mocker):
        op1 = self.make_new_request_response_op(mocker, "op1")
        op2 = self.make_new_request_response_op(mocker, "op2")

        # send 2 ops down but don't complete them
        stage.run_op(op1)
        assert stage.send_op_down.call_count == 1
        op1_guid = stage.send_op_down.call_args[0][0].request_id

        stage.run_op(op2)
        assert stage.send_op_down.call_count == 2
        op2_guid = stage.send_op_down.call_args[0][0].request_id

        # simulate a connected event
        stage.handle_pipeline_event(event)

        # verify that 2 more RequestOperation ops were send down
        assert stage.send_op_down.call_count == 4
        assert isinstance(
            stage.send_op_down.call_args_list[0][0][0], pipeline_ops_base.RequestOperation
        )
        assert isinstance(
            stage.send_op_down.call_args_list[1][0][0], pipeline_ops_base.RequestOperation
        )

        assert (
            stage.send_op_down.call_args_list[2][0][0].request_id == op1_guid
            and stage.send_op_down.call_args_list[3][0][0].request_id == op2_guid
        ) or (
            stage.send_op_down.call_args_list[2][0][0].request_id == op2_guid
            and stage.send_op_down.call_args_list[3][0][0].request_id == op1_guid
        )

    @pytest.mark.it(
        "Sends down multiple RequestOperations again if those RequestOperations completed, but the correspondig ResponseEvents were never received"
    )
    def test_multiple_responses_never_received(self, stage, event, mocker):
        op1 = self.make_new_request_response_op(mocker, "op1")
        op2 = self.make_new_request_response_op(mocker, "op2")

        # send 2 ops down
        stage.run_op(op1)
        assert stage.send_op_down.call_count == 1
        op1_guid = stage.send_op_down.call_args[0][0].request_id

        stage.run_op(op2)
        assert stage.send_op_down.call_count == 2
        op2_guid = stage.send_op_down.call_args[0][0].request_id

        # complete the 2 RequestOperation ops
        stage.send_op_down.call_arg_list[0][0][0].complete()
        stage.send_op_down.call_arg_list[1][0][0].complete()

        # simulate a connected event
        stage.handle_pipeline_event(event)

        # verify that 2 more RequestOperation ops were send down
        assert stage.send_op_down.call_count == 4
        assert isinstance(
            stage.send_op_down.call_args_list[0][0][0], pipeline_ops_base.RequestOperation
        )
        assert isinstance(
            stage.send_op_down.call_args_list[1][0][0], pipeline_ops_base.RequestOperation
        )

        assert (
            stage.send_op_down.call_args_list[2][0][0].request_id == op1_guid
            and stage.send_op_down.call_args_list[3][0][0].request_id == op2_guid
        ) or (
            stage.send_op_down.call_args_list[2][0][0].request_id == op2_guid
            and stage.send_op_down.call_args_list[3][0][0].request_id == op1_guid
        )

    @pytest.mark.it(
        "Does not send down any RequestOperations if the RequestAndResponseOperation completed"
    )
    def test_request_and_response_completed(self, stage, event, mocker):
        op1 = self.make_new_request_response_op(mocker, "op1")

        # send it down and complete the RequestOperation op
        stage.run_op(op1)
        assert stage.send_op_down.call_count == 1
        op1_guid = stage.send_op_down.call_args[0][0].request_id
        stage.send_op_down.call_args[0][0].complete()

        # simulate the corresponding response
        response_event = pipeline_events_base.ResponseEvent(
            request_id=op1_guid, status_code=200, response_body="response body"
        )
        stage.handle_pipeline_event(response_event)

        # verify that the op is complete
        assert op1.completed

        # simulate a connected event
        stage.handle_pipeline_event(event)

        # verify that nothing else was sent
        assert stage.send_op_down.call_count == 1

    @pytest.mark.it("Can independently track and resend multiple RequestOperations")
    def test_one_completed_one_outstanding(self, stage, event, mocker):
        op1 = self.make_new_request_response_op(mocker, "op1")
        op2 = self.make_new_request_response_op(mocker, "op2")

        # send 2 ops down
        stage.run_op(op1)
        assert stage.send_op_down.call_count == 1
        op1_guid = stage.send_op_down.call_args[0][0].request_id

        stage.run_op(op2)
        assert stage.send_op_down.call_count == 2
        op2_guid = stage.send_op_down.call_args[0][0].request_id

        # complete the 2 RequestOperation ops
        stage.send_op_down.call_arg_list[0][0][0].complete()
        stage.send_op_down.call_arg_list[1][0][0].complete()

        # simulate a response for the first RequestOperation
        response_event = pipeline_events_base.ResponseEvent(
            request_id=op1_guid, status_code=200, response_body="response body"
        )
        stage.handle_pipeline_event(response_event)

        # simulate a connected event
        stage.handle_pipeline_event(event)

        # verify that the re-sent RequestOperation was sent down for the incomplete RequestAndResponseOperation
        assert stage.send_op_down.call_count == 3
        assert isinstance(stage.send_op_down.call_args[0][0], pipeline_ops_base.RequestOperation)
        assert stage.send_op_down.call_args[0][0].request_id == op2_guid

    @pytest.mark.it(
        "Does not send down any RequestOperations if all those RequestAndResponseOperations are complete"
    )
    def test_all_completed(self, stage, event, mocker):
        op1 = self.make_new_request_response_op(mocker, "op1")
        op2 = self.make_new_request_response_op(mocker, "op2")

        # send 2 ops down
        stage.run_op(op1)
        assert stage.send_op_down.call_count == 1
        op1_guid = stage.send_op_down.call_args[0][0].request_id

        stage.run_op(op2)
        assert stage.send_op_down.call_count == 2
        op2_guid = stage.send_op_down.call_args[0][0].request_id

        # complete the 2 RequestOperation ops
        stage.send_op_down.call_arg_list[0][0][0].complete()
        stage.send_op_down.call_arg_list[1][0][0].complete()

        # simulate 2 responses
        stage.handle_pipeline_event(
            pipeline_events_base.ResponseEvent(
                request_id=op1_guid, status_code=200, response_body="response body"
            )
        )
        stage.handle_pipeline_event(
            pipeline_events_base.ResponseEvent(
                request_id=op2_guid, status_code=200, response_body="response body"
            )
        )

        # simulate a connected event
        stage.handle_pipeline_event(event)

        # verify that nothing else was sent down
        assert stage.send_op_down.call_count == 2


@pytest.mark.describe(
    "CoordinateRequestAndResponseStage - .handle_pipeline_event() -- Called with arbitrary other event"
)
class TestCoordinateRequestAndResponseStageHandlePipelineEventWithArbitraryEvent(
    CoordinateRequestAndResponseStageTestConfig, StageHandlePipelineEventTestBase
):
    @pytest.fixture
    def event(self, arbitrary_event):
        return arbitrary_event

    @pytest.mark.it("Sends the event up the pipeline")
    def test_sends_up(self, mocker, stage, event):
        stage.handle_pipeline_event(event)

        assert stage.send_event_up.call_count == 1
        assert stage.send_event_up.call_args == mocker.call(event)


####################
# OP TIMEOUT STAGE #
####################

ops_that_time_out = [
    pipeline_ops_mqtt.MQTTSubscribeOperation,
    pipeline_ops_mqtt.MQTTUnsubscribeOperation,
]


class OpTimeoutStageTestConfig(object):
    @pytest.fixture
    def cls_type(self):
        return pipeline_stages_base.OpTimeoutStage

    @pytest.fixture
    def init_kwargs(self, mocker):
        return {}

    @pytest.fixture
    def stage(self, mocker, cls_type, init_kwargs):
        stage = cls_type(**init_kwargs)
        stage.pipeline_root = pipeline_stages_base.PipelineRootStage(
            pipeline_configuration=mocker.MagicMock()
        )
        stage.send_op_down = mocker.MagicMock()
        stage.send_event_up = mocker.MagicMock()
        return stage


class OpTimeoutStageInstantiationTests(OpTimeoutStageTestConfig):
    # TODO: this will no longer be necessary once these are implemented as part of a more robust retry policy
    @pytest.mark.it(
        "Sets default timout intervals to 10 seconds for MQTTSubscribeOperation and MQTTUnsubscribeOperation"
    )
    def test_timeout_intervals(self, init_kwargs):
        stage = pipeline_stages_base.OpTimeoutStage(**init_kwargs)
        assert stage.timeout_intervals[pipeline_ops_mqtt.MQTTSubscribeOperation] == 10
        assert stage.timeout_intervals[pipeline_ops_mqtt.MQTTUnsubscribeOperation] == 10


pipeline_stage_test.add_base_pipeline_stage_tests(
    test_module=this_module,
    stage_class_under_test=pipeline_stages_base.OpTimeoutStage,
    stage_test_config_class=OpTimeoutStageTestConfig,
    extended_stage_instantiation_test_class=OpTimeoutStageInstantiationTests,
)


@pytest.mark.describe("OpTimeoutStage - .run_op() -- Called with operation eligible for timeout")
class TestOpTimeoutStageRunOpCalledWithOpThatCanTimeout(
    OpTimeoutStageTestConfig, StageRunOpTestBase
):
    @pytest.fixture(params=ops_that_time_out)
    def op(self, mocker, request):
        op_cls = request.param
        op = op_cls(topic="some/topic", callback=mocker.MagicMock())
        return op

    @pytest.mark.it(
        "Adds a timeout timer with the interval specified in the configuration to the operation, and starts it"
    )
    def test_adds_timer(self, mocker, stage, op, mock_timer):

        stage.run_op(op)

        assert mock_timer.call_count == 1
        assert mock_timer.call_args == mocker.call(stage.timeout_intervals[type(op)], mocker.ANY)
        assert op.timeout_timer is mock_timer.return_value
        assert op.timeout_timer.start.call_count == 1
        assert op.timeout_timer.start.call_args == mocker.call()

    @pytest.mark.it("Sends the operation down the pipeline")
    def test_sends_down(self, mocker, stage, op, mock_timer):
        stage.run_op(op)

        assert stage.send_op_down.call_count == 1
        assert stage.send_op_down.call_args == mocker.call(op)
        assert op.timeout_timer is mock_timer.return_value


@pytest.mark.describe(
    "OpTimeoutStage - .run_op() -- Called with arbitrary operation that is not eligible for timeout"
)
class TestOpTimeoutStageRunOpCalledWithOpThatDoesNotTimeout(
    OpTimeoutStageTestConfig, StageRunOpTestBase
):
    @pytest.fixture
    def op(self, arbitrary_op):
        return arbitrary_op

    @pytest.mark.it("Sends the operation down the pipeline without attaching a timeout timer")
    def test_sends_down(self, mocker, stage, op, mock_timer):
        stage.run_op(op)

        assert stage.send_op_down.call_count == 1
        assert stage.send_op_down.call_args == mocker.call(op)
        assert mock_timer.call_count == 0
        assert not hasattr(op, "timeout_timer")


@pytest.mark.describe(
    "OpTimeoutStage - OCCURANCE: Operation with a timeout timer times out before completion"
)
class TestOpTimeoutStageOpTimesOut(OpTimeoutStageTestConfig):
    @pytest.fixture(params=ops_that_time_out)
    def op(self, mocker, request):
        op_cls = request.param
        op = op_cls(topic="some/topic", callback=mocker.MagicMock())
        return op

    @pytest.mark.it("Completes the operation unsuccessfully, with a PiplineTimeoutError")
    def test_pipeline_timeout(self, mocker, stage, op, mock_timer):
        # Apply the timer
        stage.run_op(op)
        assert not op.completed
        assert mock_timer.call_count == 1
        on_timer_complete = mock_timer.call_args[0][1]

        # Call timer complete callback (indicating timer completion)
        on_timer_complete()

        # Op is now completed with error
        assert op.completed
        assert isinstance(op.error, pipeline_exceptions.PipelineTimeoutError)


@pytest.mark.describe(
    "OpTimeoutStage - OCCURANCE: Operation with a timeout timer completes before timeout"
)
class TestOpTimeoutStageOpCompletesBeforeTimeout(OpTimeoutStageTestConfig):
    @pytest.fixture(params=ops_that_time_out)
    def op(self, mocker, request):
        op_cls = request.param
        op = op_cls(topic="some/topic", callback=mocker.MagicMock())
        return op

    @pytest.mark.it("Cancels and clears the operation's timeout timer")
    def test_complete_before_timeout(self, mocker, stage, op, mock_timer):
        # Apply the timer
        stage.run_op(op)
        assert not op.completed
        assert mock_timer.call_count == 1
        mock_timer_inst = op.timeout_timer
        assert mock_timer_inst is mock_timer.return_value
        assert mock_timer_inst.cancel.call_count == 0

        # Complete the operation
        op.complete()

        # Timer is now cancelled and cleared
        assert mock_timer_inst.cancel.call_count == 1
        assert mock_timer_inst.cancel.call_args == mocker.call()
        assert op.timeout_timer is None


###############
# RETRY STAGE #
###############

# Tuples of classname + args
retryable_ops = [
    (pipeline_ops_mqtt.MQTTSubscribeOperation, {"topic": "fake_topic", "callback": fake_callback}),
    (
        pipeline_ops_mqtt.MQTTUnsubscribeOperation,
        {"topic": "fake_topic", "callback": fake_callback},
    ),
    (
        pipeline_ops_mqtt.MQTTPublishOperation,
        {"topic": "fake_topic", "payload": "fake_payload", "callback": fake_callback},
    ),
]

retryable_exceptions = [pipeline_exceptions.PipelineTimeoutError]


class RetryStageTestConfig(object):
    @pytest.fixture
    def cls_type(self):
        return pipeline_stages_base.RetryStage

    @pytest.fixture
    def init_kwargs(self, mocker):
        return {}

    @pytest.fixture
    def stage(self, mocker, cls_type, init_kwargs):
        stage = cls_type(**init_kwargs)
        stage.pipeline_root = pipeline_stages_base.PipelineRootStage(
            pipeline_configuration=mocker.MagicMock()
        )
        mocker.spy(stage, "run_op")
        stage.send_op_down = mocker.MagicMock()
        stage.send_event_up = mocker.MagicMock()
        return stage


class RetryStageInstantiationTests(RetryStageTestConfig):
    # TODO: this will no longer be necessary once these are implemented as part of a more robust retry policy
    @pytest.mark.it(
        "Sets default retry intervals to 20 seconds for MQTTSubscribeOperation, MQTTUnsubscribeOperation, and MQTTPublishOperation"
    )
    def test_retry_intervals(self, init_kwargs):
        stage = pipeline_stages_base.RetryStage(**init_kwargs)
        assert stage.retry_intervals[pipeline_ops_mqtt.MQTTSubscribeOperation] == 20
        assert stage.retry_intervals[pipeline_ops_mqtt.MQTTUnsubscribeOperation] == 20
        assert stage.retry_intervals[pipeline_ops_mqtt.MQTTPublishOperation] == 20

    @pytest.mark.it("Initializes 'ops_waiting_to_retry' as an empty list")
    def test_ops_waiting_to_retry(self, init_kwargs):
        stage = pipeline_stages_base.RetryStage(**init_kwargs)
        assert stage.ops_waiting_to_retry == []


pipeline_stage_test.add_base_pipeline_stage_tests(
    test_module=this_module,
    stage_class_under_test=pipeline_stages_base.RetryStage,
    stage_test_config_class=RetryStageTestConfig,
    extended_stage_instantiation_test_class=RetryStageInstantiationTests,
)


# NOTE: Although there is a branch in the implementation that distinguishes between
# retryable operations, and non-retryable operations, with retryable operations having
# a callback added, this is not captured in this test, as callback resolution is tested
# in a different unit.
@pytest.mark.describe("RetryStage - .run_op()")
class TestRetryStageRunOp(RetryStageTestConfig, StageRunOpTestBase):
    ops = retryable_ops + [(ArbitraryOperation, {"callback": fake_callback})]

    @pytest.fixture(params=ops, ids=[x[0].__name__ for x in ops])
    def op(self, request, mocker):
        op_cls = request.param[0]
        init_kwargs = request.param[1]
        return op_cls(**init_kwargs)

    @pytest.mark.it("Sends the operation down the pipeline")
    def test_sends_op_down(self, mocker, stage, op):
        stage.run_op(op)

        assert stage.send_op_down.call_count == 1
        assert stage.send_op_down.call_args == mocker.call(op)


@pytest.mark.describe(
    "RetryStage - OCCURANCE: Retryable operation completes unsuccessfully with a retryable error after call to .run_op()"
)
class TestRetryStageRetryableOperationCompletedWithRetryableError(RetryStageTestConfig):
    @pytest.fixture(params=retryable_ops, ids=[x[0].__name__ for x in retryable_ops])
    def op(self, request, mocker):
        op_cls = request.param[0]
        init_kwargs = request.param[1]
        return op_cls(**init_kwargs)

    @pytest.fixture(params=retryable_exceptions)
    def error(self, request):
        return request.param()

    @pytest.mark.it("Halts operation completion")
    def test_halt(self, mocker, stage, op, error, mock_timer):
        stage.run_op(op)
        op.complete(error=error)

        assert not op.completed

    @pytest.mark.it(
        "Adds a retry timer to the operation with the interval specified for the operation by the configuration, and starts it"
    )
    def test_timer(self, mocker, stage, op, error, mock_timer):
        stage.run_op(op)
        op.complete(error=error)

        assert mock_timer.call_count == 1
        assert mock_timer.call_args == mocker.call(stage.retry_intervals[type(op)], mocker.ANY)
        assert op.retry_timer is mock_timer.return_value
        assert op.retry_timer.start.call_count == 1
        assert op.retry_timer.start.call_args == mocker.call()

    @pytest.mark.it(
        "Adds the operation to the list of 'ops_waiting_to_retry' only for the duration of the timer"
    )
    def test_adds_to_waiting_list_during_timer(self, mocker, stage, op, error, mock_timer):
        stage.run_op(op)

        # The op is not listed as waiting for retry before completion
        assert op not in stage.ops_waiting_to_retry

        # Completing the op starts the timer
        op.complete(error=error)
        assert mock_timer.call_count == 1
        timer_callback = mock_timer.call_args[0][1]
        assert mock_timer.return_value.start.call_count == 1

        # Once completed and the timer has been started, the op IS listed as waiting for retry
        assert op in stage.ops_waiting_to_retry

        # Simulate timer completion
        timer_callback()

        # Once the timer is completed, the op is no longer listed as waiting for retry
        assert op not in stage.ops_waiting_to_retry

    @pytest.mark.it("Re-runs the operation after the retry timer expires")
    def test_reruns(self, mocker, stage, op, error, mock_timer):
        stage.run_op(op)
        op.complete(error=error)

        assert stage.run_op.call_count == 1
        assert mock_timer.call_count == 1
        timer_callback = mock_timer.call_args[0][1]

        # Simulate timer completion
        timer_callback()

        # run_op was called again
        assert stage.run_op.call_count == 2

    @pytest.mark.it("Cancels and clears the retry timer after the retry timer expires")
    def test_clears_retry_timer(self, mocker, stage, op, error, mock_timer):
        stage.run_op(op)
        op.complete(error=error)
        timer_callback = mock_timer.call_args[0][1]

        assert mock_timer.cancel.call_count == 0
        assert op.retry_timer is mock_timer.return_value

        # Simulate timer completion
        timer_callback()

        assert mock_timer.return_value.cancel.call_count == 1
        assert mock_timer.return_value.cancel.call_args == mocker.call()
        assert op.retry_timer is None

    @pytest.mark.it(
        "Adds a new retry timer to the re-run operation, if it completes unsuccessfully again"
    )
    def test_rerun_op_unsuccessful_again(self, mocker, stage, op, error, mock_timer):
        stage.run_op(op)
        assert stage.run_op.call_count == 1

        # Complete with failure the first time
        op.complete(error=error)

        assert mock_timer.call_count == 1
        assert op.retry_timer is mock_timer.return_value
        timer_callback1 = mock_timer.call_args[0][1]

        # Trigger retry
        timer_callback1()

        assert stage.run_op.call_count == 2
        assert stage.run_op.call_args == mocker.call(op)
        assert op.retry_timer is None

        # Complete with failure the second time
        op.complete(error=error)

        assert mock_timer.call_count == 2
        assert op.retry_timer is mock_timer.return_value
        timer_callback2 = mock_timer.call_args[0][1]

        # Trigger retry again
        timer_callback2()

        assert stage.run_op.call_count == 3
        assert stage.run_op.call_args == mocker.call(op)
        assert op.retry_timer is None

    @pytest.mark.it("Supports multiple simultaneous operations retrying")
    def test_multiple_retries(self, mocker, stage, mock_timer):
        op1 = pipeline_ops_mqtt.MQTTSubscribeOperation(
            topic="fake_topic", callback=mocker.MagicMock()
        )
        op2 = pipeline_ops_mqtt.MQTTPublishOperation(
            topic="fake_topic", payload="fake_payload", callback=mocker.MagicMock()
        )
        op3 = pipeline_ops_mqtt.MQTTUnsubscribeOperation(
            topic="fake_topic", callback=mocker.MagicMock()
        )

        stage.run_op(op1)
        stage.run_op(op2)
        stage.run_op(op3)
        assert stage.run_op.call_count == 3

        assert not op1.completed
        assert not op2.completed
        assert not op3.completed

        op1.complete(error=pipeline_exceptions.PipelineTimeoutError())
        op2.complete(error=pipeline_exceptions.PipelineTimeoutError())
        op3.complete(error=pipeline_exceptions.PipelineTimeoutError())

        # Ops halted
        assert not op1.completed
        assert not op2.completed
        assert not op3.completed

        # Timers set
        assert mock_timer.call_count == 3
        assert op1.retry_timer is mock_timer.return_value
        assert op2.retry_timer is mock_timer.return_value
        assert op3.retry_timer is mock_timer.return_value
        assert mock_timer.return_value.start.call_count == 3

        # Operations awaiting retry
        assert op1 in stage.ops_waiting_to_retry
        assert op2 in stage.ops_waiting_to_retry
        assert op3 in stage.ops_waiting_to_retry

        timer1_complete = mock_timer.call_args_list[0][0][1]
        timer2_complete = mock_timer.call_args_list[1][0][1]
        timer3_complete = mock_timer.call_args_list[2][0][1]

        # Trigger op1's timer to complete
        timer1_complete()

        # Only op1 was re-run, and had it's timer removed
        assert mock_timer.return_value.cancel.call_count == 1
        assert op1.retry_timer is None
        assert op1 not in stage.ops_waiting_to_retry
        assert op2.retry_timer is mock_timer.return_value
        assert op2 in stage.ops_waiting_to_retry
        assert op3.retry_timer is mock_timer.return_value
        assert op3 in stage.ops_waiting_to_retry
        assert stage.run_op.call_count == 4
        assert stage.run_op.call_args == mocker.call(op1)

        # Trigger op2's timer to complete
        timer2_complete()

        # Only op2 was re-run and had it's timer removed
        assert mock_timer.return_value.cancel.call_count == 2
        assert op2.retry_timer is None
        assert op2 not in stage.ops_waiting_to_retry
        assert op3.retry_timer is mock_timer.return_value
        assert op3 in stage.ops_waiting_to_retry
        assert stage.run_op.call_count == 5
        assert stage.run_op.call_args == mocker.call(op2)

        # Trigger op3's timer to complete
        timer3_complete()

        # op3 has now also been re-run and had it's timer removed
        assert op3.retry_timer is None
        assert op3 not in stage.ops_waiting_to_retry
        assert stage.run_op.call_count == 6
        assert stage.run_op.call_args == mocker.call(op3)


@pytest.mark.describe(
    "RetryStage - OCCURANCE: Retryable operation completes unsucessfully with a non-retryable error after call to .run_op()"
)
class TestRetryStageRetryableOperationCompletedWithNonRetryableError(RetryStageTestConfig):
    @pytest.fixture(params=retryable_ops, ids=[x[0].__name__ for x in retryable_ops])
    def op(self, request, mocker):
        op_cls = request.param[0]
        init_kwargs = request.param[1]
        return op_cls(**init_kwargs)

    @pytest.fixture
    def error(self, arbitrary_exception):
        return arbitrary_exception

    @pytest.mark.it("Completes normally without retry")
    def test_no_retry(self, mocker, stage, op, error, mock_timer):
        stage.run_op(op)
        op.complete(error=error)

        assert op.completed
        assert op not in stage.ops_waiting_to_retry
        assert mock_timer.call_count == 0

    @pytest.mark.it("Cancels and clears the operation's retry timer, if one exists")
    def test_cancels_existing_timer(self, mocker, stage, op, error, mock_timer):
        # NOTE: This shouldn't happen naturally. We have to artificially create this circumstance
        stage.run_op(op)

        # Artificially add a timer. Note that this is already mocked due to the 'mock_timer' fixture
        op.retry_timer = threading.Timer(20, fake_callback)
        assert op.retry_timer is mock_timer.return_value

        op.complete(error=error)

        assert op.completed
        assert mock_timer.return_value.cancel.call_count == 1
        assert op.retry_timer is None


@pytest.mark.describe(
    "RetryStage - OCCURANCE: Retryable operation completes successfully after call to .run_op()"
)
class TestRetryStageRetryableOperationCompletedSuccessfully(RetryStageTestConfig):
    @pytest.fixture(params=retryable_ops, ids=[x[0].__name__ for x in retryable_ops])
    def op(self, request, mocker):
        op_cls = request.param[0]
        init_kwargs = request.param[1]
        return op_cls(**init_kwargs)

    @pytest.mark.it("Completes normally without retry")
    def test_no_retry(self, mocker, stage, op, mock_timer):
        stage.run_op(op)
        op.complete()

        assert op.completed
        assert op not in stage.ops_waiting_to_retry
        assert mock_timer.call_count == 0

    # NOTE: this isn't doing anything because arb ops don't trigger callback
    @pytest.mark.it("Cancels and clears the operation's retry timer, if one exists")
    def test_cancels_existing_timer(self, mocker, stage, op, mock_timer):
        # NOTE: This shouldn't happen naturally. We have to artificially create this circumstance
        stage.run_op(op)

        # Artificially add a timer. Note that this is already mocked due to the 'mock_timer' fixture
        op.retry_timer = threading.Timer(20, fake_callback)
        assert op.retry_timer is mock_timer.return_value

        op.complete()

        assert op.completed
        assert mock_timer.return_value.cancel.call_count == 1
        assert op.retry_timer is None


@pytest.mark.describe(
    "RetryStage - OCCURANCE: Non-retryable operation completes after call to .run_op()"
)
class TestRetryStageNonretryableOperationCompleted(RetryStageTestConfig):
    @pytest.fixture
    def op(self, arbitrary_op):
        return arbitrary_op

    @pytest.mark.it("Completes normally without retry, if completed successfully")
    def test_successful_completion(self, mocker, stage, op, mock_timer):
        stage.run_op(op)
        op.complete()

        assert op.completed
        assert op not in stage.ops_waiting_to_retry
        assert mock_timer.call_count == 0

    @pytest.mark.it(
        "Completes normally without retry, if completed unsucessfully with a non-retryable exception"
    )
    def test_unsucessful_non_retryable_err(
        self, mocker, stage, op, arbitrary_exception, mock_timer
    ):
        stage.run_op(op)
        op.complete(error=arbitrary_exception)

        assert op.completed
        assert op not in stage.ops_waiting_to_retry
        assert mock_timer.call_count == 0

    @pytest.mark.it(
        "Completes normally without retry, if completed unsucessfully with a retryable exception"
    )
    @pytest.mark.parametrize("exception", retryable_exceptions)
    def test_unsucessful_retryable_err(self, mocker, stage, op, exception, mock_timer):
        stage.run_op(op)
        op.complete(error=exception)

        assert op.completed
        assert op not in stage.ops_waiting_to_retry
        assert mock_timer.call_count == 0


###################
# RECONNECT STAGE #
###################


class ReconnectStageTestConfig(object):
    @pytest.fixture
    def cls_type(self):
        return pipeline_stages_base.ReconnectStage

    @pytest.fixture
    def init_kwargs(self, mocker):
        return {}

    @pytest.fixture
    def stage(self, mocker, cls_type, init_kwargs):
        stage = cls_type(**init_kwargs)
        stage.pipeline_root = pipeline_stages_base.PipelineRootStage(
            pipeline_configuration=mocker.MagicMock()
        )
        mocker.spy(stage, "run_op")
        stage.send_op_down = mocker.MagicMock()
        stage.send_event_up = mocker.MagicMock()
        return stage


class ReconnectStageInstantiationTests(ReconnectStageTestConfig):
    @pytest.mark.it("Initializes the 'reconnect_timer' attribute as None")
    def test_reconnect_timer(self, cls_type, init_kwargs):
        stage = cls_type(**init_kwargs)
        assert stage.reconnect_timer is None

    @pytest.mark.it("Initializes the 'state' attribute as 'LOGICALLY_DISCONNECTED'")
    def test_state(self, cls_type, init_kwargs):
        stage = cls_type(**init_kwargs)
        assert stage.state == pipeline_stages_base.ReconnectState.LOGICALLY_DISCONNECTED

    @pytest.mark.it("Initializes the 'waiting_connect_ops' attribute as []")
    def test_waiting_connect_ops(self, cls_type, init_kwargs):
        stage = cls_type(**init_kwargs)
        assert stage.waiting_connect_ops == []

    @pytest.mark.it("Initializes the 'reconnect_delay' attribute/setting to 10 seconds")
    def test_reconnect_delay(self, cls_type, init_kwargs):
        stage = cls_type(**init_kwargs)
        assert stage.reconnect_delay == 10

    @pytest.mark.it("Initializes the 'never_connected' attribute/setting to True")
    def test_never_connected(self, cls_type, init_kwargs):
        stage = cls_type(**init_kwargs)
        assert stage.never_connected is True


pipeline_stage_test.add_base_pipeline_stage_tests(
    test_module=this_module,
    stage_class_under_test=pipeline_stages_base.ReconnectStage,
    stage_test_config_class=ReconnectStageTestConfig,
    extended_stage_instantiation_test_class=ReconnectStageInstantiationTests,
)


@pytest.mark.describe("ReconnectStage - .run_op() -- Called with ConnectOperation")
class TestReconnectStageRunOpWithConnectOperation(ReconnectStageTestConfig, StageRunOpTestBase):
    @pytest.fixture
    def stage(self, mocker, cls_type, init_kwargs):
        stage = cls_type(**init_kwargs)
        stage.pipeline_root = pipeline_stages_base.PipelineRootStage(
            pipeline_configuration=mocker.MagicMock()
        )
        mocker.spy(stage, "run_op")
        stage.send_op_down = mocker.MagicMock()
        stage.send_event_up = mocker.MagicMock()
        return stage

    @pytest.fixture
    def fake_waiting_connect_ops(self, mocker):
        op1 = ArbitraryOperation(callback=mocker.MagicMock())
        op1.original_callback = op1.callback_stack[0]
        op2 = ArbitraryOperation(callback=mocker.MagicMock())
        op2.original_callback = op2.callback_stack[0]
        return list([op1, op2])

    @pytest.fixture
    def op(self, mocker):
        return pipeline_ops_base.ConnectOperation(callback=mocker.MagicMock())

    @pytest.fixture(params=[False, True], ids=["previously connected", "never connected"])
    def never_connected(self, request):
        return request.param

    @pytest.mark.parametrize(
        "state",
        [
            pipeline_stages_base.ReconnectState.WAITING_TO_RECONNECT,
            pipeline_stages_base.ReconnectState.LOGICALLY_CONNECTED,
            pipeline_stages_base.ReconnectState.LOGICALLY_DISCONNECTED,
        ],
    )
    @pytest.mark.it("Does not complete the operation")
    def test_does_not_immediately_complete(self, stage, op, state, never_connected):
        stage.state = state
        stage.never_connected = never_connected
        callback = op.callback_stack[0]
        stage.run_op(op)
        assert callback.call_count == 0

    @pytest.mark.parametrize(
        "state",
        [
            pipeline_stages_base.ReconnectState.WAITING_TO_RECONNECT,
            pipeline_stages_base.ReconnectState.LOGICALLY_CONNECTED,
            pipeline_stages_base.ReconnectState.LOGICALLY_DISCONNECTED,
        ],
    )
    @pytest.mark.it("adds the op to the waiting_connect_ops list")
    def test_adds_to_waiting_connect_ops(
        self, stage, op, state, fake_waiting_connect_ops, never_connected
    ):
        stage.state = state
        stage.never_connected = never_connected
        stage.waiting_connect_ops = fake_waiting_connect_ops
        waiting_connect_ops_copy = list(fake_waiting_connect_ops)
        stage.run_op(op)
        waiting_connect_ops_copy.append(op)
        assert stage.waiting_connect_ops == waiting_connect_ops_copy

    @pytest.mark.parametrize(
        "state",
        [
            pipeline_stages_base.ReconnectState.WAITING_TO_RECONNECT,
            pipeline_stages_base.ReconnectState.LOGICALLY_CONNECTED,
            pipeline_stages_base.ReconnectState.LOGICALLY_DISCONNECTED,
        ],
    )
    @pytest.mark.it("does not complete any waiting ops")
    def test_does_not_complete_waiting_connect_ops(
        self, stage, op, state, fake_waiting_connect_ops, never_connected
    ):
        stage.state = state
        stage.never_connected = never_connected
        stage.waiting_connect_ops = fake_waiting_connect_ops
        waiting_connect_ops_copy = list(fake_waiting_connect_ops)
        stage.run_op(op)
        for op in waiting_connect_ops_copy:
            assert op.original_callback.call_count == 0

    @pytest.mark.parametrize(
        "state",
        [
            pipeline_stages_base.ReconnectState.LOGICALLY_CONNECTED,
            pipeline_stages_base.ReconnectState.LOGICALLY_DISCONNECTED,
        ],
    )
    @pytest.mark.it("Sends a new connect op down")
    def test_sends_new_op_down(self, stage, op, state, never_connected):
        stage.state = state
        stage.never_connected = never_connected
        stage.run_op(op)
        assert stage.send_op_down.call_count == 1
        new_op = stage.send_op_down.call_args[0][0]
        assert isinstance(new_op, pipeline_ops_base.ConnectOperation)
        assert new_op != op

    @pytest.mark.parametrize("state", [pipeline_stages_base.ReconnectState.WAITING_TO_RECONNECT])
    @pytest.mark.it("Does not send a new connect op down")
    def test_does_not_send_new_op_down(self, stage, op, state, never_connected):
        stage.state = state
        stage.never_connected = never_connected
        stage.run_op(op)
        assert stage.send_op_down.call_count == 0

    @pytest.mark.parametrize(
        "state",
        [
            pipeline_stages_base.ReconnectState.WAITING_TO_RECONNECT,
            pipeline_stages_base.ReconnectState.LOGICALLY_CONNECTED,
        ],
    )
    @pytest.mark.it("Does not change the state")
    def test_does_not_change_state(self, stage, op, state, never_connected):
        stage.state = state
        stage.never_connected = never_connected
        stage.run_op(op)
        assert stage.state == state

    @pytest.mark.parametrize("state", [pipeline_stages_base.ReconnectState.LOGICALLY_DISCONNECTED])
    @pytest.mark.it("Changes the state to LOGICALLY_CONNECTED")
    def test_does_changes_state(self, stage, op, state, never_connected):
        stage.state = state
        stage.never_connected = never_connected
        stage.run_op(op)
        assert stage.state == pipeline_stages_base.ReconnectState.LOGICALLY_CONNECTED

    @pytest.mark.parametrize(
        "state",
        [
            pipeline_stages_base.ReconnectState.WAITING_TO_RECONNECT,
            pipeline_stages_base.ReconnectState.LOGICALLY_CONNECTED,
            pipeline_stages_base.ReconnectState.LOGICALLY_DISCONNECTED,
        ],
    )
    @pytest.mark.it("Does not cancel, clear or set a reconnect timer")
    def test_timer_untouched(self, mocker, stage, op, mock_timer, state, never_connected):
        stage.state = state
        stage.never_connected = never_connected
        original_timer = stage.reconnect_timer
        stage.run_op(op)

        assert stage.reconnect_timer is original_timer
        if stage.reconnect_timer:
            assert stage.reconnect_timer.cancel.call_count == 0
        assert mock_timer.call_count == 0


@pytest.mark.describe("ReconnectStage - .run_op() -- Called with DisconnectOperation")
class TestReconnectStageRunOpWithDisconnectOperation(ReconnectStageTestConfig, StageRunOpTestBase):
    @pytest.fixture
    def op(self, mocker):
        return pipeline_ops_base.DisconnectOperation(callback=mocker.MagicMock())

    @pytest.fixture
    def stage(self, mocker, cls_type, init_kwargs):
        stage = cls_type(**init_kwargs)
        stage.pipeline_root = pipeline_stages_base.PipelineRootStage(
            pipeline_configuration=mocker.MagicMock()
        )
        mocker.spy(stage, "run_op")
        stage.send_op_down = mocker.MagicMock()
        stage.send_event_up = mocker.MagicMock()
        return stage

    @pytest.fixture
    def fake_waiting_connect_ops(self, mocker):
        op1 = ArbitraryOperation(callback=mocker.MagicMock())
        op1.original_callback = op1.callback_stack[0]
        op2 = ArbitraryOperation(callback=mocker.MagicMock())
        op2.original_callback = op2.callback_stack[0]
        return list([op1, op2])

    @pytest.fixture(params=[False, True], ids=["previously connected", "never connected"])
    def never_connected(self, request):
        return request.param

    @pytest.mark.parametrize("state", [pipeline_stages_base.ReconnectState.WAITING_TO_RECONNECT])
    @pytest.mark.it("Immediately completes the op")
    def test_completes_op(self, stage, op, state, mocker, never_connected):
        stage.state = state
        stage.never_connected = never_connected
        callback = op.callback_stack[0]
        stage.run_op(op)
        assert callback.call_count == 1
        assert callback.call_args == mocker.call(op=op, error=None)

    @pytest.mark.parametrize(
        "state",
        [
            pipeline_stages_base.ReconnectState.LOGICALLY_CONNECTED,
            pipeline_stages_base.ReconnectState.LOGICALLY_DISCONNECTED,
        ],
    )
    @pytest.mark.it("Does not immediately complete the op")
    def test_does_not_complete_op(self, stage, op, state, never_connected):
        stage.state = state
        stage.never_connected = never_connected
        callback = op.callback_stack[0]
        stage.run_op(op)
        assert callback.call_count == 0

    @pytest.mark.parametrize(
        "state",
        [
            pipeline_stages_base.ReconnectState.LOGICALLY_CONNECTED,
            pipeline_stages_base.ReconnectState.LOGICALLY_DISCONNECTED,
        ],
    )
    @pytest.mark.it("Sends the op down")
    def test_sends_op_down(self, stage, op, state, mocker, never_connected):
        stage.state = state
        stage.never_connected = never_connected
        stage.run_op(op)
        assert stage.send_op_down.call_count == 1
        assert stage.send_op_down.call_args == mocker.call(op)

    @pytest.mark.parametrize("state", [pipeline_stages_base.ReconnectState.WAITING_TO_RECONNECT])
    @pytest.mark.it("Does not send the op down")
    def test_does_not_send_op_down(self, stage, op, state, never_connected):
        stage.state = state
        stage.never_connected = never_connected
        stage.run_op(op)
        assert stage.send_op_down.call_count == 0

    @pytest.mark.parametrize("state", [pipeline_stages_base.ReconnectState.WAITING_TO_RECONNECT])
    @pytest.mark.it("Clears the reconnect timer")
    def test_clears_reconnect_timer(self, stage, op, state, mocker, never_connected):
        stage.state = state
        stage.never_connected = never_connected
        reconnect_timer = mocker.MagicMock()
        stage.reconnect_timer = reconnect_timer
        stage.run_op(op)
        assert stage.reconnect_timer is None
        assert reconnect_timer.cancel.call_count == 1
        assert reconnect_timer.cancel.call_args == mocker.call()

    @pytest.mark.parametrize(
        "state",
        [
            pipeline_stages_base.ReconnectState.LOGICALLY_CONNECTED,
            pipeline_stages_base.ReconnectState.LOGICALLY_DISCONNECTED,
        ],
    )
    @pytest.mark.it("Does not cancel, clear or set a reconnect timer")
    def test_timer_untouched(self, mocker, stage, op, mock_timer, state, never_connected):
        stage.state = state
        stage.never_connected = never_connected
        original_timer = stage.reconnect_timer
        stage.run_op(op)

        assert stage.reconnect_timer is original_timer
        if stage.reconnect_timer:
            assert stage.reconnect_timer.cancel.call_count == 0
        assert mock_timer.call_count == 0

    @pytest.mark.parametrize(
        "state",
        [
            pipeline_stages_base.ReconnectState.WAITING_TO_RECONNECT,
            pipeline_stages_base.ReconnectState.LOGICALLY_CONNECTED,
        ],
    )
    @pytest.mark.it("Changes the state to LOGICALLY_DISCONNECTED")
    def test_changes_state(self, stage, op, state, never_connected):
        stage.state = state
        stage.never_connected = never_connected
        stage.run_op(op)
        assert stage.state == pipeline_stages_base.ReconnectState.LOGICALLY_DISCONNECTED

    @pytest.mark.parametrize("state", [pipeline_stages_base.ReconnectState.LOGICALLY_DISCONNECTED])
    @pytest.mark.it("Does not change the state")
    def test_does_not_change_state(self, stage, op, state, never_connected):
        stage.state = state
        stage.never_connected = never_connected
        stage.run_op(op)
        assert stage.state == state

    @pytest.mark.parametrize("state", [pipeline_stages_base.ReconnectState.WAITING_TO_RECONNECT])
    @pytest.mark.it("Cancels all ops in the waiting list")
    def test_cancels_waiting_connect_ops(
        self, stage, op, state, fake_waiting_connect_ops, never_connected
    ):
        stage.state = state
        stage.never_connected = never_connected
        stage.waiting_connect_ops = fake_waiting_connect_ops
        waiting_connect_ops_copy = list(fake_waiting_connect_ops)
        stage.run_op(op)
        assert stage.waiting_connect_ops == []
        for op in waiting_connect_ops_copy:
            assert op.original_callback.call_count == 1
            error = op.original_callback.call_args[1]["error"]
            assert isinstance(error, pipeline_exceptions.OperationCancelled)

    @pytest.mark.parametrize(
        "state",
        [
            pipeline_stages_base.ReconnectState.LOGICALLY_CONNECTED,
            pipeline_stages_base.ReconnectState.LOGICALLY_DISCONNECTED,
        ],
    )
    @pytest.mark.it("Does not add, remove, or complete any ops in the waiting ops list")
    def test_waiting_connect_ops_list_untouched(
        self, stage, op, state, fake_waiting_connect_ops, never_connected
    ):
        stage.state = state
        stage.never_connected = never_connected
        stage.waiting_connect_ops = fake_waiting_connect_ops
        waiting_connect_ops_copy = list(fake_waiting_connect_ops)
        stage.run_op(op)
        assert stage.waiting_connect_ops == waiting_connect_ops_copy
        for op in stage.waiting_connect_ops:
            assert op.original_callback.call_count == 0


@pytest.mark.describe("ReconnectStage - .run_op() -- Called with ShutdownPipelineOperation")
class TestReconnectStageRunOpWithShutdownPipelineOperation(
    ReconnectStageTestConfig, StageRunOpTestBase
):
    @pytest.fixture
    def op(self, mocker):
        return pipeline_ops_base.ShutdownPipelineOperation(callback=mocker.MagicMock())

    @pytest.mark.it("Clears the reconnect timer, if it exists")
    def test_with_reconnect_timer(self, stage, op, mock_timer):
        stage.reconnect_timer = mock_timer
        assert mock_timer.cancel.call_count == 0
        stage.run_op(op)
        assert mock_timer.cancel.call_count == 1

    @pytest.mark.it("Sends the op down")
    @pytest.mark.parametrize(
        "has_timer",
        [
            pytest.param(True, id="Has reconnect timer"),
            pytest.param(False, id="No set reconnect timer"),
        ],
    )
    def test_sends_down(self, stage, op, mock_timer, has_timer):
        if has_timer:
            stage.reconnect_timer = mock_timer
        assert stage.send_op_down.call_count == 0
        stage.run_op(op)
        assert stage.send_op_down.call_count == 1


@pytest.mark.describe("ReconnectStage - .run_op() -- Called with arbitrary other operation")
class TestReconnectStageRunOpWithArbitraryOperation(ReconnectStageTestConfig, StageRunOpTestBase):
    @pytest.fixture
    def op(self, arbitrary_op):
        return arbitrary_op

    @pytest.fixture(
        params=[
            pipeline_stages_base.ReconnectState.WAITING_TO_RECONNECT,
            pipeline_stages_base.ReconnectState.LOGICALLY_CONNECTED,
            pipeline_stages_base.ReconnectState.LOGICALLY_DISCONNECTED,
        ]
    )
    def state(self, request):
        return request.param

    @pytest.fixture(params=[False, True], ids=["previously connected", "never connected"])
    def never_connected(self, request):
        return request.param

    @pytest.fixture
    def stage(self, mocker, cls_type, init_kwargs, state, never_connected):
        stage = cls_type(**init_kwargs)
        stage.pipeline_root = pipeline_stages_base.PipelineRootStage(
            pipeline_configuration=mocker.MagicMock()
        )
        mocker.spy(stage, "run_op")
        stage.send_op_down = mocker.MagicMock()
        stage.send_event_up = mocker.MagicMock()
        stage.state = state
        stage.never_connected = never_connected
        return stage

    @pytest.fixture
    def fake_waiting_connect_ops(self, mocker):
        op1 = ArbitraryOperation(callback=mocker.MagicMock())
        op1.original_callback = op1.callback_stack[0]
        op2 = ArbitraryOperation(callback=mocker.MagicMock())
        op2.original_callback = op2.callback_stack[0]
        return list([op1, op2])

    @pytest.mark.it("Does not change the state")
    def test_state_unchanged(self, stage, op):
        original_state = stage.state
        stage.run_op(op)
        assert stage.state is original_state

    @pytest.mark.it("Sends the operation down the pipeline")
    def test_sends_op_down(self, mocker, stage, op):
        stage.run_op(op)
        assert stage.send_op_down.call_count == 1
        assert stage.send_op_down.call_args == mocker.call(op)

    @pytest.mark.it("Does not cancel, clear or set a reconnect timer")
    def test_timer_untouched(self, mocker, stage, op, mock_timer):
        original_timer = stage.reconnect_timer
        stage.run_op(op)

        assert stage.reconnect_timer is original_timer
        if stage.reconnect_timer:
            assert stage.reconnect_timer.cancel.call_count == 0
        assert mock_timer.call_count == 0

    @pytest.mark.it("Does not add, remove, or complete any ops in the waiting ops list")
    def test_waiting_connect_ops_list_untouched(self, stage, op, state, fake_waiting_connect_ops):
        stage.state = state
        stage.waiting_connect_ops = fake_waiting_connect_ops
        waiting_connect_ops_copy = list(fake_waiting_connect_ops)
        stage.run_op(op)
        assert stage.waiting_connect_ops == waiting_connect_ops_copy
        for op in stage.waiting_connect_ops:
            assert op.original_callback.call_count == 0


@pytest.mark.describe("ReconnectStage - .handle_pipeline_event() -- Called with a ConnectedEvent")
class TestReconnectStageHandlePipelineEventWithConnectedEvent(
    ReconnectStageTestConfig, StageHandlePipelineEventTestBase
):
    @pytest.fixture(
        params=[
            pipeline_stages_base.ReconnectState.WAITING_TO_RECONNECT,
            pipeline_stages_base.ReconnectState.LOGICALLY_CONNECTED,
            pipeline_stages_base.ReconnectState.LOGICALLY_DISCONNECTED,
        ]
    )
    def state(self, request):
        return request.param

    @pytest.fixture(params=[False, True], ids=["previously connected", "never connected"])
    def never_connected(self, request):
        return request.param

    @pytest.fixture(params=[True, False], ids=["currently connected", "currently disconnected"])
    def currently_connected(self, request):
        return request.param

    @pytest.fixture
    def fake_waiting_connect_ops(self, mocker):
        op1 = ArbitraryOperation(callback=mocker.MagicMock())
        op1.original_callback = op1.callback_stack[0]
        op2 = ArbitraryOperation(callback=mocker.MagicMock())
        op2.original_callback = op2.callback_stack[0]
        return list([op1, op2])

    @pytest.fixture(
        params=[True, False], ids=["Existing Reconnect Timer", "No Existing Reconnect Timer"]
    )
    def reconnect_timer(self, request, mocker):
        if request.param:
            return mocker.MagicMock()
        else:
            return None

    @pytest.fixture()
    def stage(
        self,
        mocker,
        cls_type,
        init_kwargs,
        state,
        currently_connected,
        never_connected,
        reconnect_timer,
    ):
        stage = cls_type(**init_kwargs)
        stage.pipeline_root = pipeline_stages_base.PipelineRootStage(
            pipeline_configuration=mocker.MagicMock()
        )
        mocker.spy(stage, "run_op")
        stage.send_op_down = mocker.MagicMock()
        stage.send_event_up = mocker.MagicMock()
        stage.pipeline_root.connected = currently_connected
        stage.reconnect_timer = reconnect_timer
        stage.state = state
        stage.never_connected = never_connected
        return stage

    @pytest.fixture
    def event(self):
        return pipeline_events_base.ConnectedEvent()

    @pytest.mark.it("Sends the event up the pipeline")
    def test_sends_event_up(self, mocker, stage, event):
        stage.handle_pipeline_event(event)
        assert stage.send_event_up.call_count == 1
        assert stage.send_event_up.call_args == mocker.call(event)

    @pytest.mark.it("Does not add, remove, or complete any ops in the waiting ops list")
    def test_waiting_connect_ops_list_untouched(self, stage, event, fake_waiting_connect_ops):
        stage.waiting_connect_ops = fake_waiting_connect_ops
        waiting_connect_ops_copy = list(fake_waiting_connect_ops)
        stage.handle_pipeline_event(event)
        assert stage.waiting_connect_ops == waiting_connect_ops_copy
        for op in stage.waiting_connect_ops:
            assert op.original_callback.call_count == 0

    @pytest.mark.it("Does not cancel, clear or set a reconnect timer")
    def test_timer_untouched(self, mocker, stage, event, mock_timer):
        original_timer = stage.reconnect_timer
        stage.handle_pipeline_event(event)

        assert stage.reconnect_timer is original_timer
        if stage.reconnect_timer:
            assert stage.reconnect_timer.cancel.call_count == 0
        assert mock_timer.call_count == 0


@pytest.mark.describe(
    "ReconnectStage - .handle_pipeline_event() -- Called with a DisconnectedEvent"
)
class TestReconnectStageHandlePipelineEventWithDisconnectedEvent(
    ReconnectStageTestConfig, StageHandlePipelineEventTestBase
):
    @pytest.fixture(
        params=[True, False], ids=["Existing Reconnect Timer", "No Existing Reconnect Timer"]
    )
    def reconnect_timer(self, request, mocker):
        if request.param:
            return mocker.MagicMock()
        else:
            return None

    @pytest.fixture(
        params=[
            pipeline_stages_base.ReconnectState.WAITING_TO_RECONNECT,
            pipeline_stages_base.ReconnectState.LOGICALLY_CONNECTED,
            pipeline_stages_base.ReconnectState.LOGICALLY_DISCONNECTED,
        ]
    )
    def state(self, request):
        return request.param

    @pytest.fixture(params=[False, True], ids=["previously connected", "never connected"])
    def never_connected(self, request):
        return request.param

    @pytest.fixture(params=[True, False], ids=["currently connected", "currently disconnected"])
    def currently_connected(self, request):
        return request.param

    @pytest.fixture()
    def stage(
        self, mocker, cls_type, init_kwargs, state, reconnect_timer, mock_timer, never_connected
    ):
        # mock_timer fixture is used here so none of these tests create an actual timer.
        stage = cls_type(**init_kwargs)
        stage.pipeline_root = pipeline_stages_base.PipelineRootStage(
            pipeline_configuration=mocker.MagicMock()
        )
        stage.state = state
        stage.never_connected = never_connected
        stage.reconnect_timer = reconnect_timer
        mocker.spy(stage, "run_op")
        stage.send_op_down = mocker.MagicMock()
        stage.send_event_up = mocker.MagicMock()
        return stage

    @pytest.fixture
    def event(self):
        return pipeline_events_base.DisconnectedEvent()

    @pytest.mark.parametrize("state", [pipeline_stages_base.ReconnectState.LOGICALLY_CONNECTED])
    @pytest.mark.it(
        "If and only if connected and logically connected, changes the state to WAITING_TO_RECONNECT"
    )
    def test_changes_state(self, stage, event, state, currently_connected):
        stage.pipeline_root.connected = currently_connected
        stage.handle_pipeline_event(event)
        if currently_connected and state == pipeline_stages_base.ReconnectState.LOGICALLY_CONNECTED:
            assert stage.state == pipeline_stages_base.ReconnectState.WAITING_TO_RECONNECT
        else:
            assert stage.state == state

    @pytest.mark.it(
        "If and only if connected and logically connected, clears the previous reconnect timer if there was one"
    )
    def test_clears_reconnect_timer(self, stage, event, state, currently_connected):
        stage.pipeline_root.connected = currently_connected
        old_timer = stage.reconnect_timer
        stage.handle_pipeline_event(event)

        if currently_connected and state == pipeline_stages_base.ReconnectState.LOGICALLY_CONNECTED:
            if old_timer:
                assert old_timer.cancel.call_count == 1
            assert stage.reconnect_timer is not old_timer
        else:
            if old_timer:
                assert old_timer.cancel.call_count == 0
            assert stage.reconnect_timer is old_timer

    @pytest.mark.it(
        "If and only if connected and logically connected, sets a new reconnect timer for .01 seconds"
    )
    def test_sets_new_reconnect_timer(self, stage, event, mock_timer, state, currently_connected):
        stage.pipeline_root.connected = currently_connected
        old_reconnect_timer = stage.reconnect_timer
        stage.handle_pipeline_event(event)
        if currently_connected and state == pipeline_stages_base.ReconnectState.LOGICALLY_CONNECTED:
            assert mock_timer.call_count == 1
            assert mock_timer.call_args[0][0] == 0.01
            assert stage.reconnect_timer is mock_timer.return_value
            assert stage.reconnect_timer.start.call_count == 1
        else:
            assert mock_timer.call_count == 0
            assert stage.reconnect_timer is old_reconnect_timer
            if stage.reconnect_timer:
                assert stage.reconnect_timer.start.call_count == 0

    @pytest.mark.it("Sends the event up")
    def test_sends_event_up(self, stage, event, mocker):
        stage.handle_pipeline_event(event)
        assert stage.send_event_up.call_count == 1
        assert stage.send_event_up.call_args == mocker.call(event)


@pytest.mark.describe(
    "ReconnectStage - .handle_pipeline_event() -- Called with some other arbitrary event"
)
class TestReconnectStageHandlePipelineEventWithArbitraryEvent(
    ReconnectStageTestConfig, StageHandlePipelineEventTestBase
):
    @pytest.fixture(
        params=[
            pipeline_stages_base.ReconnectState.WAITING_TO_RECONNECT,
            pipeline_stages_base.ReconnectState.LOGICALLY_CONNECTED,
            pipeline_stages_base.ReconnectState.LOGICALLY_DISCONNECTED,
        ]
    )
    def state(self, request):
        return request.param

    @pytest.fixture(params=[False, True], ids=["previously connected", "never connected"])
    def never_connected(self, request):
        return request.param

    @pytest.fixture(params=[True, False], ids=["currently connected", "currently disconnected"])
    def currently_connected(self, request):
        return request.param

    @pytest.fixture(
        params=[True, False], ids=["Existing Reconnect Timer", "No Existing Reconnect Timer"]
    )
    def reconnect_timer(self, request, mocker):
        if request.param:
            return mocker.MagicMock()
        else:
            return None

    @pytest.fixture()
    def stage(
        self,
        mocker,
        cls_type,
        init_kwargs,
        state,
        reconnect_timer,
        never_connected,
        currently_connected,
    ):
        stage = cls_type(**init_kwargs)
        stage.pipeline_root = pipeline_stages_base.PipelineRootStage(
            pipeline_configuration=mocker.MagicMock()
        )
        mocker.spy(stage, "run_op")
        stage.send_op_down = mocker.MagicMock()
        stage.send_event_up = mocker.MagicMock()
        stage.state = state
        stage.never_connected = never_connected
        stage.reconnect_timer = reconnect_timer
        stage.pipeline_root.connected = currently_connected
        return stage

    @pytest.fixture
    def event(self, arbitrary_event):
        return arbitrary_event

    @pytest.mark.it("Sends the event up the pipeline")
    def test_sends_up(self, mocker, stage, event):
        stage.handle_pipeline_event(event)

        assert stage.send_event_up.call_count == 1
        assert stage.send_event_up.call_args == mocker.call(event)

    @pytest.mark.it("Does not change the state")
    def test_state_unchanged(self, stage, event):
        original_state = stage.state
        stage.handle_pipeline_event(event)
        assert stage.state is original_state

    @pytest.mark.it("Does not cancel, clear or set a reconnect timer")
    def test_timer_untouched(self, mocker, stage, event, mock_timer):
        original_timer = stage.reconnect_timer
        stage.handle_pipeline_event(event)

        assert stage.reconnect_timer is original_timer
        if stage.reconnect_timer:
            assert stage.reconnect_timer.cancel.call_count == 0
        assert mock_timer.call_count == 0


@pytest.mark.describe("ReconnectStage - OCCURANCE: Reconnect Timer expires")
class TestReconnectStageReconnectTimerExpires(ReconnectStageTestConfig):
    @pytest.fixture()
    def stage(self, mocker, cls_type, init_kwargs, currently_connected, never_connected):
        stage = cls_type(**init_kwargs)
        stage.pipeline_root = pipeline_stages_base.PipelineRootStage(
            pipeline_configuration=mocker.MagicMock()
        )
        mocker.spy(stage, "run_op")
        stage.send_op_down = mocker.MagicMock()
        stage.send_event_up = mocker.MagicMock()
        stage.never_connected = never_connected
        stage.pipeline_root.connected = currently_connected

        return stage

    @pytest.fixture(
        params=[
            pipeline_stages_base.ReconnectState.WAITING_TO_RECONNECT,
            pipeline_stages_base.ReconnectState.LOGICALLY_CONNECTED,
            pipeline_stages_base.ReconnectState.LOGICALLY_DISCONNECTED,
        ]
    )
    def state(self, request):
        return request.param

    @pytest.fixture(params=[False, True], ids=["previously connected", "never connected"])
    def never_connected(self, request):
        return request.param

    @pytest.fixture(params=[True, False], ids=["currently connected", "currently disconnected"])
    def currently_connected(self, request):
        return request.param

    @pytest.fixture
    def trigger_stage_retry_timer_completion(self, stage, mock_timer, state, currently_connected):
        # The stage must be connected in order to set a reconnect timer
        stage.pipeline_root.connected = True
        stage.state = pipeline_stages_base.ReconnectState.LOGICALLY_CONNECTED

        # Send a DisconnectedEvent to the stage in order to set up the timer
        stage.handle_pipeline_event(pipeline_events_base.DisconnectedEvent())

        # now set the state that the test wants
        stage.state = state
        stage.pipeline_root.connected = currently_connected

        # Get timer completion callback
        assert mock_timer.call_count == 1
        timer_callback = mock_timer.call_args[0][1]
        return timer_callback

    @pytest.mark.it(
        "If and only if disconnected and waiting to reconnect, creates a new ConnectOperation and sends it down the pipeline"
    )
    def test_pipeline_disconnected(
        self, mocker, stage, trigger_stage_retry_timer_completion, state, currently_connected
    ):
        mock_connect_op = mocker.patch.object(pipeline_ops_base, "ConnectOperation")

        trigger_stage_retry_timer_completion()

        if (
            state == pipeline_stages_base.ReconnectState.WAITING_TO_RECONNECT
            and not currently_connected
        ):
            assert mock_connect_op.call_count == 1
            assert stage.send_op_down.call_count == 1
            assert stage.send_op_down.call_args == mocker.call(mock_connect_op.return_value)
        else:
            assert mock_connect_op.call_count == 0
            assert stage.send_op_down.call_count == 0

    @pytest.mark.it("Sets self.reconnect_timer to None")
    def test_sets_reconnect_timer_to_none(
        self, mocker, stage, trigger_stage_retry_timer_completion
    ):
        trigger_stage_retry_timer_completion()
        assert stage.reconnect_timer is None

    @pytest.mark.it(
        "If and only if disconnected and waiting to reconnect, changes the state to LOGICALLY_CONNECTED"
    )
    def test_changes_state(
        self, mocker, stage, trigger_stage_retry_timer_completion, state, currently_connected
    ):
        stage.state = state
        trigger_stage_retry_timer_completion()
        if (
            state == pipeline_stages_base.ReconnectState.WAITING_TO_RECONNECT
            and not currently_connected
        ):
            assert stage.state == pipeline_stages_base.ReconnectState.LOGICALLY_CONNECTED
        else:
            assert stage.state == state


@pytest.mark.describe(
    "ReconnectStage - OCCURANCE: ConnectOperation that was created in order to reconnect is completed"
)
class TestReconnectStageConnectOperationForReconnectIsCompleted(ReconnectStageTestConfig):
    @pytest.fixture(
        params=[
            pipeline_exceptions.OperationCancelled,
            pipeline_exceptions.PipelineTimeoutError,
            pipeline_exceptions.OperationError,
            transport_exceptions.ConnectionFailedError,
            transport_exceptions.ConnectionDroppedError,
        ]
    )
    def transient_connect_exception(self, request):
        return request.param()

    @pytest.fixture()
    def stage(self, mocker, cls_type, init_kwargs):
        stage = cls_type(**init_kwargs)
        stage.pipeline_root = pipeline_stages_base.PipelineRootStage(
            pipeline_configuration=mocker.MagicMock()
        )
        mocker.spy(stage, "run_op")
        stage.send_op_down = mocker.MagicMock()
        stage.send_event_up = mocker.MagicMock()

        return stage

    @pytest.fixture(params=[False, True], ids=["previously connected", "never connected"])
    def never_connected(self, request):
        return request.param

    @pytest.fixture(
        params=[
            pytest.param(True, id="First connect attempt"),
            pytest.param(False, id="Second connect attempt"),
        ]
    )
    def connect_op(self, stage, request, mocker, mock_timer):
        first_connect_attempt = request.param

        if first_connect_attempt:
            stage.run_op(pipeline_ops_base.ConnectOperation(callback=mocker.MagicMock()))
        else:
            # The stage must be connected and logically connected in order to set a reconnect timer
            stage.state = pipeline_stages_base.ReconnectState.LOGICALLY_CONNECTED
            stage.pipeline_root.connected = True

            # Send a DisconnectedEvent to the stage in order to set up the timer
            stage.handle_pipeline_event(pipeline_events_base.DisconnectedEvent())

            # Get timer completion callback
            assert mock_timer.call_count == 1
            timer_callback = mock_timer.call_args[0][1]
            mock_timer.reset_mock()

            # We should be waiting to reconnect.  Make sure we're not connected before simulating
            # the timer
            stage.state == pipeline_stages_base.ReconnectState.WAITING_TO_RECONNECT
            stage.pipeline_root.connected = False

            # Force trigger the reconnect timer completion in order to trigger a reconnect
            timer_callback()

        # Get the connect operation sent down as part of the reconnect
        assert stage.send_op_down.call_count == 1
        connect_op = stage.send_op_down.call_args[0][0]
        assert isinstance(connect_op, pipeline_ops_base.ConnectOperation)
        return connect_op

    @pytest.fixture(
        params=[
            pipeline_stages_base.ReconnectState.WAITING_TO_RECONNECT,
            pipeline_stages_base.ReconnectState.LOGICALLY_CONNECTED,
            pipeline_stages_base.ReconnectState.LOGICALLY_DISCONNECTED,
        ]
    )
    def state(self, request):
        return request.param

    @pytest.fixture
    def fake_waiting_connect_ops(self, mocker):
        op1 = ArbitraryOperation(callback=mocker.MagicMock())
        op1.original_callback = op1.callback_stack[0]
        op2 = ArbitraryOperation(callback=mocker.MagicMock())
        op2.original_callback = op2.callback_stack[0]
        return list([op1, op2])

    @pytest.mark.it("Sets the state to LOGICALLY_CONNECTED if the connect succeeds")
    def test_sets_state_on_success(self, stage, connect_op, state, never_connected):
        stage.state = state
        stage.never_connected = never_connected
        connect_op.complete()
        assert stage.state == pipeline_stages_base.ReconnectState.LOGICALLY_CONNECTED

    @pytest.mark.it("Clears and sets reconnect_timer to None if the connect succeeds")
    def test_clears_reconnect_timer_on_success(
        self, stage, connect_op, state, mocker, never_connected
    ):
        stage.state = state
        stage.never_connected = never_connected
        reconnect_timer = mocker.MagicMock()
        stage.reconnect_timer = reconnect_timer
        connect_op.complete()
        assert stage.reconnect_timer is None
        assert reconnect_timer.cancel.call_count == 1

    @pytest.mark.it("Does not create a new reconnect timer on success")
    def test_does_not_create_new_reconnect_timer_on_success(
        self, stage, connect_op, state, mock_timer, never_connected
    ):
        stage.state = state
        stage.never_connected = never_connected
        connect_op.complete()
        assert stage.reconnect_timer is None

    @pytest.mark.it("Completes any waiting ops if the connect succeeds")
    def test_completes_waiting_connect_ops(
        self, stage, connect_op, state, fake_waiting_connect_ops, mocker, never_connected
    ):
        stage.state = state
        stage.never_connected = never_connected
        stage.waiting_connect_ops = list(fake_waiting_connect_ops)
        connect_op.complete()
        assert stage.waiting_connect_ops == []
        for op in fake_waiting_connect_ops:
            assert op.callback_stack == []
            assert op.original_callback.call_count == 1
            assert op.original_callback.call_args == mocker.call(op=op, error=None)

    @pytest.mark.it(
        "Changes the state to LOGICALLY_DISCONNECTED if the connection fails with an arbitrary (permanent) error"
    )
    def test_does_not_change_state_on_arbitrary_exception(
        self, stage, connect_op, state, arbitrary_exception, never_connected
    ):
        stage.state = state
        stage.never_connected = never_connected
        connect_op.complete(error=arbitrary_exception)
        assert stage.state == pipeline_stages_base.ReconnectState.LOGICALLY_DISCONNECTED

    @pytest.mark.it(
        "Does not create a new reconnect timer if the connection fails with an arbitrary (permanent) error"
    )
    def test_does_not_create_new_reconnect_timer_on_arbitrary_exception(
        self, stage, connect_op, state, mock_timer, arbitrary_exception, never_connected
    ):
        stage.state = state
        stage.never_connected = never_connected
        connect_op.complete(error=arbitrary_exception)
        assert stage.reconnect_timer is None
        assert mock_timer.call_count == 0

    @pytest.mark.it(
        "Clears and sets reconnect_timer to None if the connection fails with an arbitrary (permanent) error"
    )
    def test_clears_reconnect_timer_on_arbitrary_exception(
        self, stage, connect_op, state, mocker, arbitrary_exception, never_connected
    ):
        stage.state = state
        stage.never_connected = never_connected
        reconnect_timer = mocker.MagicMock()
        stage.reconnect_timer = reconnect_timer
        connect_op.complete(error=arbitrary_exception)
        assert stage.reconnect_timer is None
        assert reconnect_timer.cancel.call_count == 1

    @pytest.mark.parametrize("state", [pipeline_stages_base.ReconnectState.WAITING_TO_RECONNECT])
    @pytest.mark.it(
        "Changes the state to LOGICALLY_DISCONNECTED if the connection fails with an arbitrary (permanent) error"
    )
    def test_changes_state_on_arbitrary_exception(
        self, stage, connect_op, state, arbitrary_exception, never_connected
    ):
        stage.state = state
        stage.never_connected = never_connected
        connect_op.complete(error=arbitrary_exception)
        assert stage.state == pipeline_stages_base.ReconnectState.LOGICALLY_DISCONNECTED

    @pytest.mark.it(
        "Completes all waiting ops with the arbitrary failure if the connection fails with an arbitrary (permanent) error"
    )
    def test_completes_waiting_connect_ops_on_arbitrary_exception(
        self,
        stage,
        connect_op,
        state,
        fake_waiting_connect_ops,
        arbitrary_exception,
        mocker,
        never_connected,
    ):
        stage.state = state
        stage.never_connected = never_connected
        stage.waiting_connect_ops = list(fake_waiting_connect_ops)
        connect_op.complete(error=arbitrary_exception)
        assert stage.waiting_connect_ops == []
        for op in fake_waiting_connect_ops:
            assert op.callback_stack == []
            assert op.original_callback.call_count == 1
            assert op.original_callback.call_args == mocker.call(op=op, error=arbitrary_exception)

    @pytest.mark.it(
        "Completes all waiting ops with the transient failure if a first-time connection fails with a transient error"
    )
    def test_completes_all_waiting_connect_ops_on_transient_connect_exception(
        self,
        stage,
        connect_op,
        state,
        fake_waiting_connect_ops,
        transient_connect_exception,
        mocker,
    ):
        stage.state = state
        stage.never_connected = True
        stage.waiting_connect_ops = list(fake_waiting_connect_ops)
        connect_op.complete(error=transient_connect_exception)
        assert stage.waiting_connect_ops == []
        for op in fake_waiting_connect_ops:
            assert op.callback_stack == []
            assert op.original_callback.call_count == 1
            assert op.original_callback.call_args == mocker.call(
                op=op, error=transient_connect_exception
            )

    @pytest.mark.it(
        "Does not create a reconnect timer if the connection fails with a transient error on a first-time connection"
    )
    def test_does_not_create_reconnect_timer_on_transient_connect_exception(
        self, stage, connect_op, state, mock_timer, transient_connect_exception
    ):
        stage.state = state
        stage.never_connected = True
        connect_op.complete(error=transient_connect_exception)
        assert mock_timer.call_count == 0

    @pytest.mark.it(
        "Changes the state to WAITING_TO_RECONNECT if the connection fails with a transient error"
    )
    def test_changes_state_on_transient_connect_exception(
        self, stage, connect_op, state, transient_connect_exception
    ):
        stage.state = state
        stage.never_connected = False
        connect_op.complete(error=transient_connect_exception)
        assert stage.state == pipeline_stages_base.ReconnectState.WAITING_TO_RECONNECT

    @pytest.mark.it(
        "Starts a new reconnect timer for 10 seconds if the connection fails with a transient error"
    )
    def test_starts_reconnect_timer_on_transient_connect_exception(
        self, stage, connect_op, state, transient_connect_exception, mock_timer
    ):
        stage.state = state
        stage.never_connected = False
        connect_op.complete(error=transient_connect_exception)
        assert mock_timer.call_count == 1
        assert mock_timer.call_args[0][0] == 10
        assert mock_timer.return_value.start.call_count == 1<|MERGE_RESOLUTION|>--- conflicted
+++ resolved
@@ -134,7 +134,7 @@
         assert stage.previous is None
         prev_tail = stage
         root = stage
-        for i in range(0, pipeline_len):
+        for _ in range(0, pipeline_len):
             new_stage = ArbitraryStage()
             stage.append_stage(new_stage)
             assert prev_tail.next is new_stage
@@ -338,39 +338,11 @@
 
         stage.run_op(op)
 
-<<<<<<< HEAD
         assert mock_alarm.call_count == 1
         assert mock_alarm.call_args[0][0] == expected_alarm_time
         assert mock_alarm.return_value.daemon is True
         assert mock_alarm.return_value.start.call_count == 1
         assert mock_alarm.return_value.start.call_args == mocker.call()
-=======
-        assert mock_timer.call_count == 1
-        assert mock_timer.call_args[0][0] == expected_timer_seconds
-        assert mock_timer.return_value.daemon is True
-        assert mock_timer.return_value.start.call_count == 1
-        assert mock_timer.return_value.start.call_args == mocker.call()
-
-    @pytest.mark.it(
-        "Sends a PipelineRuntimeError to the background exception handler and does not set a timer if the SasToken TTL is less than the Renewal Margin (time prior to token expiration triggering renew)"
-    )
-    def test_token_ttl_less_than_renewal_timer(self, mocker, stage, op, mock_timer):
-        # NOTE: this really shouldn't happen in regular flow. This is a total edge case, that is
-        # likely only possible if a bug exists elsewhere in the stack
-        stage.pipeline_root.pipeline_configuration.sastoken.ttl = (
-            pipeline_stages_base.SasTokenRenewalStage.DEFAULT_TOKEN_RENEWAL_MARGIN - 1
-        )
-        mocker.spy(handle_exceptions, "handle_background_exception")
-
-        stage.run_op(op)
-
-        assert handle_exceptions.handle_background_exception.call_count == 1
-        assert isinstance(
-            handle_exceptions.handle_background_exception.call_args[0][0],
-            pipeline_exceptions.PipelineRuntimeError,
-        )
-        assert mock_timer.call_count == 0
->>>>>>> d85a5b23
 
 
 @pytest.mark.describe(
@@ -406,10 +378,6 @@
         assert mock_alarm.call_count == 0
 
 
-<<<<<<< HEAD
-@pytest.mark.describe("SasTokenRenewalStage - OCCURANCE: SasToken Renewal Alarm expires")
-class TestSasTokenRenewalStageOCCURANCEAlarmExpires(SasTokenRenewalStageTestConfig):
-=======
 @pytest.mark.describe("SasTokenRenewalStage - .run_op() -- Called with ShutdownPipelineOperation")
 class TestSasTokenRenewalStageRunOpWithShutdownPipelineOp(
     SasTokenRenewalStageTestConfig, StageRunOpTestBase
@@ -443,9 +411,8 @@
         assert stage.send_op_down.call_args == mocker.call(op)
 
 
-@pytest.mark.describe("SasTokenRenewalStage - OCCURANCE: SasToken Renewal Timer expires")
+@pytest.mark.describe("SasTokenRenewalStage - OCCURANCE: SasToken Alarm Timer expires")
 class TestSasTokenRenewalStageOCCURANCETimerExpires(SasTokenRenewalStageTestConfig):
->>>>>>> d85a5b23
     @pytest.fixture
     def op(self, mocker):
         return pipeline_ops_base.InitializePipelineOperation(callback=mocker.MagicMock())
