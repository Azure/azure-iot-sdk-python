# -------------------------------------------------------------------------
# Copyright (c) Microsoft Corporation. All rights reserved.
# Licensed under the MIT License. See License.txt in the project root for
# license information.
# --------------------------------------------------------------------------
import logging
import copy
import time
import pytest
import sys
import threading
import random
import uuid
from six.moves import queue
from azure.iot.device.common import transport_exceptions, handle_exceptions, alarm
from azure.iot.device.common.auth import sastoken as st
from azure.iot.device.common.pipeline import (
    pipeline_stages_base,
    pipeline_ops_base,
    pipeline_ops_mqtt,
    pipeline_events_base,
    pipeline_exceptions,
)

# I normally try to keep my imports in tests at module level, but it's just too unwieldy w/ ReconnectState
from azure.iot.device.common.pipeline.pipeline_stages_base import ReconnectState
from .helpers import StageRunOpTestBase, StageHandlePipelineEventTestBase
from .fixtures import ArbitraryOperation, ArbitraryEvent
from tests.common.pipeline import pipeline_stage_test

this_module = sys.modules[__name__]
logging.basicConfig(level=logging.DEBUG)
pytestmark = pytest.mark.usefixtures("fake_pipeline_thread")


fake_signed_data = "ajsc8nLKacIjGsYyB4iYDFCZaRMmmDrUuY5lncYDYPI="
fake_uri = "some/resource/location"
fake_expiry = 12321312


###################
# COMMON FIXTURES #
###################
@pytest.fixture
def mock_timer(mocker):
    return mocker.patch.object(threading, "Timer")


@pytest.fixture
def mock_alarm(mocker):
    return mocker.patch.object(alarm, "Alarm")


# Not a fixture, but useful for sharing
def fake_callback(*args, **kwargs):
    pass


#######################
# PIPELINE ROOT STAGE #
#######################


class PipelineRootStageTestConfig(object):
    @pytest.fixture
    def cls_type(self):
        return pipeline_stages_base.PipelineRootStage

    @pytest.fixture
    def init_kwargs(self, mocker):
        return {"pipeline_configuration": mocker.MagicMock()}

    @pytest.fixture
    def stage(self, mocker, cls_type, init_kwargs):
        stage = cls_type(**init_kwargs)
        stage.send_op_down = mocker.MagicMock()
        stage.send_event_up = mocker.MagicMock()
        return stage


class PipelineRootStageInstantiationTests(PipelineRootStageTestConfig):
    @pytest.mark.it("Initializes 'on_pipeline_event_handler' as None")
    def test_on_pipeline_event_handler(self, init_kwargs):
        stage = pipeline_stages_base.PipelineRootStage(**init_kwargs)
        assert stage.on_pipeline_event_handler is None

    @pytest.mark.it("Initializes 'on_connected_handler' as None")
    def test_on_connected_handler(self, init_kwargs):
        stage = pipeline_stages_base.PipelineRootStage(**init_kwargs)
        assert stage.on_connected_handler is None

    @pytest.mark.it("Initializes 'on_disconnected_handler' as None")
    def test_on_disconnected_handler(self, init_kwargs):
        stage = pipeline_stages_base.PipelineRootStage(**init_kwargs)
        assert stage.on_disconnected_handler is None

    @pytest.mark.it("Initializes 'on_new_sastoken_required_handler' as None")
    def test_on_new_sastoken_required_handler(self, init_kwargs):
        stage = pipeline_stages_base.PipelineRootStage(**init_kwargs)
        assert stage.on_new_sastoken_required_handler is None

    @pytest.mark.it("Initializes 'on_background_exception_handler' as None")
    def test_on_background_exception_handler(self, init_kwargs):
        stage = pipeline_stages_base.PipelineRootStage(**init_kwargs)
        assert stage.on_background_exception_handler is None

    @pytest.mark.it("Initializes 'connected' as False")
    def test_connected(self, init_kwargs):
        stage = pipeline_stages_base.PipelineRootStage(**init_kwargs)
        assert stage.connected is False

    @pytest.mark.it(
        "Initializes 'pipeline_configuration' with the provided 'pipeline_configuration' parameter"
    )
    def test_pipeline_configuration(self, init_kwargs):
        stage = pipeline_stages_base.PipelineRootStage(**init_kwargs)
        assert stage.pipeline_configuration is init_kwargs["pipeline_configuration"]


pipeline_stage_test.add_base_pipeline_stage_tests(
    test_module=this_module,
    stage_class_under_test=pipeline_stages_base.PipelineRootStage,
    stage_test_config_class=PipelineRootStageTestConfig,
    extended_stage_instantiation_test_class=PipelineRootStageInstantiationTests,
)


@pytest.mark.describe("PipelineRootStage - .append_stage()")
class TestPipelineRootStageAppendStage(PipelineRootStageTestConfig):
    @pytest.mark.it("Appends the provided stage to the tail of the pipeline")
    @pytest.mark.parametrize(
        "pipeline_len",
        [
            pytest.param(1, id="Pipeline Length: 1"),
            pytest.param(2, id="Pipeline Length: 2"),
            pytest.param(3, id="Pipeline Length: 3"),
            pytest.param(10, id="Pipeline Length: 10"),
            pytest.param(random.randint(4, 99), id="Randomly chosen Pipeline Length"),
        ],
    )
    def test_appends_new_stage(self, stage, pipeline_len):
        class ArbitraryStage(pipeline_stages_base.PipelineStage):
            pass

        assert stage.next is None
        assert stage.previous is None
        prev_tail = stage
        root = stage
        for _ in range(0, pipeline_len):
            new_stage = ArbitraryStage()
            stage.append_stage(new_stage)
            assert prev_tail.next is new_stage
            assert new_stage.previous is prev_tail
            assert new_stage.pipeline_root is root
            prev_tail = new_stage


# NOTE 1: Because the Root stage overrides the parent implementation, we must test it here
# (even though it's the same test).
# NOTE 2: Currently this implementation does some other things with threads, but we do not
# currently have a thread testing strategy, so it is untested for now.
@pytest.mark.describe("PipelineRootStage - .run_op()")
class TestPipelineRootStageRunOp(PipelineRootStageTestConfig):
    @pytest.fixture
    def op(self, arbitrary_op):
        return arbitrary_op

    @pytest.mark.it("Sends the operation down")
    def test_sends_op_down(self, mocker, stage, op):
        stage.run_op(op)
        assert stage.send_op_down.call_count == 1
        assert stage.send_op_down.call_args == mocker.call(op)


@pytest.mark.describe("PipelineRootStage - .handle_pipeline_event() -- Called with ConnectedEvent")
class TestPipelineRootStageHandlePipelineEventWithConnectedEvent(
    PipelineRootStageTestConfig, StageHandlePipelineEventTestBase
):
    @pytest.fixture
    def event(self):
        return pipeline_events_base.ConnectedEvent()

    @pytest.mark.it("Sets the 'connected' attribute to True")
    def test_set_connected_true(self, stage, event):
        assert not stage.connected
        stage.handle_pipeline_event(event)
        assert stage.connected

    @pytest.mark.it("Invokes the 'on_connected_handler' handler function, if set")
    def test_invoke_handler(self, mocker, stage, event):
        mock_handler = mocker.MagicMock()
        stage.on_connected_handler = mock_handler
        stage.handle_pipeline_event(event)
        time.sleep(0.1)  # Needs a brief sleep so thread can switch
        assert mock_handler.call_count == 1
        assert mock_handler.call_args == mocker.call()


@pytest.mark.describe(
    "PipelineRootStage - .handle_pipeline_event() -- Called with DisconnectedEvent"
)
class TestPipelineRootStageHandlePipelineEventWithDisconnectedEvent(
    PipelineRootStageTestConfig, StageHandlePipelineEventTestBase
):
    @pytest.fixture
    def event(self):
        return pipeline_events_base.DisconnectedEvent()

    @pytest.mark.it("Sets the 'connected' attribute to True")
    def test_set_connected_false(self, stage, event):
        stage.connected = True
        stage.handle_pipeline_event(event)
        assert not stage.connected

    @pytest.mark.it("Invokes the 'on_disconnected_handler' handler function, if set")
    def test_invoke_handler(self, mocker, stage, event):
        mock_handler = mocker.MagicMock()
        stage.on_disconnected_handler = mock_handler
        stage.handle_pipeline_event(event)
        time.sleep(0.1)  # Needs a brief sleep so thread can switch
        assert mock_handler.call_count == 1
        assert mock_handler.call_args == mocker.call()


@pytest.mark.describe(
    "PipelineRootStage - .handle_pipeline_event() -- Called with NewSasTokenRequiredEvent"
)
class TestPipelineRootStageHandlePipelineEventWithNewSasTokenRequiredEvent(
    PipelineRootStageTestConfig, StageHandlePipelineEventTestBase
):
    @pytest.fixture
    def event(self):
        return pipeline_events_base.NewSasTokenRequiredEvent()

    @pytest.mark.it("Invokes the 'on_new_sastoken_required_handler' handler function, if set")
    def test_invoke_handler(self, mocker, stage, event):
        mock_handler = mocker.MagicMock()
        stage.on_new_sastoken_required_handler = mock_handler
        stage.handle_pipeline_event(event)
        time.sleep(0.1)  # Needs a brief sleep so thread can switch
        assert mock_handler.call_count == 1
        assert mock_handler.call_args == mocker.call()


@pytest.mark.describe(
    "PipelineRootStage - .handle_pipeline_event() -- Called with BackgroundExceptionEvent"
)
class TestPipelineRootStageHandlePipelineEventWithBackgroundExceptionEvent(
    PipelineRootStageTestConfig, StageHandlePipelineEventTestBase
):
    @pytest.fixture
    def event(self, arbitrary_exception):
        return pipeline_events_base.BackgroundExceptionEvent(arbitrary_exception)

    @pytest.mark.it("Invokes the 'on_background_exception_handler' handler function, if set")
    def test_invoke_handler(self, mocker, stage, event):
        mock_handler = mocker.MagicMock()
        stage.on_background_exception_handler = mock_handler
        stage.handle_pipeline_event(event)
        time.sleep(0.1)  # Needs a brief sleep so thread can switch
        assert mock_handler.call_count == 1
        assert mock_handler.call_args == mocker.call()


@pytest.mark.describe(
    "PipelineRootStage - .handle_pipeline_event() -- Called with an arbitrary other event"
)
class TestPipelineRootStageHandlePipelineEventWithArbitraryEvent(
    PipelineRootStageTestConfig, StageHandlePipelineEventTestBase
):
    @pytest.fixture
    def event(self, arbitrary_event):
        return arbitrary_event

    @pytest.mark.it("Invokes the 'on_pipeline_event_handler' handler function, if set")
    def test_invoke_handler(self, mocker, stage, event):
        mock_handler = mocker.MagicMock()
        stage.on_pipeline_event_handler = mock_handler
        stage.handle_pipeline_event(event)
        time.sleep(0.1)  # Needs a brief sleep so thread can switch
        assert mock_handler.call_count == 1
        assert mock_handler.call_args == mocker.call(event)


###########################
# SAS TOKEN RENEWAL STAGE #
###########################


class SasTokenStageTestConfig(object):
    @pytest.fixture
    def cls_type(self):
        return pipeline_stages_base.SasTokenStage

    @pytest.fixture
    def init_kwargs(self, mocker):
        return {}

    @pytest.fixture
    def stage(self, mocker, cls_type, sastoken, init_kwargs):
        stage = cls_type(**init_kwargs)
        stage.pipeline_root = pipeline_stages_base.PipelineRootStage(
            pipeline_configuration=mocker.MagicMock()
        )
        stage.pipeline_root.pipeline_configuration.sastoken = sastoken
        stage.pipeline_root.pipeline_configuration.connection_retry_interval = 1234
        # Mock flow methods
        stage.send_op_down = mocker.MagicMock()
        stage.send_event_up = mocker.MagicMock()
        stage.raise_background_exception = mocker.MagicMock()
        return stage


class SasTokenStageInstantationTests(SasTokenStageTestConfig):
    @pytest.mark.it("Initializes with the token update alarm set to 'None'")
    def test_token_update_timer(self, init_kwargs):
        stage = pipeline_stages_base.SasTokenStage(**init_kwargs)
        assert stage._token_update_alarm is None

    @pytest.mark.it("Initializes with the reauth retry timer set to 'None'")
    def test_reauth_retry_timer(self, init_kwargs):
        stage = pipeline_stages_base.SasTokenStage(**init_kwargs)
        assert stage._reauth_retry_timer is None

    @pytest.mark.it("Uses 120 seconds as the Update Margin by default")
    def test_update_margin(self, init_kwargs):
        # NOTE: currently, update margin isn't set as an instance attribute really, it just uses
        # a constant defined on the class in all cases. Eventually this logic may be expanded to
        # be more dynamic, and this test will need to change
        stage = pipeline_stages_base.SasTokenStage(**init_kwargs)
        assert stage.DEFAULT_TOKEN_UPDATE_MARGIN == 120


pipeline_stage_test.add_base_pipeline_stage_tests(
    test_module=this_module,
    stage_class_under_test=pipeline_stages_base.SasTokenStage,
    stage_test_config_class=SasTokenStageTestConfig,
    extended_stage_instantiation_test_class=SasTokenStageInstantationTests,
)


@pytest.mark.describe(
    "SasTokenStage - .run_op() -- Called with InitializePipelineOperation (Pipeline configured for SAS authentication)"
)
class TestSasTokenStageRunOpWithInitializePipelineOpSasTokenConfig(
    SasTokenStageTestConfig, StageRunOpTestBase
):
    @pytest.fixture
    def op(self, mocker):
        return pipeline_ops_base.InitializePipelineOperation(callback=mocker.MagicMock())

    @pytest.fixture(params=["Renewable SAS Authentication", "Non-renewable SAS Authentication"])
    def sastoken(self, mocker, request):
        if request.param == "Renewable SAS Authentication":
            mock_signing_mechanism = mocker.MagicMock()
            mock_signing_mechanism.sign.return_value = fake_signed_data
            sastoken = st.RenewableSasToken(uri=fake_uri, signing_mechanism=mock_signing_mechanism)
            sastoken.refresh = mocker.MagicMock()
        else:
            token_str = "SharedAccessSignature sr={resource}&sig={signature}&se={expiry}".format(
                resource=fake_uri, signature=fake_signed_data, expiry=fake_expiry
            )
            sastoken = st.NonRenewableSasToken(token_str)
        return sastoken

    @pytest.mark.it("Cancels any existing token update alarm that may have been set")
    def test_cancels_existing_alarm(self, mocker, mock_alarm, stage, op):
        stage._token_update_alarm = mock_alarm

        stage.run_op(op)

        assert mock_alarm.cancel.call_count == 1
        assert mock_alarm.cancel.call_args == mocker.call()

    @pytest.mark.it("Resets the token update alarm to None until a new one is set")
    # Edge case, since unless something goes wrong, the alarm WILL be set, and it's like
    # it was never set to None.
    def test_alarm_set_to_none_in_intermediate(
        self, mocker, stage, op, mock_alarm, arbitrary_exception
    ):
        # Set an existing alarm
        stage._token_update_alarm = mocker.MagicMock()

        # Set an error side effect on the alarm creation, so when a new alarm is created,
        # we have an unhandled error causing op failure and early exit
        mock_alarm.side_effect = arbitrary_exception

        stage.run_op(op)

        assert op.complete
        assert op.error is arbitrary_exception
        assert stage._token_update_alarm is None

    @pytest.mark.it(
        "Starts a background update alarm that will trigger 'Update Margin' number of seconds prior to SasToken expiration"
    )
    def test_sets_alarm(self, mocker, stage, op, mock_alarm):
        expected_alarm_time = (
            stage.pipeline_root.pipeline_configuration.sastoken.expiry_time
            - pipeline_stages_base.SasTokenStage.DEFAULT_TOKEN_UPDATE_MARGIN
        )

        stage.run_op(op)

        assert mock_alarm.call_count == 1
        assert mock_alarm.call_args[0][0] == expected_alarm_time
        assert mock_alarm.return_value.daemon is True
        assert mock_alarm.return_value.start.call_count == 1
        assert mock_alarm.return_value.start.call_args == mocker.call()


@pytest.mark.describe(
    "SasTokenStage - .run_op() -- Called with InitializePipelineOperation (Pipeline not configured for SAS authentication)"
)
class TestSasTokenStageRunOpWithInitializePipelineOpNoSasTokenConfig(
    SasTokenStageTestConfig, StageRunOpTestBase
):
    @pytest.fixture
    def op(self, mocker):
        return pipeline_ops_base.InitializePipelineOperation(callback=mocker.MagicMock())

    @pytest.fixture
    def sastoken(self):
        return None

    @pytest.mark.it("Sends the operation down, WITHOUT setting a update alarm")
    def test_sends_op_down_no_alarm(self, mocker, stage, mock_alarm, op):
        stage.run_op(op)

        assert stage.send_op_down.call_count == 1
        assert stage.send_op_down.call_args == mocker.call(op)
        assert stage._token_update_alarm is None
        assert mock_alarm.call_count == 0


@pytest.mark.describe(
    "SasTokenStage - .run_op() -- Called with ReauthorizeConnectionOperation (Pipeline configured for SAS authentication)"
)
class TestSasTokenStageRunOpWithReauthorizeConnectionOperationPipelineOpSasTokenConfig(
    SasTokenStageTestConfig, StageRunOpTestBase
):
    @pytest.fixture
    def op(self, mocker):
        return pipeline_ops_base.ReauthorizeConnectionOperation(callback=mocker.MagicMock())

    # NOTE: We test both renewable and non-renewable here for safety, but in practice, this will
    # only ever be for non-renewable tokens due to how the client forms the pipeline. A
    # ReauthorizeConnectionOperation that appears this high in the pipeline could only be created
    # in the case of non-renewable SAS flow.
    @pytest.fixture(params=["Renewable SAS Authentication", "Non-renewable SAS Authentication"])
    def sastoken(self, mocker, request):
        if request.param == "Renewable SAS Authentication":
            mock_signing_mechanism = mocker.MagicMock()
            mock_signing_mechanism.sign.return_value = fake_signed_data
            sastoken = st.RenewableSasToken(uri=fake_uri, signing_mechanism=mock_signing_mechanism)
            sastoken.refresh = mocker.MagicMock()
        else:
            token_str = "SharedAccessSignature sr={resource}&sig={signature}&se={expiry}".format(
                resource=fake_uri, signature=fake_signed_data, expiry=fake_expiry
            )
            sastoken = st.NonRenewableSasToken(token_str)
        return sastoken

    @pytest.mark.it("Cancels any existing token update alarm that may have been set")
    def test_cancels_existing_alarm(self, mocker, mock_alarm, stage, op):
        stage._token_update_alarm = mock_alarm

        stage.run_op(op)

        assert mock_alarm.cancel.call_count == 1
        assert mock_alarm.cancel.call_args == mocker.call()

    @pytest.mark.it("Resets the token update alarm to None until a new one is set")
    # Edge case, since unless something goes wrong, the alarm WILL be set, and it's like
    # it was never set to None.
    def test_alarm_set_to_none_in_intermediate(
        self, mocker, stage, op, mock_alarm, arbitrary_exception
    ):
        # Set an existing alarm
        stage._token_update_alarm = mocker.MagicMock()

        # Set an error side effect on the alarm creation, so when a new alarm is created,
        # we have an unhandled error causing op failure and early exit
        mock_alarm.side_effect = arbitrary_exception

        stage.run_op(op)

        assert op.complete
        assert op.error is arbitrary_exception
        assert stage._token_update_alarm is None

    @pytest.mark.it(
        "Starts a background update alarm that will trigger 'Update Margin' number of seconds prior to SasToken expiration"
    )
    def test_sets_alarm(self, mocker, stage, op, mock_alarm):
        expected_alarm_time = (
            stage.pipeline_root.pipeline_configuration.sastoken.expiry_time
            - pipeline_stages_base.SasTokenStage.DEFAULT_TOKEN_UPDATE_MARGIN
        )

        stage.run_op(op)

        assert mock_alarm.call_count == 1
        assert mock_alarm.call_args[0][0] == expected_alarm_time
        assert mock_alarm.return_value.daemon is True
        assert mock_alarm.return_value.start.call_count == 1
        assert mock_alarm.return_value.start.call_args == mocker.call()


@pytest.mark.describe(
    "SasTokenStage - .run_op() -- Called with ReauthorizeConnectionOperation (Pipeline not configured for SAS authentication)"
)
class TestSasTokenStageRunOpWithReauthorizeConnectionOperationPipelineOpNoSasTokenConfig(
    SasTokenStageTestConfig, StageRunOpTestBase
):
    # NOTE: In practice this case will never happen. Currently ReauthorizeConnectionOperations only
    # occur for SAS-based auth. Still, we test this combination of configurations for completeness
    # and safety of having a defined behavior even for an impossible case, as we want to avoid
    # using outside knowledge in unit-tests - without that knowledge of the rest of the client and
    # pipeline, there's no reason to know that it couldn't happen.

    @pytest.fixture
    def op(self, mocker):
        return pipeline_ops_base.ReauthorizeConnectionOperation(callback=mocker.MagicMock())

    @pytest.fixture
    def sastoken(self):
        return None

    @pytest.mark.it("Sends the operation down, WITHOUT setting a update alarm")
    def test_sends_op_down_no_alarm(self, mocker, stage, mock_alarm, op):
        stage.run_op(op)

        assert stage.send_op_down.call_count == 1
        assert stage.send_op_down.call_args == mocker.call(op)
        assert stage._token_update_alarm is None
        assert mock_alarm.call_count == 0


@pytest.mark.describe("SasTokenStage - .run_op() -- Called with ShutdownPipelineOperation")
class TestSasTokenStageRunOpWithShutdownPipelineOp(SasTokenStageTestConfig, StageRunOpTestBase):
    @pytest.fixture
    def op(self, mocker):
        return pipeline_ops_base.ShutdownPipelineOperation(callback=mocker.MagicMock())

    @pytest.fixture(
        params=[
            "Renewable SAS Authentication",
            "Non-renewable SAS Authentication",
            "No SAS Authentication",
        ]
    )
    def sastoken(self, mocker, request):
        if request.param == "Renewable SAS Authentication":
            mock_signing_mechanism = mocker.MagicMock()
            mock_signing_mechanism.sign.return_value = fake_signed_data
            sastoken = st.RenewableSasToken(uri=fake_uri, signing_mechanism=mock_signing_mechanism)
            sastoken.refresh = mocker.MagicMock()
        elif request.param == "Non-renewable SAS Authentication":
            token_str = "SharedAccessSignature sr={resource}&sig={signature}&se={expiry}".format(
                resource=fake_uri, signature=fake_signed_data, expiry=fake_expiry
            )
            sastoken = st.NonRenewableSasToken(token_str)
        else:
            sastoken = None
        return sastoken

    @pytest.mark.it(
        "Cancels the token update alarm and the reauth retry timer, then sends the operation down, if an alarm exists"
    )
    def test_with_timer(self, mocker, stage, op, mock_alarm, mock_timer):
        stage._token_update_alarm = mock_alarm
        stage._reauth_retry_timer = mock_timer
        assert mock_alarm.cancel.call_count == 0
        assert mock_timer.cancel.call_count == 0
        assert stage.send_op_down.call_count == 0

        stage.run_op(op)

        assert mock_alarm.cancel.call_count == 1
        assert mock_timer.cancel.call_count == 1
        assert stage.send_op_down.call_count == 1
        assert stage.send_op_down.call_args == mocker.call(op)

    @pytest.mark.it("Simply sends the operation down if no alarm or timer exists")
    def test_no_timer(self, mocker, stage, op):
        assert stage._token_update_alarm is None
        assert stage._reauth_retry_timer is None
        assert stage.send_op_down.call_count == 0

        stage.run_op(op)

        assert stage.send_op_down.call_count == 1
        assert stage.send_op_down.call_args == mocker.call(op)


@pytest.mark.describe(
    "SasTokenStage - OCCURRENCE: SasToken Update Alarm expires (Renew Token - RenewableSasToken)"
)
class TestSasTokenStageOCCURRENCEUpdateAlarmExpiresRenewToken(SasTokenStageTestConfig):
    @pytest.fixture
    def init_op(self, mocker):
        return pipeline_ops_base.InitializePipelineOperation(callback=mocker.MagicMock())

    @pytest.fixture
    def sastoken(self, mocker):
        # Renewable Token
        mock_signing_mechanism = mocker.MagicMock()
        mock_signing_mechanism.sign.return_value = fake_signed_data
        sastoken = st.RenewableSasToken(uri=fake_uri, signing_mechanism=mock_signing_mechanism)
        sastoken.refresh = mocker.MagicMock()
        return sastoken

    @pytest.mark.it("Refreshes the pipeline's SasToken")
    @pytest.mark.parametrize(
        "connected",
        [
            pytest.param(True, id="Pipeline connected"),
            pytest.param(False, id="Pipeline not connected"),
        ],
    )
    def test_refresh_token(self, stage, init_op, mock_alarm, connected):
        # Apply the alarm
        stage.run_op(init_op)

        # Set connected state
        stage.pipeline_root.connected = connected

        # Token has not been refreshed
        token = stage.pipeline_root.pipeline_configuration.sastoken
        assert token.refresh.call_count == 0
        assert mock_alarm.call_count == 1

        # Call alarm complete callback (as if alarm expired)
        on_alarm_complete = mock_alarm.call_args[0][1]
        on_alarm_complete()

        # Token has now been refreshed
        assert token.refresh.call_count == 1

    @pytest.mark.it("Cancels any reauth retry timer that may exist")
    @pytest.mark.parametrize(
        "connected",
        [
            pytest.param(True, id="Pipeline connected"),
            pytest.param(False, id="Pipeline not connected"),
        ],
    )
    def test_cancels_reauth_retry(self, mocker, stage, init_op, mock_alarm, connected):
        # Apply the alarm
        stage.run_op(init_op)
        assert mock_alarm.call_count == 1

        # Set connected state and mock timer
        mock_timer = mocker.MagicMock()
        stage._reauth_retry_timer = mock_timer
        stage.pipeline_root.connected = connected

        # Call alarm complete callback (as if alarm expired)
        on_alarm_complete = mock_alarm.call_args[0][1]
        on_alarm_complete()

        # The mock timer has been cancelled and unset
        assert mock_timer.cancel.call_count == 1
        stage._reauth_retry_timer is None

    @pytest.mark.it(
        "Sends a ReauthorizeConnectionOperation down the pipeline if the pipeline is in a 'connected' state"
    )
    def test_when_pipeline_connected(self, mocker, stage, init_op, mock_alarm):
        # Apply the alarm and set stage as connected
        stage.pipeline_root.connected = True
        stage.run_op(init_op)

        # Only the InitializePipeline init_op has been sent down
        assert stage.send_op_down.call_count == 1
        assert stage.send_op_down.call_args == mocker.call(init_op)

        # Pipeline is still connected
        assert stage.pipeline_root.connected is True

        # Call alarm complete callback (as if alarm expired)
        assert mock_alarm.call_count == 1
        on_alarm_complete = mock_alarm.call_args[0][1]
        on_alarm_complete()

        # ReauthorizeConnectionOperation has now been sent down
        assert stage.send_op_down.call_count == 2
        assert isinstance(
            stage.send_op_down.call_args[0][0], pipeline_ops_base.ReauthorizeConnectionOperation
        )

    @pytest.mark.it(
        "Does NOT send a ReauthorizeConnectionOperation down the pipeline if the pipeline is NOT in a 'connected' state"
    )
    def test_when_pipeline_not_connected(self, mocker, stage, init_op, mock_alarm):
        # Apply the alarm and set stage as connected
        stage.pipeline_root.connected = False
        stage.run_op(init_op)

        # Only the InitializePipeline init_op has been sent down
        assert stage.send_op_down.call_count == 1
        assert stage.send_op_down.call_args == mocker.call(init_op)

        # Pipeline is still NOT connected
        assert stage.pipeline_root.connected is False

        # Call alarm complete callback (as if alarm expired)
        on_alarm_complete = mock_alarm.call_args[0][1]
        on_alarm_complete()

        # No further ops have been sent down
        assert stage.send_op_down.call_count == 1

<<<<<<< HEAD
    @pytest.mark.it(
        "If the ReauthorizeConnectionOperation is later completed with an error, raise a background exception"
    )
    def test_reauth_op_error_goes_to_bkg_handler(
        self, mocker, stage, op, mock_alarm, arbitrary_exception
    ):
        # Apply the alarm and set stage as connected
        stage.pipeline_root.connected = True
        stage.run_op(op)

        # Call alarm complete callback (as if alarm expired)
        assert mock_alarm.call_count == 1
        on_alarm_complete = mock_alarm.call_args[0][1]
        on_alarm_complete()

        # ReauthorizeConnectionOperation has now been sent down
        assert stage.send_op_down.call_count == 2
        reauth_op = stage.send_op_down.call_args[0][0]
        assert isinstance(reauth_op, pipeline_ops_base.ReauthorizeConnectionOperation)

        # Complete ReauthorizeConnectionOperation with error
        reauth_op.complete(error=arbitrary_exception)

        # Error was sent to background handler
        assert stage.raise_background_exception.call_count == 1
        assert stage.raise_background_exception.call_args == mocker.call(arbitrary_exception)

=======
>>>>>>> a621b70d
    @pytest.mark.it("Begins a new SasToken update alarm")
    @pytest.mark.parametrize(
        "connected",
        [
            pytest.param(True, id="Pipeline connected"),
            pytest.param(False, id="Pipeline not connected"),
        ],
    )
    # I am sorry for this test length, but IDK how else to test this...
    # ... other than throwing everything at it at once
    def test_new_alarm(self, mocker, stage, init_op, mock_alarm, connected):
        token = stage.pipeline_root.pipeline_configuration.sastoken

        # Set connected state
        stage.pipeline_root.connected = connected

        # Apply the alarm
        stage.run_op(init_op)

        # init_op was passed down
        assert stage.send_op_down.call_count == 1
        assert stage.send_op_down.call_args == mocker.call(init_op)

        # Only one alarm has been created and started. No cancellation.
        assert mock_alarm.call_count == 1
        assert mock_alarm.return_value.start.call_count == 1
        assert mock_alarm.return_value.cancel.call_count == 0

        # Call alarm complete callback (as if alarm expired)
        on_alarm_complete = mock_alarm.call_args[0][1]
        on_alarm_complete()

        # Existing alarm was cancelled
        assert mock_alarm.return_value.cancel.call_count == 1

        # Token was refreshed
        assert token.refresh.call_count == 1

        # Reauthorize was sent down (if the connection state was right)
        if connected:
            assert stage.send_op_down.call_count == 2
            assert isinstance(
                stage.send_op_down.call_args[0][0], pipeline_ops_base.ReauthorizeConnectionOperation
            )
        else:
            assert stage.send_op_down.call_count == 1

        # Another alarm was created and started for the expected time
        assert mock_alarm.call_count == 2
        expected_alarm_time = (
            stage.pipeline_root.pipeline_configuration.sastoken.expiry_time
            - pipeline_stages_base.SasTokenStage.DEFAULT_TOKEN_UPDATE_MARGIN
        )
        assert mock_alarm.call_args[0][0] == expected_alarm_time
        assert stage._token_update_alarm is mock_alarm.return_value
        assert stage._token_update_alarm.daemon is True
        assert stage._token_update_alarm.start.call_count == 2
        assert stage._token_update_alarm.start.call_args == mocker.call()

        # When THAT alarm expires, the token is refreshed, and the reauth is sent, etc. etc. etc.
        # ... recursion :)
        new_on_alarm_complete = mock_alarm.call_args[0][1]
        new_on_alarm_complete()

        assert token.refresh.call_count == 2
        if connected:
            assert stage.send_op_down.call_count == 3
            assert isinstance(
                stage.send_op_down.call_args[0][0], pipeline_ops_base.ReauthorizeConnectionOperation
            )
        else:
            assert stage.send_op_down.call_count == 1

        assert mock_alarm.call_count == 3
        # .... and on and on for infinity


@pytest.mark.describe(
    "SasTokenStage - OCCURRENCE: SasToken Update Alarm expires (Replace Token - NonRenewableSasToken)"
)
class TestSasTokenStageOCCURRENCEUpdateAlarmExpiresReplaceToken(SasTokenStageTestConfig):
    @pytest.fixture
    def init_op(self, mocker):
        return pipeline_ops_base.InitializePipelineOperation(callback=mocker.MagicMock())

    @pytest.fixture
    def sastoken(self, mocker):
        # Non-Renewable Token
        token_str = "SharedAccessSignature sr={resource}&sig={signature}&se={expiry}".format(
            resource=fake_uri, signature=fake_signed_data, expiry=fake_expiry
        )
        sastoken = st.NonRenewableSasToken(token_str)
        return sastoken

    @pytest.mark.it("Sends a NewSasTokenRequiredEvent up the pipeline")
    @pytest.mark.parametrize(
        "connected",
        [
            pytest.param(True, id="Pipeline connected"),
            pytest.param(False, id="Pipeline not connected"),
        ],
    )
    def test_sends_event(self, stage, init_op, mock_alarm, connected):
        # Set connected state
        stage.pipeline_root.connected = connected
        # Apply the alarm
        stage.run_op(init_op)
        # Alarm was created
        assert mock_alarm.call_count == 1
        # No events have been sent up the pipeline
        assert stage.send_event_up.call_count == 0

        # Call alarm complete callback (as if alarm expired)
        on_alarm_complete = mock_alarm.call_args[0][1]
        on_alarm_complete()

        # Event was sent up
        assert stage.send_event_up.call_count == 1
        assert isinstance(
            stage.send_event_up.call_args[0][0], pipeline_events_base.NewSasTokenRequiredEvent
        )


# NOTE: base tests for reauth fail suites. Reauth can be generated by two different conditions
# but need separate test classes for them, even though the tests themselves are the same
class SasTokenStageOCCURRENCEReuathorizeConnectionOperationFailsTests(SasTokenStageTestConfig):
    @pytest.fixture
    def sastoken(self, mocker):
        # Renewable Token
        mock_signing_mechanism = mocker.MagicMock()
        mock_signing_mechanism.sign.return_value = fake_signed_data
        sastoken = st.RenewableSasToken(uri=fake_uri, signing_mechanism=mock_signing_mechanism)
        sastoken.refresh = mocker.MagicMock()
        return sastoken

    # NOTE: you must implement a "reauth_op" fixture in subclass for these tests to run

    @pytest.mark.it("Send the error to the background exception handler")
    @pytest.mark.parametrize(
        "connected",
        [
            pytest.param(True, id="Pipeline Connected"),  # NOTE: this probably would never happen
            pytest.param(False, id="Pipeline Disconnected"),
        ],
    )
    @pytest.mark.parametrize(
        "connection_retry",
        [
            pytest.param(True, id="Connection Retry Enabled"),
            pytest.param(False, id="Connection Retry Disabled"),
        ],
    )
    def test_reauth_op_error_goes_to_bkg_handler(
        self, mocker, stage, reauth_op, arbitrary_exception, connected, connection_retry
    ):
        mocker.spy(handle_exceptions, "handle_background_exception")

        # Set the connection state and retry feature
        stage.pipeline_root.connected = connected
        stage.pipeline_root.connection_retry = connection_retry

        # Complete ReauthorizeConnectionOperation with error
        reauth_op.complete(error=arbitrary_exception)

        # Error was sent to background handler
        assert handle_exceptions.handle_background_exception.call_count == 1
        assert handle_exceptions.handle_background_exception.call_args == mocker.call(
            arbitrary_exception
        )

    @pytest.mark.it(
        "Starts a reauth retry timer for the connection retry interval if the pipeline is not connected and connection retry is enabled on the pipeline"
    )
    def test_starts_retry_timer(self, mocker, stage, reauth_op, arbitrary_exception, mock_timer):
        mocker.spy(handle_exceptions, "handle_background_exception")
        stage.pipeline_root.connected = False
        stage.pipeline_root.pipeline_configuration.connection_retry = True

        assert mock_timer.call_count == 0

        reauth_op.complete(error=arbitrary_exception)

        assert mock_timer.call_count == 1
        assert mock_timer.call_args == mocker.call(
            stage.pipeline_root.pipeline_configuration.connection_retry_interval, mocker.ANY
        )
        assert mock_timer.return_value.start.call_count == 1
        assert mock_timer.return_value.start.call_args == mocker.call()
        assert mock_timer.return_value.daemon is True


@pytest.mark.describe(
    "SasTokenStage - OCCURRENCE: ReauthorizeConnectionOperation sent by SasToken Update Alarm fails"
)
class TestSasTokenStageOCCURRENCEReauthorizeConnectionOperationFromAlarmFails(
    SasTokenStageOCCURRENCEReuathorizeConnectionOperationFailsTests
):
    @pytest.fixture
    def reauth_op(self, mocker, stage, mock_alarm):
        # Initialize the pipeline
        stage.pipeline_root.connected = True
        init_op = pipeline_ops_base.InitializePipelineOperation(callback=mocker.MagicMock())
        stage.run_op(init_op)

        # Call alarm complete callback (as if alarm expired)
        assert mock_alarm.call_count == 1
        on_alarm_complete = mock_alarm.call_args[0][1]
        on_alarm_complete()

        # ReauthorizeConnectionOperation has now been sent down
        assert stage.send_op_down.call_count == 2
        reauth_op = stage.send_op_down.call_args[0][0]
        assert isinstance(reauth_op, pipeline_ops_base.ReauthorizeConnectionOperation)

        # Reset mocks
        mock_alarm.reset_mock()
        return reauth_op


@pytest.mark.describe("SasTokenStage - OCCURRENCE: Reauth Retry Timer expires")
class TestSasTokenStageOCCURRENCEReauthRetryTimerExpires(SasTokenStageTestConfig):
    @pytest.fixture
    def init_op(self, mocker):
        return pipeline_ops_base.InitializePipelineOperation(callback=mocker.MagicMock())

    @pytest.fixture
    def sastoken(self, mocker):
        # Renewable Token
        mock_signing_mechanism = mocker.MagicMock()
        mock_signing_mechanism.sign.return_value = fake_signed_data
        sastoken = st.RenewableSasToken(uri=fake_uri, signing_mechanism=mock_signing_mechanism)
        sastoken.refresh = mocker.MagicMock()
        return sastoken

    @pytest.mark.it(
        "Sends a ReauthorizeConnectionOperation down the pipeline if the pipeline is still not connected"
    )
    def test_while_disconnected(
        self, mocker, stage, init_op, mock_alarm, mock_timer, arbitrary_exception
    ):
        # Initialize stage with alarm
        stage.pipeline_root.connected = True
        stage.pipeline_root.pipeline_configuration.connection_retry = True
        stage.run_op(init_op)

        # Only the InitializePipeline op has been sent down
        assert stage.send_op_down.call_count == 1
        assert stage.send_op_down.call_args == mocker.call(init_op)

        # Pipeline is still connected
        assert stage.pipeline_root.connected is True

        # Call alarm complete callback (as if alarm expired)
        assert mock_alarm.call_count == 1
        assert stage._token_update_alarm is mock_alarm.return_value
        on_alarm_complete = mock_alarm.call_args[0][1]
        on_alarm_complete()

        # First ReauthorizeConnectionOperation has now been sent down
        assert stage.send_op_down.call_count == 2
        reauth_op = stage.send_op_down.call_args[0][0]
        assert isinstance(reauth_op, pipeline_ops_base.ReauthorizeConnectionOperation)

        # Complete the ReauthorizeConnectionOperation with failure, triggering retry
        stage.pipeline_root.connected = False
        reauth_op.complete(error=arbitrary_exception)

        # Call timer complete callback (as if timer expired)
        assert mock_timer.call_count == 1
        assert stage._reauth_retry_timer is mock_timer.return_value
        assert stage.pipeline_root.connected is False
        on_timer_complete = mock_timer.call_args[0][1]
        on_timer_complete()

        # ReauthorizeConnectionOperation has now been sent down
        assert stage.send_op_down.call_count == 3
        reauth_op = stage.send_op_down.call_args[0][0]
        assert isinstance(reauth_op, pipeline_ops_base.ReauthorizeConnectionOperation)

    @pytest.mark.it(
        "Does not send a ReauthorizeConnectionOperation if the pipeline is now connected"
    )
    def test_while_connected(
        self, mocker, stage, init_op, mock_alarm, mock_timer, arbitrary_exception
    ):
        # Initialize stage with alarm
        stage.pipeline_root.connected = True
        stage.pipeline_root.pipeline_configuration.connection_retry = True
        stage.run_op(init_op)

        # Only the InitializePipeline op has been sent down
        assert stage.send_op_down.call_count == 1
        assert stage.send_op_down.call_args == mocker.call(init_op)

        # Pipeline is still connected
        assert stage.pipeline_root.connected is True

        # Call alarm complete callback (as if alarm expired)
        assert mock_alarm.call_count == 1
        assert stage._token_update_alarm is mock_alarm.return_value
        on_alarm_complete = mock_alarm.call_args[0][1]
        on_alarm_complete()

        # First ReauthorizeConnectionOperation has now been sent down
        assert stage.send_op_down.call_count == 2
        reauth_op = stage.send_op_down.call_args[0][0]
        assert isinstance(reauth_op, pipeline_ops_base.ReauthorizeConnectionOperation)

        # Complete the ReauthorizeConnectionOperation with failure, triggering retry
        stage.pipeline_root.connected = False
        reauth_op.complete(error=arbitrary_exception)

        # Call timer complete callback (as if timer expired)
        assert mock_timer.call_count == 1
        assert stage._reauth_retry_timer is mock_timer.return_value
        stage.pipeline_root.connected = True  # Re-establish before timer completes
        on_timer_complete = mock_timer.call_args[0][1]
        on_timer_complete()

        # Nothing else been sent down
        assert stage.send_op_down.call_count == 2


@pytest.mark.describe(
    "SasTokenStage - OCCURRENCE: ReauthorizeConnectionOperation sent by Reauth Retry Timer fails"
)
class TestSasTokenStageOCCURRENCEReauthorizeConnectionOperationFromTimerFails(
    SasTokenStageOCCURRENCEReuathorizeConnectionOperationFailsTests
):
    @pytest.fixture
    def reauth_op(self, mocker, stage, mock_alarm, mock_timer, arbitrary_exception):
        # Initialize the pipeline
        stage.pipeline_root.connected = True
        init_op = pipeline_ops_base.InitializePipelineOperation(callback=mocker.MagicMock())
        stage.run_op(init_op)

        # Call alarm complete callback (as if alarm expired)
        assert mock_alarm.call_count == 1
        on_alarm_complete = mock_alarm.call_args[0][1]
        on_alarm_complete()

        # ReauthorizeConnectionOperation has now been sent down
        assert stage.send_op_down.call_count == 2
        reauth_op = stage.send_op_down.call_args[0][0]
        assert isinstance(reauth_op, pipeline_ops_base.ReauthorizeConnectionOperation)

        # Complete the ReauthorizeConnectionOperation with failure, triggering retry
        stage.pipeline_root.connected = False
        reauth_op.complete(error=arbitrary_exception)

        # Call timer complete callback (as if timer expired)
        assert mock_timer.call_count == 1
        assert stage._reauth_retry_timer is mock_timer.return_value
        assert stage.pipeline_root.connected is False
        on_timer_complete = mock_timer.call_args[0][1]
        on_timer_complete()

        # ReauthorizeConnectionOperation has now been sent down
        assert stage.send_op_down.call_count == 3
        reauth_op = stage.send_op_down.call_args[0][0]
        assert isinstance(reauth_op, pipeline_ops_base.ReauthorizeConnectionOperation)

        # Reset mocks
        mock_timer.reset_mock()
        mock_alarm.reset_mock()
        return reauth_op


######################
# AUTO CONNECT STAGE #
######################


class AutoConnectStageTestConfig(object):
    @pytest.fixture
    def cls_type(self):
        return pipeline_stages_base.AutoConnectStage

    @pytest.fixture
    def init_kwargs(self, mocker):
        return {}

    @pytest.fixture
    def pl_config(self, mocker):
        pl_cfg = mocker.MagicMock()
        pl_cfg.auto_connect = True
        return pl_cfg

    @pytest.fixture
    def stage(self, mocker, pl_config, cls_type, init_kwargs):
        stage = cls_type(**init_kwargs)
        stage.pipeline_root = pipeline_stages_base.PipelineRootStage(
            pipeline_configuration=pl_config
        )
        # Mock flow methods
        stage.send_op_down = mocker.MagicMock()
        stage.send_event_up = mocker.MagicMock()
        return stage


pipeline_stage_test.add_base_pipeline_stage_tests(
    test_module=this_module,
    stage_class_under_test=pipeline_stages_base.AutoConnectStage,
    stage_test_config_class=AutoConnectStageTestConfig,
)


@pytest.mark.describe(
    "AutoConnectStage - .run_op() -- Called with an Operation that requires an active connection (pipeline already connected)"
)
class TestAutoConnectStageRunOpWithOpThatRequiresConnectionPipelineConnected(
    AutoConnectStageTestConfig, StageRunOpTestBase
):

    fake_topic = "__fake_topic__"
    fake_payload = "__fake_payload__"

    ops_requiring_connection = [
        pipeline_ops_mqtt.MQTTPublishOperation,
        pipeline_ops_mqtt.MQTTSubscribeOperation,
        pipeline_ops_mqtt.MQTTUnsubscribeOperation,
    ]

    @pytest.fixture(params=ops_requiring_connection)
    def op(self, mocker, request):
        op_class = request.param
        if op_class is pipeline_ops_mqtt.MQTTPublishOperation:
            op = op_class(
                topic=self.fake_topic, payload=self.fake_payload, callback=mocker.MagicMock()
            )
        else:
            op = op_class(topic=self.fake_topic, callback=mocker.MagicMock())
        assert op.needs_connection
        return op

    @pytest.mark.it("Immediately sends the operation down the pipeline")
    def test_already_connected(self, mocker, stage, op):
        stage.pipeline_root.connected = True

        stage.run_op(op)

        assert stage.send_op_down.call_count == 1
        assert stage.send_op_down.call_args == mocker.call(op)


@pytest.mark.describe(
    "AutoConnectStage - .run_op() -- Called with an Operation that requires an active connection (pipeline not connected)"
)
class TestAutoConnectStageRunOpWithOpThatRequiresConnectionNotConnected(
    AutoConnectStageTestConfig, StageRunOpTestBase
):

    fake_topic = "__fake_topic__"
    fake_payload = "__fake_payload__"

    ops_requiring_connection = [
        pipeline_ops_mqtt.MQTTPublishOperation,
        pipeline_ops_mqtt.MQTTSubscribeOperation,
        pipeline_ops_mqtt.MQTTUnsubscribeOperation,
    ]

    @pytest.fixture(params=ops_requiring_connection)
    def op(self, mocker, request):
        op_class = request.param
        if op_class is pipeline_ops_mqtt.MQTTPublishOperation:
            op = op_class(
                topic=self.fake_topic, payload=self.fake_payload, callback=mocker.MagicMock()
            )
        else:
            op = op_class(topic=self.fake_topic, callback=mocker.MagicMock())
        assert op.needs_connection
        return op

    @pytest.mark.it("Sends a new ConnectOperation down the pipeline")
    def test_not_connected(self, mocker, stage, op):
        mock_connect_op = mocker.patch.object(pipeline_ops_base, "ConnectOperation").return_value
        stage.pipeline_root.connected = False

        stage.run_op(op)

        assert stage.send_op_down.call_count == 1
        assert stage.send_op_down.call_args == mocker.call(mock_connect_op)

    @pytest.mark.it(
        "Sends the operation down the pipeline once the ConnectOperation completes successfully"
    )
    def test_connect_success(self, mocker, stage, op):
        stage.pipeline_root.connected = False
        mocker.spy(stage, "run_op")

        # Run the original operation
        stage.run_op(op)
        assert not op.completed

        # Complete the newly created ConnectOperation that was sent down the pipeline
        assert stage.send_op_down.call_count == 1
        connect_op = stage.send_op_down.call_args[0][0]
        assert isinstance(connect_op, pipeline_ops_base.ConnectOperation)
        assert not connect_op.completed
        connect_op.complete()  # no error

        # The original operation has now been sent down the pipeline
        assert stage.run_op.call_count == 2
        assert stage.run_op.call_args == mocker.call(op)

    @pytest.mark.it(
        "Completes the operation with the error from the ConnectOperation, if the ConnectOperation completes with an error"
    )
    def test_connect_failure(self, mocker, stage, op, arbitrary_exception):
        stage.pipeline_root.connected = False

        # Run the original operation
        stage.run_op(op)
        assert not op.completed

        # Complete the newly created ConnectOperation that was sent down the pipeline
        assert stage.send_op_down.call_count == 1
        connect_op = stage.send_op_down.call_args[0][0]
        assert isinstance(connect_op, pipeline_ops_base.ConnectOperation)
        assert not connect_op.completed
        connect_op.complete(error=arbitrary_exception)  # completes with error

        # The original operation has been completed the exception from the ConnectOperation
        assert op.completed
        assert op.error is arbitrary_exception


@pytest.mark.describe(
    "AutoConnectStage - .run_op() -- Called with an Operation that does not require an active connection"
)
class TestAutoConnectStageRunOpWithOpThatDoesNotRequireConnection(
    AutoConnectStageTestConfig, StageRunOpTestBase
):
    @pytest.fixture
    def op(self, arbitrary_op):
        assert not arbitrary_op.needs_connection
        return arbitrary_op

    @pytest.mark.it(
        "Sends the operation down the pipeline if the pipeline is in a 'connected' state"
    )
    def test_connected(self, mocker, stage, op):
        stage.pipeline_root.connected = True

        stage.run_op(op)
        assert stage.send_op_down.call_count == 1
        assert stage.send_op_down.call_args == mocker.call(op)

    @pytest.mark.it(
        "Sends the operation down the pipeline if the pipeline is in a 'disconnected' state"
    )
    def test_disconnected(self, mocker, stage, op):
        assert not stage.pipeline_root.connected

        stage.run_op(op)
        assert stage.send_op_down.call_count == 1
        assert stage.send_op_down.call_args == mocker.call(op)


@pytest.mark.describe(
    "AutoConnectStage - .run_op() -- Called while pipeline configured to disable Auto Connect"
)
class TestAutoConnectStageRunOpWithAutoConnectDisabled(
    AutoConnectStageTestConfig, StageRunOpTestBase
):
    @pytest.fixture
    def pl_config(self, mocker):
        pl_cfg = mocker.MagicMock()
        pl_cfg.auto_connect = False
        return pl_cfg

    @pytest.fixture(params=["Op requires connection", "Op does NOT require connection"])
    def op(self, request, arbitrary_op):
        if request.param == "Op requires connection":
            arbitrary_op.needs_connection = True
        else:
            arbitrary_op.needs_connection = False
        return arbitrary_op

    @pytest.mark.it(
        "Sends the operation down the pipeline if the pipeline is in a 'connected' state"
    )
    def test_connected(self, mocker, stage, op):
        stage.pipeline_root.connected = True

        stage.run_op(op)
        assert stage.send_op_down.call_count == 1
        assert stage.send_op_down.call_args == mocker.call(op)

    @pytest.mark.it(
        "Sends the operation down the pipeline if the pipeline is in a 'disconnected' state"
    )
    def test_disconnected(self, mocker, stage, op):
        assert not stage.pipeline_root.connected

        stage.run_op(op)
        assert stage.send_op_down.call_count == 1
        assert stage.send_op_down.call_args == mocker.call(op)


#########################
# CONNECTION LOCK STAGE #
#########################

# This is a list of operations which can trigger a block on the ConnectionLockStage
connection_ops = [
    pipeline_ops_base.ConnectOperation,
    pipeline_ops_base.DisconnectOperation,
    pipeline_ops_base.ReauthorizeConnectionOperation,
]


class ConnectionLockStageTestConfig(object):
    @pytest.fixture
    def cls_type(self):
        return pipeline_stages_base.ConnectionLockStage

    @pytest.fixture
    def init_kwargs(self, mocker):
        return {}

    @pytest.fixture
    def stage(self, mocker, cls_type, init_kwargs):
        stage = cls_type(**init_kwargs)
        stage.pipeline_root = pipeline_stages_base.PipelineRootStage(
            pipeline_configuration=mocker.MagicMock()
        )
        stage.send_op_down = mocker.MagicMock()
        return stage


class ConnectionLockStageInstantiationTests(ConnectionLockStageTestConfig):
    @pytest.mark.it("Initializes 'queue' as an empty Queue object")
    def test_queue(self, init_kwargs):
        stage = pipeline_stages_base.ConnectionLockStage(**init_kwargs)
        assert isinstance(stage.queue, queue.Queue)
        assert stage.queue.empty()

    @pytest.mark.it("Initializes 'blocked' as False")
    def test_blocked(self, init_kwargs):
        stage = pipeline_stages_base.ConnectionLockStage(**init_kwargs)
        assert not stage.blocked


pipeline_stage_test.add_base_pipeline_stage_tests(
    test_module=this_module,
    stage_class_under_test=pipeline_stages_base.ConnectionLockStage,
    stage_test_config_class=ConnectionLockStageTestConfig,
    extended_stage_instantiation_test_class=ConnectionLockStageInstantiationTests,
)


@pytest.mark.describe(
    "ConnectionLockStage - .run_op() -- Called with a ConnectOperation while not in a blocking state"
)
class TestConnectionLockStageRunOpWithConnectOpWhileUnblocked(
    ConnectionLockStageTestConfig, StageRunOpTestBase
):
    @pytest.fixture
    def op(self, mocker):
        return pipeline_ops_base.ConnectOperation(callback=mocker.MagicMock())

    @pytest.mark.it("Completes the operation immediately if the pipeline is already connected")
    def test_already_connected(self, mocker, stage, op):
        stage.pipeline_root.connected = True

        # Run the operation
        stage.run_op(op)

        # Operation is completed
        assert op.completed
        assert op.error is None

        # Stage is still not blocked
        assert not stage.blocked

    @pytest.mark.it(
        "Puts the stage in a blocking state and sends the operation down the pipeline, if the pipeline is not currently connected"
    )
    def test_not_connected(self, mocker, stage, op):
        stage.pipeline_root.connected = False

        # Stage is not blocked
        assert not stage.blocked

        # Run the operation
        stage.run_op(op)

        # Stage is now blocked
        assert stage.blocked

        # Operation was passed down
        assert stage.send_op_down.call_count == 1
        assert stage.send_op_down.call_args == mocker.call(op)

        # Operation is not yet completed
        assert not op.completed


@pytest.mark.describe(
    "ConnectionLockStage - .run_op() -- Called with a DisconnectOperation while not in a blocking state"
)
class TestConnectionLockStageRunOpWithDisconnectOpWhileUnblocked(
    ConnectionLockStageTestConfig, StageRunOpTestBase
):
    @pytest.fixture
    def op(self, mocker):
        return pipeline_ops_base.DisconnectOperation(callback=mocker.MagicMock())

    @pytest.mark.it("Completes the operation immediately if the pipeline is already disconnected")
    def test_already_disconnected(self, mocker, stage, op):
        stage.pipeline_root.connected = False

        # Run the operation
        stage.run_op(op)

        # Operation is completed
        assert op.completed
        assert op.error is None

        # Stage is still not blocked
        assert not stage.blocked

    @pytest.mark.it(
        "Puts the stage in a blocking state and sends the operation down the pipeline, if the pipeline is currently connected"
    )
    def test_connected(self, mocker, stage, op):
        stage.pipeline_root.connected = True

        # Stage is not blocked
        assert not stage.blocked

        # Run the operation
        stage.run_op(op)

        # Stage is now blocked
        assert stage.blocked

        # Operation was passed down
        assert stage.send_op_down.call_count == 1
        assert stage.send_op_down.call_args == mocker.call(op)

        # Operation is not yet completed
        assert not op.completed


@pytest.mark.describe(
    "ConnectionLockStage - .run_op() -- Called with a ReauthorizeConnectionOperation while not in a blocking state"
)
class TestConnectionLockStageRunOpWithReconnectOpWhileUnblocked(
    ConnectionLockStageTestConfig, StageRunOpTestBase
):
    @pytest.fixture
    def op(self, mocker):
        return pipeline_ops_base.ReauthorizeConnectionOperation(callback=mocker.MagicMock())

    @pytest.mark.it("Puts the stage in a blocking state and sends the operation down the pipeline")
    @pytest.mark.parametrize(
        "connected",
        [
            pytest.param(True, id="Pipeline Connected"),
            pytest.param(False, id="Pipeline Disconnected"),
        ],
    )
    def test_not_connected(self, mocker, connected, stage, op):
        stage.pipeline_root.connected = connected

        # Stage is not blocked
        assert not stage.blocked

        # Run the operation
        stage.run_op(op)

        # Stage is now blocked
        assert stage.blocked

        # Operation was passed down
        assert stage.send_op_down.call_count == 1
        assert stage.send_op_down.call_args == mocker.call(op)

        # Operation is not yet completed
        assert not op.completed


@pytest.mark.describe(
    "ConnectionLockStage - .run_op() -- Called with an arbitrary other operation while not in a blocking state"
)
class TestConnectionLockStageRunOpWithArbitraryOpWhileUnblocked(
    ConnectionLockStageTestConfig, StageRunOpTestBase
):
    @pytest.fixture
    def op(self, arbitrary_op):
        return arbitrary_op

    @pytest.mark.it("Sends the operation down the pipeline")
    @pytest.mark.parametrize(
        "connected",
        [
            pytest.param(True, id="Pipeline Connected"),
            pytest.param(False, id="Pipeline Disconnected"),
        ],
    )
    def test_sends_down(self, mocker, connected, stage, op):
        stage.pipeline_root.connected = connected

        stage.run_op(op)

        assert stage.send_op_down.call_count == 1
        assert stage.send_op_down.call_args == mocker.call(op)


@pytest.mark.describe("ConnectionLockStage - .run_op() -- Called while in a blocking state")
class TestConnectionLockStageRunOpWhileBlocked(ConnectionLockStageTestConfig, StageRunOpTestBase):
    @pytest.fixture
    def blocking_op(self, mocker):
        return pipeline_ops_base.ConnectOperation(callback=mocker.MagicMock())

    @pytest.fixture
    def stage(self, mocker, init_kwargs, blocking_op):
        stage = pipeline_stages_base.ConnectionLockStage(**init_kwargs)
        stage.pipeline_root = pipeline_stages_base.PipelineRootStage(
            pipeline_configuration=mocker.MagicMock()
        )
        stage.send_op_down = mocker.MagicMock()
        mocker.spy(stage, "run_op")
        assert not stage.blocked

        # Block the stage by running a blocking operation
        stage.run_op(blocking_op)
        assert stage.blocked

        # Reset the mock for ease of testing
        stage.send_op_down.reset_mock()
        stage.run_op.reset_mock()
        return stage

    @pytest.fixture(params=(connection_ops + [ArbitraryOperation]))
    def op(self, mocker, request):
        conn_op_class = request.param
        op = conn_op_class(callback=mocker.MagicMock())
        return op

    @pytest.mark.it(
        "Adds the operation to the queue, pending the completion of the operation on which the stage is blocked"
    )
    def test_adds_to_queue(self, mocker, stage, op):
        assert stage.queue.empty()
        stage.run_op(op)

        # Operation is in queue
        assert not stage.queue.empty()
        assert stage.queue.qsize() == 1
        assert stage.queue.get(block=False) is op

        # Operation was not passed down
        assert stage.send_op_down.call_count == 0

        # Operation has not been completed
        assert not op.completed

    @pytest.mark.it(
        "Adds the operation to the queue, even if the operation's desired pipeline connection state already has been reached"
    )
    @pytest.mark.parametrize(
        "op",
        [pipeline_ops_base.ConnectOperation, pipeline_ops_base.DisconnectOperation],
        indirect=True,
    )
    def test_blocks_ops_ready_for_completion(self, mocker, stage, op):
        # Set the pipeline connection state to be the one desired by the operation.
        # If the stage were unblocked, this would lead to immediate completion of the op.
        if isinstance(op, pipeline_ops_base.ConnectOperation):
            stage.pipeline_root.connected = True
        else:
            stage.pipeline_root.connected = False

        assert stage.queue.empty()

        stage.run_op(op)

        assert not op.completed
        assert stage.queue.qsize() == 1
        assert stage.send_op_down.call_count == 0

    @pytest.mark.it(
        "Can support multiple pending operations if called multiple times during the blocking state"
    )
    def test_multiple_ops_added_to_queue(self, mocker, stage):
        assert stage.queue.empty()

        op1 = pipeline_ops_base.DisconnectOperation(callback=mocker.MagicMock())
        op2 = pipeline_ops_base.ConnectOperation(callback=mocker.MagicMock())
        op3 = pipeline_ops_base.ReauthorizeConnectionOperation(callback=mocker.MagicMock())
        op4 = ArbitraryOperation(callback=mocker.MagicMock())

        stage.run_op(op1)
        stage.run_op(op2)
        stage.run_op(op3)
        stage.run_op(op4)

        # Operations have all been added to the queue
        assert not stage.queue.empty()
        assert stage.queue.qsize() == 4

        # No Operations were passed down
        assert stage.send_op_down.call_count == 0

        # No Operations have been completed
        assert not op1.completed
        assert not op2.completed
        assert not op3.completed
        assert not op4.completed


class ConnectionLockStageBlockingOpCompletedTestConfig(ConnectionLockStageTestConfig):
    @pytest.fixture(params=connection_ops)
    def blocking_op(self, mocker, request):
        op_cls = request.param
        return op_cls(callback=mocker.MagicMock())

    @pytest.fixture
    def pending_ops(self, mocker):
        op1 = ArbitraryOperation(callback=mocker.MagicMock)
        op2 = ArbitraryOperation(callback=mocker.MagicMock)
        op3 = ArbitraryOperation(callback=mocker.MagicMock)
        pending_ops = [op1, op2, op3]
        return pending_ops

    @pytest.fixture
    def blocked_stage(self, mocker, init_kwargs, blocking_op, pending_ops):
        stage = pipeline_stages_base.ConnectionLockStage(**init_kwargs)
        stage.pipeline_root = pipeline_stages_base.PipelineRootStage(
            pipeline_configuration=mocker.MagicMock()
        )
        stage.send_op_down = mocker.MagicMock()
        mocker.spy(stage, "run_op")
        assert not stage.blocked

        # Set the pipeline connection state to ensure op will block
        if isinstance(blocking_op, pipeline_ops_base.ConnectOperation):
            stage.pipeline_root.connected = False
        else:
            stage.pipeline_root.connected = True

        # Block the stage by running the blocking operation
        stage.run_op(blocking_op)
        assert stage.blocked

        # Add pending operations
        for op in pending_ops:
            stage.run_op(op)

        # All pending ops should be queued
        assert stage.queue.qsize() == len(pending_ops)

        # Reset the mock for ease of testing
        stage.send_op_down.reset_mock()
        stage.run_op.reset_mock()
        return stage


@pytest.mark.describe(
    "ConnectionLockStage - OCCURRENCE: Operation blocking ConnectionLockStage is completed successfully"
)
class TestConnectionLockStageBlockingOpCompletedNoError(
    ConnectionLockStageBlockingOpCompletedTestConfig
):
    @pytest.mark.it("Re-runs the pending operations in FIFO order")
    def test_blocking_op_completes_successfully(
        self, mocker, blocked_stage, pending_ops, blocking_op
    ):
        stage = blocked_stage
        # .run_op() has not yet been called
        assert stage.run_op.call_count == 0

        # Pending ops are queued in the stage
        assert stage.queue.qsize() == len(pending_ops)

        # Complete blocking op successfully
        blocking_op.complete()

        # .run_op() was called for every pending operation, in FIFO order
        assert stage.run_op.call_count == len(pending_ops)
        assert stage.run_op.call_args_list == [mocker.call(op) for op in pending_ops]

        # Note that this is only true because we are using arbitrary ops. Depending on what occurs during
        # the .run_op() calls, this could end up having items, but that case is covered by a different test
        assert stage.queue.qsize() == 0

    @pytest.mark.it("Unblocks the ConnectionLockStage prior to re-running any pending operations")
    def test_unblocks_before_rerun(self, mocker, blocked_stage, blocking_op, pending_ops):
        stage = blocked_stage
        assert stage.blocked

        def run_op_override(op):
            # Because the .run_op() invocation is called during operation completion,
            # any exceptions, including AssertionErrors will go to the background exception handler

            # Verify that the stage is not blocked during the call to .run_op()
            assert not stage.blocked

        stage.run_op = mocker.MagicMock(side_effect=run_op_override)

        blocking_op.complete()

        # Stage is still unblocked by the end of the blocking op completion
        assert not stage.blocked

        # Verify that the mock .run_op() was indeed called
        assert stage.run_op.call_count == len(pending_ops)

    @pytest.mark.it(
        "Requeues subsequent operations, retaining their original order, if one of the re-run operations returns the ConnectionLockStage to a blocking state"
    )
    def test_unblocked_op_changes_block_state(self, mocker, stage):
        op1 = pipeline_ops_base.ConnectOperation(callback=mocker.MagicMock())
        op2 = ArbitraryOperation(callback=mocker.MagicMock())
        op3 = pipeline_ops_base.ReauthorizeConnectionOperation(callback=mocker.MagicMock())
        op4 = ArbitraryOperation(callback=mocker.MagicMock())
        op5 = ArbitraryOperation(callback=mocker.MagicMock())

        # Block the stage on op1
        assert not stage.pipeline_root.connected
        assert not stage.blocked
        stage.run_op(op1)
        assert stage.blocked
        assert stage.queue.qsize() == 0

        # Run the rest of the ops, which will be added to the queue
        stage.run_op(op2)
        stage.run_op(op3)
        stage.run_op(op4)
        stage.run_op(op5)

        # op1 is the only op that has been passed down so far
        assert stage.send_op_down.call_count == 1
        assert stage.send_op_down.call_args == mocker.call(op1)
        assert stage.queue.qsize() == 4

        # Complete op1
        op1.complete()

        # Manually set pipeline to be connected (this doesn't happen naturally due to the scope of this test)
        stage.pipeline_root.connected = True

        # op2 and op3 have now been passed down, but no others
        assert stage.send_op_down.call_count == 3
        assert stage.send_op_down.call_args_list[1] == mocker.call(op2)
        assert stage.send_op_down.call_args_list[2] == mocker.call(op3)
        assert stage.queue.qsize() == 2

        # Complete op3
        op3.complete()

        # op4 and op5 are now also passed down
        assert stage.send_op_down.call_count == 5
        assert stage.send_op_down.call_args_list[3] == mocker.call(op4)
        assert stage.send_op_down.call_args_list[4] == mocker.call(op5)
        assert stage.queue.qsize() == 0


@pytest.mark.describe(
    "ConnectionLockStage - OCCURRENCE: Operation blocking ConnectionLockStage is completed with error"
)
class TestConnectionLockStageBlockingOpCompletedWithError(
    ConnectionLockStageBlockingOpCompletedTestConfig
):
    # CT-TODO: Show that completion occurs in FIFO order
    @pytest.mark.it("Completes all pending operations with the error from the blocking operation")
    def test_blocking_op_completes_with_error(
        self, blocked_stage, pending_ops, blocking_op, arbitrary_exception
    ):
        stage = blocked_stage

        # Pending ops are not yet completed
        for op in pending_ops:
            assert not op.completed

        # Pending ops are queued in the stage
        assert stage.queue.qsize() == len(pending_ops)

        # Complete blocking op with error
        blocking_op.complete(error=arbitrary_exception)

        # Pending ops are now completed with error from blocking op
        for op in pending_ops:
            assert op.completed
            assert op.error is arbitrary_exception

        # No more pending ops in stage queue
        assert stage.queue.empty()

    @pytest.mark.it("Unblocks the ConnectionLockStage prior to completing any pending operations")
    def test_unblocks_before_complete(
        self, mocker, blocked_stage, pending_ops, blocking_op, arbitrary_exception
    ):
        stage = blocked_stage
        assert stage.blocked

        def complete_override(error=None):
            # Because this call to .complete() is called during another op's completion,
            # any exceptions, including AssertionErrors will go to the background exception handler

            # Verify that the stage is not blocked during the call to .complete()
            assert not stage.blocked

        for op in pending_ops:
            op.complete = mocker.MagicMock(side_effect=complete_override)

        # Complete the blocking op with error
        blocking_op.complete(error=arbitrary_exception)

        # Stage is still unblocked at the end of the blocking op completion
        assert not stage.blocked

        # Verify that the mock completion was called for the pending ops
        for op in pending_ops:
            assert op.complete.call_count == 1


#########################################
# COORDINATE REQUEST AND RESPONSE STAGE #
#########################################


@pytest.fixture
def fake_uuid(mocker):
    my_uuid = "0f4f876b-f445-432e-a8de-43bbd66e4668"
    uuid4_mock = mocker.patch.object(uuid, "uuid4")
    uuid4_mock.return_value.__str__.return_value = my_uuid
    return my_uuid


class CoordinateRequestAndResponseStageTestConfig(object):
    @pytest.fixture
    def cls_type(self):
        return pipeline_stages_base.CoordinateRequestAndResponseStage

    @pytest.fixture
    def init_kwargs(self, mocker):
        return {}

    @pytest.fixture
    def stage(self, mocker, cls_type, init_kwargs):
        stage = cls_type(**init_kwargs)
        stage.pipeline_root = pipeline_stages_base.PipelineRootStage(
            pipeline_configuration=mocker.MagicMock()
        )
        stage.send_op_down = mocker.MagicMock()
        stage.send_event_up = mocker.MagicMock()
        return stage


class CoordinateRequestAndResponseStageInstantiationTests(
    CoordinateRequestAndResponseStageTestConfig
):
    @pytest.mark.it("Initializes 'pending_responses' as an empty dict")
    def test_pending_responses(self, init_kwargs):
        stage = pipeline_stages_base.CoordinateRequestAndResponseStage(**init_kwargs)
        assert stage.pending_responses == {}


pipeline_stage_test.add_base_pipeline_stage_tests(
    test_module=this_module,
    stage_class_under_test=pipeline_stages_base.CoordinateRequestAndResponseStage,
    stage_test_config_class=CoordinateRequestAndResponseStageTestConfig,
    extended_stage_instantiation_test_class=CoordinateRequestAndResponseStageInstantiationTests,
)


@pytest.mark.describe(
    "CoordinateRequestAndResponseStage - .run_op() -- Called with a RequestAndResponseOperation"
)
class TestCoordinateRequestAndResponseStageRunOpWithRequestAndResponseOperation(
    CoordinateRequestAndResponseStageTestConfig, StageRunOpTestBase
):
    @pytest.fixture
    def op(self, mocker):
        return pipeline_ops_base.RequestAndResponseOperation(
            request_type="some_request_type",
            method="SOME_METHOD",
            resource_location="some/resource/location",
            request_body="some_request_body",
            callback=mocker.MagicMock(),
        )

    @pytest.mark.it(
        "Stores the operation in the 'pending_responses' dictionary, mapped with a generated UUID"
    )
    def test_stores_op(self, mocker, stage, op, fake_uuid):
        stage.run_op(op)

        assert stage.pending_responses[fake_uuid] is op
        assert not op.completed

    @pytest.mark.it(
        "Creates and a new RequestOperation using the generated UUID and sends it down the pipeline"
    )
    def test_sends_down_new_request_op(self, mocker, stage, op, fake_uuid):
        stage.run_op(op)

        assert stage.send_op_down.call_count == 1
        request_op = stage.send_op_down.call_args[0][0]
        assert isinstance(request_op, pipeline_ops_base.RequestOperation)
        assert request_op.method == op.method
        assert request_op.resource_location == op.resource_location
        assert request_op.request_body == op.request_body
        assert request_op.request_type == op.request_type
        assert request_op.request_id == fake_uuid

    @pytest.mark.it(
        "Generates a unique UUID for each RequestAndResponseOperation/RequestOperation pair"
    )
    def test_unique_uuid(self, mocker, stage, op):
        op1 = op
        op2 = copy.deepcopy(op)
        op3 = copy.deepcopy(op)

        stage.run_op(op1)
        assert stage.send_op_down.call_count == 1
        uuid1 = stage.send_op_down.call_args[0][0].request_id
        stage.run_op(op2)
        assert stage.send_op_down.call_count == 2
        uuid2 = stage.send_op_down.call_args[0][0].request_id
        stage.run_op(op3)
        assert stage.send_op_down.call_count == 3
        uuid3 = stage.send_op_down.call_args[0][0].request_id

        assert uuid1 != uuid2 != uuid3
        assert stage.pending_responses[uuid1] is op1
        assert stage.pending_responses[uuid2] is op2
        assert stage.pending_responses[uuid3] is op3


@pytest.mark.describe(
    "CoordinateRequestAndResponseStage - .run_op() -- Called with an arbitrary other operation"
)
class TestCoordinateRequestAndResponseStageRunOpWithArbitraryOperation(
    CoordinateRequestAndResponseStageTestConfig, StageRunOpTestBase
):
    @pytest.fixture
    def op(self, arbitrary_op):
        return arbitrary_op

    @pytest.mark.it("Sends the operation down the pipeline")
    def test_sends_down(self, stage, mocker, op):
        stage.run_op(op)

        assert stage.send_op_down.call_count == 1
        assert stage.send_op_down.call_args == mocker.call(op)


@pytest.mark.describe(
    "CoordinateRequestAndResponseStage - OCCURRENCE: RequestOperation tied to a stored RequestAndResponseOperation is completed"
)
class TestCoordinateRequestAndResponseStageRequestOperationCompleted(
    CoordinateRequestAndResponseStageTestConfig
):
    @pytest.fixture
    def op(self, mocker):
        return pipeline_ops_base.RequestAndResponseOperation(
            request_type="some_request_type",
            method="SOME_METHOD",
            resource_location="some/resource/location",
            request_body="some_request_body",
            callback=mocker.MagicMock(),
        )

    @pytest.mark.it(
        "Completes the associated RequestAndResponseOperation with the error from the RequestOperation and removes it from the 'pending_responses' dict, if the RequestOperation is completed unsuccessfully"
    )
    def test_request_completed_with_error(self, mocker, stage, op, arbitrary_exception):
        stage.run_op(op)
        request_op = stage.send_op_down.call_args[0][0]

        assert not op.completed
        assert not request_op.completed
        assert stage.pending_responses[request_op.request_id] is op

        request_op.complete(error=arbitrary_exception)

        # RequestAndResponseOperation has been completed with the error from the RequestOperation
        assert request_op.completed
        assert op.completed
        assert op.error is request_op.error is arbitrary_exception

        # RequestAndResponseOperation has been removed from the 'pending_responses' dict
        with pytest.raises(KeyError):
            stage.pending_responses[request_op.request_id]

    @pytest.mark.it(
        "Does not complete or remove the RequestAndResponseOperation from the 'pending_responses' dict if the RequestOperation is completed successfully"
    )
    def test_request_completed_successfully(self, mocker, stage, op, arbitrary_exception):
        stage.run_op(op)
        request_op = stage.send_op_down.call_args[0][0]

        request_op.complete()

        assert request_op.completed
        assert not op.completed
        assert stage.pending_responses[request_op.request_id] is op


@pytest.mark.describe(
    "CoordinateRequestAndResponseStage - .handle_pipeline_event() -- Called with ResponseEvent"
)
class TestCoordinateRequestAndResponseStageHandlePipelineEventWithResponseEvent(
    CoordinateRequestAndResponseStageTestConfig, StageHandlePipelineEventTestBase
):
    @pytest.fixture
    def event(self, fake_uuid):
        return pipeline_events_base.ResponseEvent(
            request_id=fake_uuid, status_code=200, response_body="response body"
        )

    @pytest.fixture
    def pending_op(self, mocker):
        return pipeline_ops_base.RequestAndResponseOperation(
            request_type="some_request_type",
            method="SOME_METHOD",
            resource_location="some/resource/location",
            request_body="some_request_body",
            callback=mocker.MagicMock(),
        )

    @pytest.fixture
    def stage(self, mocker, cls_type, init_kwargs, fake_uuid, pending_op):
        stage = cls_type(**init_kwargs)
        stage.pipeline_root = pipeline_stages_base.PipelineRootStage(
            pipeline_configuration=mocker.MagicMock()
        )
        stage.send_event_up = mocker.MagicMock()
        stage.send_op_down = mocker.MagicMock()

        # Run the pending op
        stage.run_op(pending_op)
        return stage

    @pytest.mark.it(
        "Successfully completes a pending RequestAndResponseOperation that matches the 'request_id' of the ResponseEvent, and removes it from the 'pending_responses' dictionary"
    )
    def test_completes_matching_request_and_response_operation(
        self, mocker, stage, pending_op, event, fake_uuid
    ):
        assert stage.pending_responses[fake_uuid] is pending_op
        assert not pending_op.completed

        # Handle the ResponseEvent
        assert event.request_id == fake_uuid
        stage.handle_pipeline_event(event)

        # The pending RequestAndResponseOperation is complete
        assert pending_op.completed

        # The RequestAndResponseOperation has been removed from the dictionary
        with pytest.raises(KeyError):
            stage.pending_responses[fake_uuid]

    @pytest.mark.it(
        "Sets the 'status_code' and 'response_body' attributes on the completed RequestAndResponseOperation with values from the ResponseEvent"
    )
    def test_returns_values_in_attributes(self, mocker, stage, pending_op, event):
        assert not pending_op.completed
        assert pending_op.status_code is None
        assert pending_op.response_body is None

        stage.handle_pipeline_event(event)

        assert pending_op.completed
        assert pending_op.status_code == event.status_code
        assert pending_op.response_body == event.response_body

    @pytest.mark.it(
        "Does nothing if there is no pending RequestAndResponseOperation that matches the 'request_id' of the ResponseEvent"
    )
    def test_no_matching_request_id(self, mocker, stage, pending_op, event, fake_uuid):
        assert stage.pending_responses[fake_uuid] is pending_op
        assert not pending_op.completed

        # Use a nonmatching UUID
        event.request_id = "non-matching-uuid"
        assert event.request_id != fake_uuid
        stage.handle_pipeline_event(event)

        # Nothing has changed
        assert stage.pending_responses[fake_uuid] is pending_op
        assert not pending_op.completed


@pytest.mark.describe(
    "CoordinateRequestAndResponseStage - .handle_pipeline_event() -- Called with ConnectedEvent"
)
class TestCoordinateRequestAndResponseStageHandlePipelineEventWithConnectedEvent(
    CoordinateRequestAndResponseStageTestConfig, StageHandlePipelineEventTestBase
):
    @pytest.fixture
    def event(self):
        return pipeline_events_base.ConnectedEvent()

    def make_new_request_response_op(self, mocker, id):
        return pipeline_ops_base.RequestAndResponseOperation(
            request_type="some_request_type",
            method="SOME_METHOD",
            resource_location="some/resource/location/{}".format(id),
            request_body="some_request_body",
            callback=mocker.MagicMock(),
        )

    @pytest.fixture
    def stage(self, mocker, cls_type, init_kwargs):
        stage = cls_type(**init_kwargs)
        stage.pipeline_root = pipeline_stages_base.PipelineRootStage(
            pipeline_configuration=mocker.MagicMock()
        )
        stage.send_event_up = mocker.MagicMock()
        stage.send_op_down = mocker.MagicMock()

        return stage

    @pytest.mark.it("Sends a RequestOperation down again if that RequestOperation never completed")
    def test_request_never_completed(self, stage, event, mocker):
        op1 = self.make_new_request_response_op(mocker, "op1")

        # send it down but don't complete it
        stage.run_op(op1)
        assert stage.send_op_down.call_count == 1
        op1_guid = stage.send_op_down.call_args[0][0].request_id

        # simulate a connected event
        stage.handle_pipeline_event(event)

        # verify that it got sent again
        assert stage.send_op_down.call_count == 2
        assert isinstance(stage.send_op_down.call_args[0][0], pipeline_ops_base.RequestOperation)
        assert stage.send_op_down.call_args[0][0].request_id == op1_guid

    @pytest.mark.it(
        "Sends a RequestOperation down again if that RequestOperation completed, but no corresponding ResponseEvent was received"
    )
    def test_response_never_received(self, stage, event, mocker):
        op1 = self.make_new_request_response_op(mocker, "op1")

        # send it down and completed the RequestOperation
        stage.run_op(op1)
        assert stage.send_op_down.call_count == 1
        op1_guid = stage.send_op_down.call_args[0][0].request_id
        stage.send_op_down.call_args[0][0].complete()

        # simulate a connected event
        stage.handle_pipeline_event(event)

        # verify that it got sent again
        assert stage.send_op_down.call_count == 2
        assert isinstance(stage.send_op_down.call_args[0][0], pipeline_ops_base.RequestOperation)
        assert stage.send_op_down.call_args[0][0].request_id == op1_guid

    @pytest.mark.it(
        "Sends down multiple RequestOperations again if those RequestOperations never completed"
    )
    def test_multiple_requests_never_completed(self, stage, event, mocker):
        op1 = self.make_new_request_response_op(mocker, "op1")
        op2 = self.make_new_request_response_op(mocker, "op2")

        # send 2 ops down but don't complete them
        stage.run_op(op1)
        assert stage.send_op_down.call_count == 1
        op1_guid = stage.send_op_down.call_args[0][0].request_id

        stage.run_op(op2)
        assert stage.send_op_down.call_count == 2
        op2_guid = stage.send_op_down.call_args[0][0].request_id

        # simulate a connected event
        stage.handle_pipeline_event(event)

        # verify that 2 more RequestOperation ops were send down
        assert stage.send_op_down.call_count == 4
        assert isinstance(
            stage.send_op_down.call_args_list[0][0][0], pipeline_ops_base.RequestOperation
        )
        assert isinstance(
            stage.send_op_down.call_args_list[1][0][0], pipeline_ops_base.RequestOperation
        )

        assert (
            stage.send_op_down.call_args_list[2][0][0].request_id == op1_guid
            and stage.send_op_down.call_args_list[3][0][0].request_id == op2_guid
        ) or (
            stage.send_op_down.call_args_list[2][0][0].request_id == op2_guid
            and stage.send_op_down.call_args_list[3][0][0].request_id == op1_guid
        )

    @pytest.mark.it(
        "Sends down multiple RequestOperations again if those RequestOperations completed, but the correspondig ResponseEvents were never received"
    )
    def test_multiple_responses_never_received(self, stage, event, mocker):
        op1 = self.make_new_request_response_op(mocker, "op1")
        op2 = self.make_new_request_response_op(mocker, "op2")

        # send 2 ops down
        stage.run_op(op1)
        assert stage.send_op_down.call_count == 1
        op1_guid = stage.send_op_down.call_args[0][0].request_id

        stage.run_op(op2)
        assert stage.send_op_down.call_count == 2
        op2_guid = stage.send_op_down.call_args[0][0].request_id

        # complete the 2 RequestOperation ops
        stage.send_op_down.call_arg_list[0][0][0].complete()
        stage.send_op_down.call_arg_list[1][0][0].complete()

        # simulate a connected event
        stage.handle_pipeline_event(event)

        # verify that 2 more RequestOperation ops were send down
        assert stage.send_op_down.call_count == 4
        assert isinstance(
            stage.send_op_down.call_args_list[0][0][0], pipeline_ops_base.RequestOperation
        )
        assert isinstance(
            stage.send_op_down.call_args_list[1][0][0], pipeline_ops_base.RequestOperation
        )

        assert (
            stage.send_op_down.call_args_list[2][0][0].request_id == op1_guid
            and stage.send_op_down.call_args_list[3][0][0].request_id == op2_guid
        ) or (
            stage.send_op_down.call_args_list[2][0][0].request_id == op2_guid
            and stage.send_op_down.call_args_list[3][0][0].request_id == op1_guid
        )

    @pytest.mark.it(
        "Does not send down any RequestOperations if the RequestAndResponseOperation completed"
    )
    def test_request_and_response_completed(self, stage, event, mocker):
        op1 = self.make_new_request_response_op(mocker, "op1")

        # send it down and complete the RequestOperation op
        stage.run_op(op1)
        assert stage.send_op_down.call_count == 1
        op1_guid = stage.send_op_down.call_args[0][0].request_id
        stage.send_op_down.call_args[0][0].complete()

        # simulate the corresponding response
        response_event = pipeline_events_base.ResponseEvent(
            request_id=op1_guid, status_code=200, response_body="response body"
        )
        stage.handle_pipeline_event(response_event)

        # verify that the op is complete
        assert op1.completed

        # simulate a connected event
        stage.handle_pipeline_event(event)

        # verify that nothing else was sent
        assert stage.send_op_down.call_count == 1

    @pytest.mark.it("Can independently track and resend multiple RequestOperations")
    def test_one_completed_one_outstanding(self, stage, event, mocker):
        op1 = self.make_new_request_response_op(mocker, "op1")
        op2 = self.make_new_request_response_op(mocker, "op2")

        # send 2 ops down
        stage.run_op(op1)
        assert stage.send_op_down.call_count == 1
        op1_guid = stage.send_op_down.call_args[0][0].request_id

        stage.run_op(op2)
        assert stage.send_op_down.call_count == 2
        op2_guid = stage.send_op_down.call_args[0][0].request_id

        # complete the 2 RequestOperation ops
        stage.send_op_down.call_arg_list[0][0][0].complete()
        stage.send_op_down.call_arg_list[1][0][0].complete()

        # simulate a response for the first RequestOperation
        response_event = pipeline_events_base.ResponseEvent(
            request_id=op1_guid, status_code=200, response_body="response body"
        )
        stage.handle_pipeline_event(response_event)

        # simulate a connected event
        stage.handle_pipeline_event(event)

        # verify that the re-sent RequestOperation was sent down for the incomplete RequestAndResponseOperation
        assert stage.send_op_down.call_count == 3
        assert isinstance(stage.send_op_down.call_args[0][0], pipeline_ops_base.RequestOperation)
        assert stage.send_op_down.call_args[0][0].request_id == op2_guid

    @pytest.mark.it(
        "Does not send down any RequestOperations if all those RequestAndResponseOperations are complete"
    )
    def test_all_completed(self, stage, event, mocker):
        op1 = self.make_new_request_response_op(mocker, "op1")
        op2 = self.make_new_request_response_op(mocker, "op2")

        # send 2 ops down
        stage.run_op(op1)
        assert stage.send_op_down.call_count == 1
        op1_guid = stage.send_op_down.call_args[0][0].request_id

        stage.run_op(op2)
        assert stage.send_op_down.call_count == 2
        op2_guid = stage.send_op_down.call_args[0][0].request_id

        # complete the 2 RequestOperation ops
        stage.send_op_down.call_arg_list[0][0][0].complete()
        stage.send_op_down.call_arg_list[1][0][0].complete()

        # simulate 2 responses
        stage.handle_pipeline_event(
            pipeline_events_base.ResponseEvent(
                request_id=op1_guid, status_code=200, response_body="response body"
            )
        )
        stage.handle_pipeline_event(
            pipeline_events_base.ResponseEvent(
                request_id=op2_guid, status_code=200, response_body="response body"
            )
        )

        # simulate a connected event
        stage.handle_pipeline_event(event)

        # verify that nothing else was sent down
        assert stage.send_op_down.call_count == 2


@pytest.mark.describe(
    "CoordinateRequestAndResponseStage - .handle_pipeline_event() -- Called with arbitrary other event"
)
class TestCoordinateRequestAndResponseStageHandlePipelineEventWithArbitraryEvent(
    CoordinateRequestAndResponseStageTestConfig, StageHandlePipelineEventTestBase
):
    @pytest.fixture
    def event(self, arbitrary_event):
        return arbitrary_event

    @pytest.mark.it("Sends the event up the pipeline")
    def test_sends_up(self, mocker, stage, event):
        stage.handle_pipeline_event(event)

        assert stage.send_event_up.call_count == 1
        assert stage.send_event_up.call_args == mocker.call(event)


####################
# OP TIMEOUT STAGE #
####################

ops_that_time_out = [
    pipeline_ops_mqtt.MQTTSubscribeOperation,
    pipeline_ops_mqtt.MQTTUnsubscribeOperation,
]


class OpTimeoutStageTestConfig(object):
    @pytest.fixture
    def cls_type(self):
        return pipeline_stages_base.OpTimeoutStage

    @pytest.fixture
    def init_kwargs(self, mocker):
        return {}

    @pytest.fixture
    def stage(self, mocker, cls_type, init_kwargs):
        stage = cls_type(**init_kwargs)
        stage.pipeline_root = pipeline_stages_base.PipelineRootStage(
            pipeline_configuration=mocker.MagicMock()
        )
        stage.send_op_down = mocker.MagicMock()
        stage.send_event_up = mocker.MagicMock()
        return stage


class OpTimeoutStageInstantiationTests(OpTimeoutStageTestConfig):
    # TODO: this will no longer be necessary once these are implemented as part of a more robust retry policy
    @pytest.mark.it(
        "Sets default timout intervals to 10 seconds for MQTTSubscribeOperation and MQTTUnsubscribeOperation"
    )
    def test_timeout_intervals(self, init_kwargs):
        stage = pipeline_stages_base.OpTimeoutStage(**init_kwargs)
        assert stage.timeout_intervals[pipeline_ops_mqtt.MQTTSubscribeOperation] == 10
        assert stage.timeout_intervals[pipeline_ops_mqtt.MQTTUnsubscribeOperation] == 10


pipeline_stage_test.add_base_pipeline_stage_tests(
    test_module=this_module,
    stage_class_under_test=pipeline_stages_base.OpTimeoutStage,
    stage_test_config_class=OpTimeoutStageTestConfig,
    extended_stage_instantiation_test_class=OpTimeoutStageInstantiationTests,
)


@pytest.mark.describe("OpTimeoutStage - .run_op() -- Called with operation eligible for timeout")
class TestOpTimeoutStageRunOpCalledWithOpThatCanTimeout(
    OpTimeoutStageTestConfig, StageRunOpTestBase
):
    @pytest.fixture(params=ops_that_time_out)
    def op(self, mocker, request):
        op_cls = request.param
        op = op_cls(topic="some/topic", callback=mocker.MagicMock())
        return op

    @pytest.mark.it(
        "Adds a timeout timer with the interval specified in the configuration to the operation, and starts it"
    )
    def test_adds_timer(self, mocker, stage, op, mock_timer):

        stage.run_op(op)

        assert mock_timer.call_count == 1
        assert mock_timer.call_args == mocker.call(stage.timeout_intervals[type(op)], mocker.ANY)
        assert op.timeout_timer is mock_timer.return_value
        assert op.timeout_timer.start.call_count == 1
        assert op.timeout_timer.start.call_args == mocker.call()

    @pytest.mark.it("Sends the operation down the pipeline")
    def test_sends_down(self, mocker, stage, op, mock_timer):
        stage.run_op(op)

        assert stage.send_op_down.call_count == 1
        assert stage.send_op_down.call_args == mocker.call(op)
        assert op.timeout_timer is mock_timer.return_value


@pytest.mark.describe(
    "OpTimeoutStage - .run_op() -- Called with arbitrary operation that is not eligible for timeout"
)
class TestOpTimeoutStageRunOpCalledWithOpThatDoesNotTimeout(
    OpTimeoutStageTestConfig, StageRunOpTestBase
):
    @pytest.fixture
    def op(self, arbitrary_op):
        return arbitrary_op

    @pytest.mark.it("Sends the operation down the pipeline without attaching a timeout timer")
    def test_sends_down(self, mocker, stage, op, mock_timer):
        stage.run_op(op)

        assert stage.send_op_down.call_count == 1
        assert stage.send_op_down.call_args == mocker.call(op)
        assert mock_timer.call_count == 0
        assert not hasattr(op, "timeout_timer")


@pytest.mark.describe(
    "OpTimeoutStage - OCCURRENCE: Operation with a timeout timer times out before completion"
)
class TestOpTimeoutStageOpTimesOut(OpTimeoutStageTestConfig):
    @pytest.fixture(params=ops_that_time_out)
    def op(self, mocker, request):
        op_cls = request.param
        op = op_cls(topic="some/topic", callback=mocker.MagicMock())
        return op

    @pytest.mark.it("Completes the operation unsuccessfully, with a PiplineTimeoutError")
    def test_pipeline_timeout(self, mocker, stage, op, mock_timer):
        # Apply the timer
        stage.run_op(op)
        assert not op.completed
        assert mock_timer.call_count == 1
        on_timer_complete = mock_timer.call_args[0][1]

        # Call timer complete callback (indicating timer completion)
        on_timer_complete()

        # Op is now completed with error
        assert op.completed
        assert isinstance(op.error, pipeline_exceptions.OperationTimeout)


@pytest.mark.describe(
    "OpTimeoutStage - OCCURRENCE: Operation with a timeout timer completes before timeout"
)
class TestOpTimeoutStageOpCompletesBeforeTimeout(OpTimeoutStageTestConfig):
    @pytest.fixture(params=ops_that_time_out)
    def op(self, mocker, request):
        op_cls = request.param
        op = op_cls(topic="some/topic", callback=mocker.MagicMock())
        return op

    @pytest.mark.it("Cancels and clears the operation's timeout timer")
    def test_complete_before_timeout(self, mocker, stage, op, mock_timer):
        # Apply the timer
        stage.run_op(op)
        assert not op.completed
        assert mock_timer.call_count == 1
        mock_timer_inst = op.timeout_timer
        assert mock_timer_inst is mock_timer.return_value
        assert mock_timer_inst.cancel.call_count == 0

        # Complete the operation
        op.complete()

        # Timer is now cancelled and cleared
        assert mock_timer_inst.cancel.call_count == 1
        assert mock_timer_inst.cancel.call_args == mocker.call()
        assert op.timeout_timer is None


###############
# RETRY STAGE #
###############

# Tuples of classname + args
retryable_ops = [
    (pipeline_ops_mqtt.MQTTSubscribeOperation, {"topic": "fake_topic", "callback": fake_callback}),
    (
        pipeline_ops_mqtt.MQTTUnsubscribeOperation,
        {"topic": "fake_topic", "callback": fake_callback},
    ),
]

retryable_exceptions = [pipeline_exceptions.OperationTimeout]


class RetryStageTestConfig(object):
    @pytest.fixture
    def cls_type(self):
        return pipeline_stages_base.RetryStage

    @pytest.fixture
    def init_kwargs(self, mocker):
        return {}

    @pytest.fixture
    def stage(self, mocker, cls_type, init_kwargs):
        stage = cls_type(**init_kwargs)
        stage.pipeline_root = pipeline_stages_base.PipelineRootStage(
            pipeline_configuration=mocker.MagicMock()
        )
        mocker.spy(stage, "run_op")
        stage.send_op_down = mocker.MagicMock()
        stage.send_event_up = mocker.MagicMock()
        return stage


class RetryStageInstantiationTests(RetryStageTestConfig):
    # TODO: this will no longer be necessary once these are implemented as part of a more robust retry policy
    @pytest.mark.it(
        "Sets default retry intervals to 20 seconds for MQTTSubscribeOperation and MQTTUnsubscribeOperation"
    )
    def test_retry_intervals(self, init_kwargs):
        stage = pipeline_stages_base.RetryStage(**init_kwargs)
        assert stage.retry_intervals[pipeline_ops_mqtt.MQTTSubscribeOperation] == 20
        assert stage.retry_intervals[pipeline_ops_mqtt.MQTTUnsubscribeOperation] == 20

    @pytest.mark.it("Initializes 'ops_waiting_to_retry' as an empty list")
    def test_ops_waiting_to_retry(self, init_kwargs):
        stage = pipeline_stages_base.RetryStage(**init_kwargs)
        assert stage.ops_waiting_to_retry == []


pipeline_stage_test.add_base_pipeline_stage_tests(
    test_module=this_module,
    stage_class_under_test=pipeline_stages_base.RetryStage,
    stage_test_config_class=RetryStageTestConfig,
    extended_stage_instantiation_test_class=RetryStageInstantiationTests,
)


# NOTE: Although there is a branch in the implementation that distinguishes between
# retryable operations, and non-retryable operations, with retryable operations having
# a callback added, this is not captured in this test, as callback resolution is tested
# in a different unit.
@pytest.mark.describe("RetryStage - .run_op()")
class TestRetryStageRunOp(RetryStageTestConfig, StageRunOpTestBase):
    ops = retryable_ops + [(ArbitraryOperation, {"callback": fake_callback})]

    @pytest.fixture(params=ops, ids=[x[0].__name__ for x in ops])
    def op(self, request, mocker):
        op_cls = request.param[0]
        init_kwargs = request.param[1]
        return op_cls(**init_kwargs)

    @pytest.mark.it("Sends the operation down the pipeline")
    def test_sends_op_down(self, mocker, stage, op):
        stage.run_op(op)

        assert stage.send_op_down.call_count == 1
        assert stage.send_op_down.call_args == mocker.call(op)


@pytest.mark.describe(
    "RetryStage - OCCURRENCE: Retryable operation completes unsuccessfully with a retryable error after call to .run_op()"
)
class TestRetryStageRetryableOperationCompletedWithRetryableError(RetryStageTestConfig):
    @pytest.fixture(params=retryable_ops, ids=[x[0].__name__ for x in retryable_ops])
    def op(self, request, mocker):
        op_cls = request.param[0]
        init_kwargs = request.param[1]
        return op_cls(**init_kwargs)

    @pytest.fixture(params=retryable_exceptions)
    def error(self, request):
        return request.param()

    @pytest.mark.it("Halts operation completion")
    def test_halt(self, mocker, stage, op, error, mock_timer):
        stage.run_op(op)
        op.complete(error=error)

        assert not op.completed

    @pytest.mark.it(
        "Adds a retry timer to the operation with the interval specified for the operation by the configuration, and starts it"
    )
    def test_timer(self, mocker, stage, op, error, mock_timer):
        stage.run_op(op)
        op.complete(error=error)

        assert mock_timer.call_count == 1
        assert mock_timer.call_args == mocker.call(stage.retry_intervals[type(op)], mocker.ANY)
        assert op.retry_timer is mock_timer.return_value
        assert op.retry_timer.start.call_count == 1
        assert op.retry_timer.start.call_args == mocker.call()

    @pytest.mark.it(
        "Adds the operation to the list of 'ops_waiting_to_retry' only for the duration of the timer"
    )
    def test_adds_to_waiting_list_during_timer(self, mocker, stage, op, error, mock_timer):
        stage.run_op(op)

        # The op is not listed as waiting for retry before completion
        assert op not in stage.ops_waiting_to_retry

        # Completing the op starts the timer
        op.complete(error=error)
        assert mock_timer.call_count == 1
        timer_callback = mock_timer.call_args[0][1]
        assert mock_timer.return_value.start.call_count == 1

        # Once completed and the timer has been started, the op IS listed as waiting for retry
        assert op in stage.ops_waiting_to_retry

        # Simulate timer completion
        timer_callback()

        # Once the timer is completed, the op is no longer listed as waiting for retry
        assert op not in stage.ops_waiting_to_retry

    @pytest.mark.it("Re-runs the operation after the retry timer expires")
    def test_reruns(self, mocker, stage, op, error, mock_timer):
        stage.run_op(op)
        op.complete(error=error)

        assert stage.run_op.call_count == 1
        assert mock_timer.call_count == 1
        timer_callback = mock_timer.call_args[0][1]

        # Simulate timer completion
        timer_callback()

        # run_op was called again
        assert stage.run_op.call_count == 2

    @pytest.mark.it("Cancels and clears the retry timer after the retry timer expires")
    def test_clears_retry_timer(self, mocker, stage, op, error, mock_timer):
        stage.run_op(op)
        op.complete(error=error)
        timer_callback = mock_timer.call_args[0][1]

        assert mock_timer.cancel.call_count == 0
        assert op.retry_timer is mock_timer.return_value

        # Simulate timer completion
        timer_callback()

        assert mock_timer.return_value.cancel.call_count == 1
        assert mock_timer.return_value.cancel.call_args == mocker.call()
        assert op.retry_timer is None

    @pytest.mark.it(
        "Adds a new retry timer to the re-run operation, if it completes unsuccessfully again"
    )
    def test_rerun_op_unsuccessful_again(self, mocker, stage, op, error, mock_timer):
        stage.run_op(op)
        assert stage.run_op.call_count == 1

        # Complete with failure the first time
        op.complete(error=error)

        assert mock_timer.call_count == 1
        assert op.retry_timer is mock_timer.return_value
        timer_callback1 = mock_timer.call_args[0][1]

        # Trigger retry
        timer_callback1()

        assert stage.run_op.call_count == 2
        assert stage.run_op.call_args == mocker.call(op)
        assert op.retry_timer is None

        # Complete with failure the second time
        op.complete(error=error)

        assert mock_timer.call_count == 2
        assert op.retry_timer is mock_timer.return_value
        timer_callback2 = mock_timer.call_args[0][1]

        # Trigger retry again
        timer_callback2()

        assert stage.run_op.call_count == 3
        assert stage.run_op.call_args == mocker.call(op)
        assert op.retry_timer is None

    @pytest.mark.it("Supports multiple simultaneous operations retrying")
    def test_multiple_retries(self, mocker, stage, mock_timer):
        op1 = pipeline_ops_mqtt.MQTTSubscribeOperation(
            topic="fake_topic_1", callback=mocker.MagicMock()
        )
        op2 = pipeline_ops_mqtt.MQTTSubscribeOperation(
            topic="fake_topic_2", callback=mocker.MagicMock()
        )
        op3 = pipeline_ops_mqtt.MQTTUnsubscribeOperation(
            topic="fake_topic_3", callback=mocker.MagicMock()
        )

        stage.run_op(op1)
        stage.run_op(op2)
        stage.run_op(op3)
        assert stage.run_op.call_count == 3

        assert not op1.completed
        assert not op2.completed
        assert not op3.completed

        op1.complete(error=pipeline_exceptions.OperationTimeout())
        op2.complete(error=pipeline_exceptions.OperationTimeout())
        op3.complete(error=pipeline_exceptions.OperationTimeout())

        # Ops halted
        assert not op1.completed
        assert not op2.completed
        assert not op3.completed

        # Timers set
        assert mock_timer.call_count == 3
        assert op1.retry_timer is mock_timer.return_value
        assert op2.retry_timer is mock_timer.return_value
        assert op3.retry_timer is mock_timer.return_value
        assert mock_timer.return_value.start.call_count == 3

        # Operations awaiting retry
        assert op1 in stage.ops_waiting_to_retry
        assert op2 in stage.ops_waiting_to_retry
        assert op3 in stage.ops_waiting_to_retry

        timer1_complete = mock_timer.call_args_list[0][0][1]
        timer2_complete = mock_timer.call_args_list[1][0][1]
        timer3_complete = mock_timer.call_args_list[2][0][1]

        # Trigger op1's timer to complete
        timer1_complete()

        # Only op1 was re-run, and had it's timer removed
        assert mock_timer.return_value.cancel.call_count == 1
        assert op1.retry_timer is None
        assert op1 not in stage.ops_waiting_to_retry
        assert op2.retry_timer is mock_timer.return_value
        assert op2 in stage.ops_waiting_to_retry
        assert op3.retry_timer is mock_timer.return_value
        assert op3 in stage.ops_waiting_to_retry
        assert stage.run_op.call_count == 4
        assert stage.run_op.call_args == mocker.call(op1)

        # Trigger op2's timer to complete
        timer2_complete()

        # Only op2 was re-run and had it's timer removed
        assert mock_timer.return_value.cancel.call_count == 2
        assert op2.retry_timer is None
        assert op2 not in stage.ops_waiting_to_retry
        assert op3.retry_timer is mock_timer.return_value
        assert op3 in stage.ops_waiting_to_retry
        assert stage.run_op.call_count == 5
        assert stage.run_op.call_args == mocker.call(op2)

        # Trigger op3's timer to complete
        timer3_complete()

        # op3 has now also been re-run and had it's timer removed
        assert op3.retry_timer is None
        assert op3 not in stage.ops_waiting_to_retry
        assert stage.run_op.call_count == 6
        assert stage.run_op.call_args == mocker.call(op3)


@pytest.mark.describe(
    "RetryStage - OCCURRENCE: Retryable operation completes unsuccessfully with a non-retryable error after call to .run_op()"
)
class TestRetryStageRetryableOperationCompletedWithNonRetryableError(RetryStageTestConfig):
    @pytest.fixture(params=retryable_ops, ids=[x[0].__name__ for x in retryable_ops])
    def op(self, request, mocker):
        op_cls = request.param[0]
        init_kwargs = request.param[1]
        return op_cls(**init_kwargs)

    @pytest.fixture
    def error(self, arbitrary_exception):
        return arbitrary_exception

    @pytest.mark.it("Completes normally without retry")
    def test_no_retry(self, mocker, stage, op, error, mock_timer):
        stage.run_op(op)
        op.complete(error=error)

        assert op.completed
        assert op not in stage.ops_waiting_to_retry
        assert mock_timer.call_count == 0

    @pytest.mark.it("Cancels and clears the operation's retry timer, if one exists")
    def test_cancels_existing_timer(self, mocker, stage, op, error, mock_timer):
        # NOTE: This shouldn't happen naturally. We have to artificially create this circumstance
        stage.run_op(op)

        # Artificially add a timer. Note that this is already mocked due to the 'mock_timer' fixture
        op.retry_timer = threading.Timer(20, fake_callback)
        assert op.retry_timer is mock_timer.return_value

        op.complete(error=error)

        assert op.completed
        assert mock_timer.return_value.cancel.call_count == 1
        assert op.retry_timer is None


@pytest.mark.describe(
    "RetryStage - OCCURRENCE: Retryable operation completes successfully after call to .run_op()"
)
class TestRetryStageRetryableOperationCompletedSuccessfully(RetryStageTestConfig):
    @pytest.fixture(params=retryable_ops, ids=[x[0].__name__ for x in retryable_ops])
    def op(self, request, mocker):
        op_cls = request.param[0]
        init_kwargs = request.param[1]
        return op_cls(**init_kwargs)

    @pytest.mark.it("Completes normally without retry")
    def test_no_retry(self, mocker, stage, op, mock_timer):
        stage.run_op(op)
        op.complete()

        assert op.completed
        assert op not in stage.ops_waiting_to_retry
        assert mock_timer.call_count == 0

    # NOTE: this isn't doing anything because arb ops don't trigger callback
    @pytest.mark.it("Cancels and clears the operation's retry timer, if one exists")
    def test_cancels_existing_timer(self, mocker, stage, op, mock_timer):
        # NOTE: This shouldn't happen naturally. We have to artificially create this circumstance
        stage.run_op(op)

        # Artificially add a timer. Note that this is already mocked due to the 'mock_timer' fixture
        op.retry_timer = threading.Timer(20, fake_callback)
        assert op.retry_timer is mock_timer.return_value

        op.complete()

        assert op.completed
        assert mock_timer.return_value.cancel.call_count == 1
        assert op.retry_timer is None


@pytest.mark.describe(
    "RetryStage - OCCURRENCE: Non-retryable operation completes after call to .run_op()"
)
class TestRetryStageNonretryableOperationCompleted(RetryStageTestConfig):
    @pytest.fixture
    def op(self, arbitrary_op):
        return arbitrary_op

    @pytest.mark.it("Completes normally without retry, if completed successfully")
    def test_successful_completion(self, mocker, stage, op, mock_timer):
        stage.run_op(op)
        op.complete()

        assert op.completed
        assert op not in stage.ops_waiting_to_retry
        assert mock_timer.call_count == 0

    @pytest.mark.it(
        "Completes normally without retry, if completed unsuccessfully with a non-retryable exception"
    )
    def test_unsuccessful_non_retryable_err(
        self, mocker, stage, op, arbitrary_exception, mock_timer
    ):
        stage.run_op(op)
        op.complete(error=arbitrary_exception)

        assert op.completed
        assert op not in stage.ops_waiting_to_retry
        assert mock_timer.call_count == 0

    @pytest.mark.it(
        "Completes normally without retry, if completed unsuccessfully with a retryable exception"
    )
    @pytest.mark.parametrize("exception", retryable_exceptions)
    def test_unsuccessful_retryable_err(self, mocker, stage, op, exception, mock_timer):
        stage.run_op(op)
        op.complete(error=exception)

        assert op.completed
        assert op not in stage.ops_waiting_to_retry
        assert mock_timer.call_count == 0


###################
# RECONNECT STAGE #
###################


class ReconnectStageTestConfig(object):
    @pytest.fixture
    def cls_type(self):
        return pipeline_stages_base.ReconnectStage

    @pytest.fixture
    def init_kwargs(self, mocker):
        return {}

    @pytest.fixture
    def stage(self, mocker, cls_type, init_kwargs):
        stage = cls_type(**init_kwargs)
        stage.pipeline_root = pipeline_stages_base.PipelineRootStage(
            pipeline_configuration=mocker.MagicMock()
        )
        # Majority of tests will want connection retry enabled
        stage.pipeline_root.pipeline_configuration.connection_retry = True
        stage.pipeline_root.pipeline_configuration.connection_retry_interval = 1234
        mocker.spy(stage, "run_op")
        stage.send_op_down = mocker.MagicMock()
        stage.send_event_up = mocker.MagicMock()
        return stage


class ReconnectStageInstantiationTests(ReconnectStageTestConfig):
    @pytest.mark.it("Initializes the 'reconnect_timer' attribute as None")
    def test_reconnect_timer(self, cls_type, init_kwargs):
        stage = cls_type(**init_kwargs)
        assert stage.reconnect_timer is None

    @pytest.mark.it("Initializes the 'state' attribute as 'DISCONNECTED'")
    def test_state(self, cls_type, init_kwargs):
        stage = cls_type(**init_kwargs)
        assert stage.state == ReconnectState.DISCONNECTED

    @pytest.mark.it("Initializes the 'waiting_ops' queue")
    def test_waiting_connect_ops(self, cls_type, init_kwargs):
        stage = cls_type(**init_kwargs)
        assert isinstance(stage.waiting_ops, queue.Queue)
        assert stage.waiting_ops.empty()


pipeline_stage_test.add_base_pipeline_stage_tests(
    test_module=this_module,
    stage_class_under_test=pipeline_stages_base.ReconnectStage,
    stage_test_config_class=ReconnectStageTestConfig,
    extended_stage_instantiation_test_class=ReconnectStageInstantiationTests,
)


@pytest.mark.describe(
    "ReconnectStage - .run_op() -- Called with ConnectOperation (Connection Retry/Reconnect enabled)"
)
class TestReconnectStageRunOpWithConnectOperation(ReconnectStageTestConfig, StageRunOpTestBase):
    @pytest.fixture
    def op(self, mocker):
        return pipeline_ops_base.ConnectOperation(callback=mocker.MagicMock())

    @pytest.mark.it(
        "Adds the operation to the `waiting_ops` queue and does nothing else if the stage is in an intermediate state"
    )
    @pytest.mark.parametrize(
        "state",
        [
            ReconnectState.CONNECTING,
            ReconnectState.DISCONNECTING,
            ReconnectState.REAUTHORIZING,
        ],
    )
    def test_intermediate_state(self, stage, op, state):
        stage.state = state
        assert stage.waiting_ops.empty()

        stage.run_op(op)

        assert not stage.waiting_ops.empty()
        assert stage.waiting_ops.qsize() == 1
        assert stage.waiting_ops.get() is op
        assert stage.send_op_down.call_count == 0

    @pytest.mark.it(
        "Sends the operation down the pipeline without changing the state if the stage is already in a CONNECTED state"
    )
    def test_connected_state_change(self, mocker, stage, op):
        stage.state = ReconnectState.CONNECTED
        stage.run_op(op)
        assert stage.state == ReconnectState.CONNECTED
        assert stage.send_op_down.call_count == 1
        assert stage.send_op_down.call_args == mocker.call(op)

    @pytest.mark.it(
        "Changes the state to CONNECTING and sends the operation down the pipeline if the stage is in a DISCONNECTED state"
    )
    def test_disconnected_state_change(self, mocker, stage, op):
        stage.state = ReconnectState.DISCONNECTED
        stage.run_op(op)
        assert stage.state == ReconnectState.CONNECTING
        assert stage.send_op_down.call_count == 1
        assert stage.send_op_down.call_args == mocker.call(op)

    @pytest.mark.it(
        "Sets the state to DISCONNECTED if the operation sent down the pipeline completes with error"
    )
    @pytest.mark.parametrize(
        "original_state, modified_state",
        [
            pytest.param(
                ReconnectState.CONNECTED, ReconnectState.CONNECTED, id="CONNECTED->CONNECTED"
            ),
            pytest.param(
                ReconnectState.DISCONNECTED,
                ReconnectState.CONNECTING,
                id="DISCONNECTED->CONNECTING",
            ),
        ],
    )
    def test_op_completes_error(
        self, stage, op, original_state, modified_state, arbitrary_exception
    ):
        stage.state = original_state
        stage.run_op(op)
        assert stage.state == modified_state

        op.complete(arbitrary_exception)

        assert stage.state == ReconnectState.DISCONNECTED

    @pytest.mark.it(
        "Does not change the state if the operation sent down the pipeline completes successfully"
    )
    @pytest.mark.parametrize(
        "original_state, modified_state",
        [
            pytest.param(
                ReconnectState.CONNECTED, ReconnectState.CONNECTED, id="CONNECTED->CONNECTED"
            ),
            pytest.param(
                ReconnectState.DISCONNECTED,
                ReconnectState.CONNECTING,
                id="DISCONNECTED->CONNECTING",
            ),
        ],
    )
    def test_op_completes_success(self, stage, op, original_state, modified_state):
        stage.state = original_state
        stage.run_op(op)
        assert stage.state == modified_state

        op.complete()

        # NOTE: This is a very weird test in that this would never happen like this "in the wild"
        # In a real scenario, prior to the operation completing, an event would fire, and that
        # event would cause a state change to the desired state, so the state would actually not
        # still be this in this "modified state" that was a result of the operation running through
        # the pipeline. However, that's kind of the important thing we need to test - that the
        # operation completing DOES NOT change the state, because that's not it's job. So in order
        # to show this, we will NOT emulate the state change that occurs from the event. Just
        # remember that in pracitce, the state would not actually still be the modified state, but
        # instead the desired goal state
        assert stage.state == modified_state

    @pytest.mark.it(
        "Re-runs the first op in the `waiting_ops` queue (if any) upon completion of the op after it is sent down"
    )
    @pytest.mark.parametrize(
        "queued_ops",
        [
            pytest.param(
                [pipeline_ops_base.DisconnectOperation(callback=None)], id="Single op waiting"
            ),
            pytest.param(
                [
                    pipeline_ops_base.ReauthorizeConnectionOperation(callback=None),
                    pipeline_ops_base.ConnectOperation(callback=None),
                ],
                id="Multiple ops waiting",
            ),
        ],
    )
    @pytest.mark.parametrize(
        "success",
        [
            pytest.param(True, id="Operation completes with success"),
            pytest.param(False, id="Operation completes with error"),
        ],
    )
    def test_op_completes_causes_waiting_rerun(
        self, mocker, stage, op, queued_ops, success, arbitrary_exception
    ):
        stage.state = ReconnectState.DISCONNECTED
        stage.run_op(op)
        assert stage.state == ReconnectState.CONNECTING
        assert stage.send_op_down.call_count == 1
        assert stage.send_op_down.call_args == mocker.call(op)

        # Before completion, more ops come down and queue up
        for queued_op in queued_ops:
            stage.run_op(queued_op)
        assert stage.waiting_ops.qsize() == len(queued_ops)

        # Now mock out run_op so we can see if it gets called
        stage.run_op = mocker.MagicMock()

        # As mentioned above, before operations complete successfully, an event will be fired,
        # and this event will trigger state change. We need to emulate this one here so that
        # the waiting ops will not end up requeued.
        if success:
            stage.state = ReconnectState.CONNECTED
            op.complete()
        else:
            op.complete(arbitrary_exception)

        # First item was removed from the waiting queue and run on the stage
        assert stage.waiting_ops.qsize() == len(queued_ops) - 1
        assert stage.run_op.call_count == 1
        assert stage.run_op.call_args == mocker.call(queued_ops[0])


@pytest.mark.describe(
    "ReconnectStage - .run_op() -- Called with DisconnectOperation (Connection Retry/Reconnect enabled)"
)
class TestReconnectStageRunOpWithDisconnectOperation(ReconnectStageTestConfig, StageRunOpTestBase):
    @pytest.fixture
    def op(self, mocker):
        return pipeline_ops_base.DisconnectOperation(callback=mocker.MagicMock())

    @pytest.mark.it(
        "Adds the operation to the `waiting_ops` queue and does nothing else if the stage is in an intermediate state"
    )
    @pytest.mark.parametrize(
        "state",
        [
            ReconnectState.CONNECTING,
            ReconnectState.DISCONNECTING,
            ReconnectState.REAUTHORIZING,
        ],
    )
    def test_intermediate_state(self, stage, op, state):
        stage.state = state
        assert stage.waiting_ops.empty()

        stage.run_op(op)

        assert not stage.waiting_ops.empty()
        assert stage.waiting_ops.qsize() == 1
        assert stage.waiting_ops.get() is op
        assert stage.send_op_down.call_count == 0

    @pytest.mark.it(
        "Clears any reconnection timer that may exist if the stage is in a stable state"
    )
    @pytest.mark.parametrize(
        "state",
        [
            ReconnectState.CONNECTED,
            ReconnectState.DISCONNECTED,
        ],
    )
    def test_clears_reconnect_timer(self, mocker, stage, op, state):
        stage.state = state
        timer_mock = mocker.MagicMock()
        stage.reconnect_timer = timer_mock

        stage.run_op(op)

        assert stage.reconnect_timer is None
        assert timer_mock.cancel.call_count == 1

    @pytest.mark.it(
        "Sends the operation down the pipeline without changing the state if the stage is already in a DISCONNECTED state"
    )
    def test_connected_state_change(self, mocker, stage, op):
        stage.state = ReconnectState.DISCONNECTED
        stage.run_op(op)
        assert stage.state == ReconnectState.DISCONNECTED
        assert stage.send_op_down.call_count == 1
        assert stage.send_op_down.call_args == mocker.call(op)

    @pytest.mark.it(
        "Changes the state to DISCONNECTING and sends the operation down the pipeline if the stage is in a CONNECTED state"
    )
    def test_disconnected_state_change(self, mocker, stage, op):
        stage.state = ReconnectState.CONNECTED
        stage.run_op(op)
        assert stage.state == ReconnectState.DISCONNECTING
        assert stage.send_op_down.call_count == 1
        assert stage.send_op_down.call_args == mocker.call(op)

    @pytest.mark.it(
        "Sets the state to DISCONNECTED if the operation sent down the pipeline completes with error"
    )
    @pytest.mark.parametrize(
        "original_state, modified_state",
        [
            pytest.param(
                ReconnectState.DISCONNECTED,
                ReconnectState.DISCONNECTED,
                id="DISCONNECTED->DISCONNECTED",
            ),
            pytest.param(
                ReconnectState.CONNECTED,
                ReconnectState.DISCONNECTING,
                id="CONNECTED->DISCONNECTING",
            ),
        ],
    )
    def test_op_completes_error(
        self, stage, op, original_state, modified_state, arbitrary_exception
    ):
        stage.state = original_state
        stage.run_op(op)
        assert stage.state == modified_state

        op.complete(arbitrary_exception)

        assert stage.state == ReconnectState.DISCONNECTED

    @pytest.mark.it(
        "Does not change the state if the operation sent down the pipeline completes successfully"
    )
    @pytest.mark.parametrize(
        "original_state, modified_state",
        [
            pytest.param(
                ReconnectState.DISCONNECTED,
                ReconnectState.DISCONNECTED,
                id="DISCONNECTED->DISCONNECTED",
            ),
            pytest.param(
                ReconnectState.CONNECTED,
                ReconnectState.DISCONNECTING,
                id="CONNECTED->DISCONNECTING",
            ),
        ],
    )
    def test_op_completes_success(self, stage, op, original_state, modified_state):
        stage.state = original_state
        stage.run_op(op)
        assert stage.state == modified_state

        op.complete()

        # NOTE: This is a very weird test in that this would never happen like this "in the wild"
        # In a real scenario, prior to the operation completing, an event would fire, and that
        # event would cause a state change to the desired state, so the state would actually not
        # still be this in this "modified state" that was a result of the operation running through
        # the pipeline. However, that's kind of the important thing we need to test - that the
        # operation completing DOES NOT change the state, because that's not it's job. So in order
        # to show this, we will NOT emulate the state change that occurs from the event. Just
        # remember that in pracitce, the state would not actually still be the modified state, but
        # instead the desired goal state
        assert stage.state == modified_state

    @pytest.mark.it(
        "Re-runs the first op in the `waiting_ops` queue (if any) upon completion of the op after it is sent down"
    )
    @pytest.mark.parametrize(
        "queued_ops",
        [
            pytest.param(
                [pipeline_ops_base.DisconnectOperation(callback=None)], id="Single op waiting"
            ),
            pytest.param(
                [
                    pipeline_ops_base.ReauthorizeConnectionOperation(callback=None),
                    pipeline_ops_base.ConnectOperation(callback=None),
                ],
                id="Multiple ops waiting",
            ),
        ],
    )
    @pytest.mark.parametrize(
        "success",
        [
            pytest.param(True, id="Operation completes with success"),
            pytest.param(False, id="Operation completes with error"),
        ],
    )
    def test_op_completes_causes_waiting_rerun(
        self, mocker, stage, op, queued_ops, success, arbitrary_exception
    ):
        stage.state = ReconnectState.CONNECTED
        stage.run_op(op)
        assert stage.state == ReconnectState.DISCONNECTING
        assert stage.send_op_down.call_count == 1
        assert stage.send_op_down.call_args == mocker.call(op)

        # Before completion, more ops come down and queue up
        for queued_op in queued_ops:
            stage.run_op(queued_op)
        assert stage.waiting_ops.qsize() == len(queued_ops)

        # Now mock out run_op so we can see if it gets called
        stage.run_op = mocker.MagicMock()

        # As mentioned above, before operations complete successfully, an event will be fired,
        # and this event will trigger state change. We need to emulate this one here so that
        # the waiting ops will not end up requeued.
        if success:
            stage.state = ReconnectState.DISCONNECTED
            op.complete()
        else:
            op.complete(arbitrary_exception)

        # First item was removed from the waiting queue and run on the stage
        assert stage.waiting_ops.qsize() == len(queued_ops) - 1
        assert stage.run_op.call_count == 1
        assert stage.run_op.call_args == mocker.call(queued_ops[0])


@pytest.mark.describe(
    "ReconnectStage - .run_op() -- Called with ReauthorizeConnectionOperation (Connection Retry/Reconnect enabled)"
)
class TestReconnectStageRunOpWithReauthorizeConnectionOperation(
    ReconnectStageTestConfig, StageRunOpTestBase
):
    @pytest.fixture
    def op(self, mocker):
        return pipeline_ops_base.ReauthorizeConnectionOperation(callback=mocker.MagicMock())

    @pytest.mark.it(
        "Adds the operation to the `waiting_ops` queue and does nothing else if the stage is in an intermediate state"
    )
    @pytest.mark.parametrize(
        "state",
        [
            ReconnectState.CONNECTING,
            ReconnectState.DISCONNECTING,
            ReconnectState.REAUTHORIZING,
        ],
    )
    def test_intermediate_state(self, stage, op, state):
        stage.state = state
        assert stage.waiting_ops.empty()

        stage.run_op(op)

        assert not stage.waiting_ops.empty()
        assert stage.waiting_ops.qsize() == 1
        assert stage.waiting_ops.get() is op
        assert stage.send_op_down.call_count == 0

    @pytest.mark.it(
        "Changes the state to REAUTHORIZING and sends the operation down the pipeline if the stage is in a CONNECTED state"
    )
    def test_connected_state_change(self, mocker, stage, op):
        stage.state = ReconnectState.CONNECTED
        stage.run_op(op)
        assert stage.state == ReconnectState.REAUTHORIZING
        assert stage.send_op_down.call_count == 1
        assert stage.send_op_down.call_args == mocker.call(op)

    @pytest.mark.it(
        "Changes the state to REAUTHORIZING and sends the operation down the pipeline if the stage is in a DISCONNECTED state"
    )
    def test_disconnected_state_change(self, mocker, stage, op):
        stage.state = ReconnectState.DISCONNECTED
        stage.run_op(op)
        assert stage.state == ReconnectState.REAUTHORIZING
        assert stage.send_op_down.call_count == 1
        assert stage.send_op_down.call_args == mocker.call(op)

    @pytest.mark.it(
        "Sets the state to DISCONNECTED if the operation sent down the pipeline completes with error"
    )
    @pytest.mark.parametrize(
        "original_state, modified_state",
        [
            pytest.param(
                ReconnectState.CONNECTED,
                ReconnectState.REAUTHORIZING,
                id="CONNECTED->REAUTHORIZING",
            ),
            pytest.param(
                ReconnectState.DISCONNECTED,
                ReconnectState.REAUTHORIZING,
                id="DISCONNECTED->REAUTHORIZING",
            ),
        ],
    )
    def test_op_completes_error(
        self, stage, op, original_state, modified_state, arbitrary_exception
    ):
        stage.state = original_state
        stage.run_op(op)
        assert stage.state == modified_state

        op.complete(arbitrary_exception)

        assert stage.state == ReconnectState.DISCONNECTED

    @pytest.mark.it(
        "Does not change the state if the operation sent down the pipeline completes successfully"
    )
    @pytest.mark.parametrize(
        "original_state, modified_state",
        [
            pytest.param(
                ReconnectState.CONNECTED,
                ReconnectState.REAUTHORIZING,
                id="CONNECTED->REAUTHORIZING",
            ),
            pytest.param(
                ReconnectState.DISCONNECTED,
                ReconnectState.REAUTHORIZING,
                id="DISCONNECTED->REAUTHORIZING",
            ),
        ],
    )
    def test_op_completes_success(self, stage, op, original_state, modified_state):
        stage.state = original_state
        stage.run_op(op)
        assert stage.state == modified_state

        op.complete()

        # NOTE: This is a very weird test in that this would never happen like this "in the wild"
        # In a real scenario, prior to the operation completing, an event would fire, and that
        # event would cause a state change to the desired state, so the state would actually not
        # still be this in this "modified state" that was a result of the operation running through
        # the pipeline. However, that's kind of the important thing we need to test - that the
        # operation completing DOES NOT change the state, because that's not it's job. So in order
        # to show this, we will NOT emulate the state change that occurs from the event. Just
        # remember that in pracitce, the state would not actually still be the modified state, but
        # instead the desired goal state
        assert stage.state == modified_state

    @pytest.mark.it(
        "Re-runs the first op in the `waiting_ops` queue (if any) upon completion of the op after it is sent down"
    )
    @pytest.mark.parametrize(
        "queued_ops",
        [
            pytest.param(
                [pipeline_ops_base.DisconnectOperation(callback=None)], id="Single op waiting"
            ),
            pytest.param(
                [
                    pipeline_ops_base.ReauthorizeConnectionOperation(callback=None),
                    pipeline_ops_base.ConnectOperation(callback=None),
                ],
                id="Multiple ops waiting",
            ),
        ],
    )
    @pytest.mark.parametrize(
        "success",
        [
            pytest.param(True, id="Operation completes with success"),
            pytest.param(False, id="Operation completes with error"),
        ],
    )
    def test_op_completes_causes_waiting_rerun(
        self, mocker, stage, op, queued_ops, success, arbitrary_exception
    ):
        stage.state = ReconnectState.CONNECTED
        stage.run_op(op)
        assert stage.state == ReconnectState.REAUTHORIZING
        assert stage.send_op_down.call_count == 1
        assert stage.send_op_down.call_args == mocker.call(op)

        # Before completion, more ops come down and queue up
        for queued_op in queued_ops:
            stage.run_op(queued_op)
        assert stage.waiting_ops.qsize() == len(queued_ops)

        # Now mock out run_op so we can see if it gets called
        stage.run_op = mocker.MagicMock()

        # As mentioned above, before operations complete successfully, an event will be fired,
        # and this event will trigger state change. We need to emulate this one here so that
        # the waiting ops will not end up requeued.
        if success:
            stage.state = ReconnectState.CONNECTED
            op.complete()
        else:
            op.complete(arbitrary_exception)

        # First item was removed from the waiting queue and run on the stage
        assert stage.waiting_ops.qsize() == len(queued_ops) - 1
        assert stage.run_op.call_count == 1
        assert stage.run_op.call_args == mocker.call(queued_ops[0])


@pytest.mark.describe(
    "ReconnectStage - .run_op() -- Called with ShutdownPipelineOperation (Connection Retry/Reconnect enabled)"
)
class TestReconnectStageRunOpWithShutdownPipelineOperation(
    ReconnectStageTestConfig, StageRunOpTestBase
):
    @pytest.fixture
    def op(self, mocker):
        return pipeline_ops_base.ShutdownPipelineOperation(callback=mocker.MagicMock())

    @pytest.mark.it("Clears any reconnection timer that may exist")
    @pytest.mark.parametrize(
        "state",
        [
            ReconnectState.CONNECTING,
            ReconnectState.CONNECTED,
            ReconnectState.DISCONNECTING,
            ReconnectState.DISCONNECTED,
            ReconnectState.REAUTHORIZING,
        ],
    )
    def test_timer_clear(self, mocker, op, stage, state):
        stage.state = state
        timer_mock = mocker.MagicMock()
        stage.reconnect_timer = timer_mock

        stage.run_op(op)

        assert timer_mock.cancel.call_count == 1
        assert stage.reconnect_timer is None

    @pytest.mark.it("Cancels any operations in the `waiting_ops` queue")
    @pytest.mark.parametrize(
        "state",
        [
            ReconnectState.CONNECTING,
            ReconnectState.CONNECTED,
            ReconnectState.DISCONNECTING,
            ReconnectState.DISCONNECTED,
            ReconnectState.REAUTHORIZING,
        ],
    )
    def test_waiting_ops(self, mocker, op, stage, state):
        stage.state = state
        waiting_op1 = pipeline_ops_base.ConnectOperation(callback=mocker.MagicMock())
        waiting_op2 = pipeline_ops_base.DisconnectOperation(callback=mocker.MagicMock())
        waiting_op3 = pipeline_ops_base.ReauthorizeConnectionOperation(callback=mocker.MagicMock())
        stage.waiting_ops.put_nowait(waiting_op1)
        stage.waiting_ops.put_nowait(waiting_op2)
        stage.waiting_ops.put_nowait(waiting_op3)

        stage.run_op(op)

        assert stage.waiting_ops.empty()
        assert waiting_op1.completed
        assert isinstance(waiting_op1.error, pipeline_exceptions.OperationCancelled)
        assert waiting_op2.completed
        assert isinstance(waiting_op2.error, pipeline_exceptions.OperationCancelled)
        assert waiting_op3.completed
        assert isinstance(waiting_op3.error, pipeline_exceptions.OperationCancelled)

    @pytest.mark.it("Sends the operation down the pipeline without changing the state")
    @pytest.mark.parametrize(
        "state",
        [
            ReconnectState.CONNECTING,
            ReconnectState.CONNECTED,
            ReconnectState.DISCONNECTING,
            ReconnectState.DISCONNECTED,
            ReconnectState.REAUTHORIZING,
        ],
    )
    def test_sends_op_down(self, mocker, op, stage, state):
        stage.state = state

        stage.run_op(op)

        assert stage.send_op_down.call_count == 1
        assert stage.send_op_down.call_args == mocker.call(op)
        assert stage.state is state


@pytest.mark.describe(
    "ReconnectStage - .run_op() -- Called with arbitrary other operation (Connection Retry/Reconnect enabled)"
)
class TestReconnectStageRunOpWithArbitraryOperation(ReconnectStageTestConfig, StageRunOpTestBase):
    @pytest.fixture
    def op(self, arbitrary_op):
        return arbitrary_op

    @pytest.mark.it("Sends the operation down the pipeline without changing the state")
    @pytest.mark.parametrize(
        "state",
        [
            ReconnectState.CONNECTING,
            ReconnectState.CONNECTED,
            ReconnectState.DISCONNECTING,
            ReconnectState.DISCONNECTED,
            ReconnectState.REAUTHORIZING,
        ],
    )
    def test_sends_op_down(self, mocker, op, stage, state):
        stage.state = state

        stage.run_op(op)

        assert stage.send_op_down.call_count == 1
        assert stage.send_op_down.call_args == mocker.call(op)
        assert stage.state is state


@pytest.mark.describe("ReconnectStage - .run_op() -- Connection Retry/Reconnect disabled")
class TestReconnectStageRunOpWhileConnectionRetryDisabled(
    ReconnectStageTestConfig, StageRunOpTestBase
):
    @pytest.fixture
    def stage(self, mocker, cls_type, init_kwargs):
        # Override fixture to set connecty retry to False
        stage = cls_type(**init_kwargs)
        stage.pipeline_root = pipeline_stages_base.PipelineRootStage(
            pipeline_configuration=mocker.MagicMock()
        )
        stage.pipeline_root.pipeline_configuration.connection_retry = False
        mocker.spy(stage, "run_op")
        stage.send_op_down = mocker.MagicMock()
        stage.send_event_up = mocker.MagicMock()
        return stage

    @pytest.fixture(
        params=[
            pipeline_ops_base.ConnectOperation,
            pipeline_ops_base.DisconnectOperation,
            pipeline_ops_base.ReauthorizeConnectionOperation,
            pipeline_ops_base.ShutdownPipelineOperation,
            ArbitraryOperation,
        ]
    )
    def op(self, request, mocker):
        return request.param(mocker.MagicMock())

    @pytest.mark.it("Sends the operation down the pipeline without changing the state")
    @pytest.mark.parametrize(
        "state",
        [
            ReconnectState.CONNECTING,
            ReconnectState.CONNECTED,
            ReconnectState.DISCONNECTING,
            ReconnectState.DISCONNECTED,
            ReconnectState.REAUTHORIZING,
        ],
    )
    def test_sends_op_down(self, mocker, stage, op, state):
        stage.state = state
        stage.run_op(op)

        assert stage.send_op_down.call_count == 1
        assert stage.send_op_down.call_args == mocker.call(op)
        assert stage.state is state


@pytest.mark.describe(
    "ReconnectStage - .handle_pipeline_event() -- Called with ConnectedEvent (Connection Retry/Reconnect enabled)"
)
class TestReconnectStageHandlePipelineEventCalledWithConnectedEvent(
    ReconnectStageTestConfig, StageHandlePipelineEventTestBase
):
    @pytest.fixture
    def event(self):
        return pipeline_events_base.ConnectedEvent()

    @pytest.mark.it("Clears any reconnect timer that may exist")
    @pytest.mark.parametrize(
        "state",
        [
            # Valid states
            ReconnectState.CONNECTING,
            ReconnectState.REAUTHORIZING,
            # Invalid states (still test tho)
            ReconnectState.DISCONNECTING,
            ReconnectState.CONNECTED,
            ReconnectState.DISCONNECTED,
        ],
    )
    def test_clears_reconnect_timer(self, mocker, stage, event, state):
        stage.state = state
        mock_timer = mocker.MagicMock()
        stage.reconnect_timer = mock_timer

        stage.handle_pipeline_event(event)

        assert stage.reconnect_timer is None
        assert mock_timer.cancel.call_count == 1

    @pytest.mark.it(
        "Changes the state to CONNECTED and sends the event up the pipeline if in a CONNECTING state"
    )
    def test_connecting_state(self, mocker, stage, event):
        stage.state = ReconnectState.CONNECTING

        stage.handle_pipeline_event(event)

        assert stage.state is ReconnectState.CONNECTED
        assert stage.send_event_up.call_count == 1
        assert stage.send_event_up.call_args == mocker.call(event)

    @pytest.mark.it(
        "Changes the state to CONNECTED and sends the event up the pipeline if in a REAUTHORIZING state"
    )
    def test_reauthorizing_state(self, mocker, stage, event):
        stage.state = ReconnectState.REAUTHORIZING

        stage.handle_pipeline_event(event)

        assert stage.state is ReconnectState.CONNECTED
        assert stage.send_event_up.call_count == 1
        assert stage.send_event_up.call_args == mocker.call(event)

    @pytest.mark.it(
        "Changes the state to CONNECTED and sends the event up the pipeline if in an invalid state"
    )
    @pytest.mark.parametrize(
        "state",
        [
            ReconnectState.DISCONNECTING,
            ReconnectState.CONNECTED,
            ReconnectState.DISCONNECTED,
        ],
    )
    def test_invalid_states(self, mocker, stage, event, state):
        # NOTE: This should never happen in practice
        stage.state = state

        stage.handle_pipeline_event(event)

        assert stage.state is ReconnectState.CONNECTED
        assert stage.send_event_up.call_count == 1
        assert stage.send_event_up.call_args == mocker.call(event)


@pytest.mark.describe(
    "ReconnectStage - .handle_pipeline_event() -- Called with DisconnectedEvent (Connection Retry/Reconnect enabled)"
)
class TestReconnectStageHandlePipelineEventCalledWithDisconnectedEvent(
    ReconnectStageTestConfig, StageHandlePipelineEventTestBase
):
    @pytest.fixture
    def event(self):
        return pipeline_events_base.DisconnectedEvent()

    @pytest.mark.it(
        "Changes the state to DISCONNECTED, starts a immediate reconnect timer, and sends the event up the pipeline if in a CONNECTED state (i.e. Unexpected Disconnect)"
    )
    def test_connected_state(self, mocker, stage, event, mock_timer):
        stage.state = ReconnectState.CONNECTED
        assert stage.reconnect_timer is None

        stage.handle_pipeline_event(event)

        assert stage.state is ReconnectState.DISCONNECTED
        assert stage.reconnect_timer is mock_timer.return_value
        assert mock_timer.call_count == 1
        assert mock_timer.call_args == mocker.call(0.01, mocker.ANY)
        assert mock_timer.return_value.start.call_count == 1
        assert stage.send_event_up.call_count == 1
        assert stage.send_event_up.call_args == mocker.call(event)

    @pytest.mark.it(
        "Changes the state to DISCONNECTED, does NOT start a reconnect timer, but sends the event up the pipeline if in a DISCONNECTING state (i.e. Expected Disconnect - Disconnection process)"
    )
    def test_disconnecting_state(self, mocker, stage, event):
        stage.state = ReconnectState.DISCONNECTING
        assert stage.reconnect_timer is None

        stage.handle_pipeline_event(event)

        assert stage.state is ReconnectState.DISCONNECTED
        assert stage.reconnect_timer is None
        assert stage.send_event_up.call_count == 1
        assert stage.send_event_up.call_args == mocker.call(event)

    @pytest.mark.it(
        "Does NOT change the state or start a reconnect timer, but sends the event up the pipeline if in a REAUTHORIZING state (i.e. Expected Disconnect - Reauthorization process)"
    )
    def test_reauthorizing_state(self, mocker, stage, event):
        stage.state = ReconnectState.REAUTHORIZING
        assert stage.reconnect_timer is None

        stage.handle_pipeline_event(event)

        assert stage.state is ReconnectState.REAUTHORIZING
        assert stage.reconnect_timer is None
        assert stage.send_event_up.call_count == 1
        assert stage.send_event_up.call_args == mocker.call(event)

    @pytest.mark.it(
        "Changes the state to DISCONNECTED, does NOT start a reconnect timer, but sends the event up the pipeline if in an invalid state"
    )
    @pytest.mark.parametrize("state", [ReconnectState.DISCONNECTED, ReconnectState.CONNECTING])
    def test_invalid_states(self, mocker, stage, event, state):
        # NOTE: This should never happen in practice
        stage.state = state
        assert stage.reconnect_timer is None

        stage.handle_pipeline_event(event)

        assert stage.state is ReconnectState.DISCONNECTED
        assert stage.reconnect_timer is None
        assert stage.send_event_up.call_count == 1
        assert stage.send_event_up.call_args == mocker.call(event)


@pytest.mark.describe(
    "ReconnectStage - .handle_pipeline_event() -- Called with arbitrary other event (Connection Retry/Reconnect enabled)"
)
class TestReconnectStageHandlePipelineEventCalledWithArbitraryEvent(
    ReconnectStageTestConfig, StageHandlePipelineEventTestBase
):
    @pytest.fixture
    def event(self, arbitrary_event):
        return arbitrary_event

    @pytest.mark.it(
        "Sends the event up the pipeline without changing the state or starting a reconnect timer"
    )
    @pytest.mark.parametrize(
        "state",
        [
            ReconnectState.CONNECTING,
            ReconnectState.CONNECTED,
            ReconnectState.DISCONNECTING,
            ReconnectState.DISCONNECTED,
            ReconnectState.REAUTHORIZING,
        ],
    )
    def test_sends_event_up(self, mocker, stage, event, state):
        stage.state = state
        assert stage.reconnect_timer is None

        stage.handle_pipeline_event(event)

        assert stage.state is state
        assert stage.reconnect_timer is None
        assert stage.send_event_up.call_count == 1
        assert stage.send_event_up.call_args == mocker.call(event)


@pytest.mark.describe(
    "ReconnectStage -.handle_pipeline_event() -- Connection Retry/Reconnect disabled"
)
class TestReconnectStageHandlePipelineEventConnectionRetryDisabled(
    ReconnectStageTestConfig, StageHandlePipelineEventTestBase
):
    @pytest.fixture
    def stage(self, mocker, cls_type, init_kwargs):
        # Override fixture to set connecty retry to False
        stage = cls_type(**init_kwargs)
        stage.pipeline_root = pipeline_stages_base.PipelineRootStage(
            pipeline_configuration=mocker.MagicMock()
        )
        stage.pipeline_root.pipeline_configuration.connection_retry = False
        mocker.spy(stage, "run_op")
        stage.send_op_down = mocker.MagicMock()
        stage.send_event_up = mocker.MagicMock()
        return stage

    @pytest.fixture(
        params=[
            pipeline_events_base.ConnectedEvent,
            pipeline_events_base.DisconnectedEvent,
            ArbitraryEvent,
        ]
    )
    def event(self, request):
        return request.param()

    @pytest.mark.it(
        "Sends the event up the pipeline without changing the state or starting a reconnect timer"
    )
    @pytest.mark.parametrize(
        "state",
        [
            ReconnectState.CONNECTING,
            ReconnectState.CONNECTED,
            ReconnectState.DISCONNECTING,
            ReconnectState.DISCONNECTED,
            ReconnectState.REAUTHORIZING,
        ],
    )
    def test_sends_event_up(self, mocker, stage, event, state):
        stage.state = state
        assert stage.reconnect_timer is None

        stage.handle_pipeline_event(event)

        assert stage.state is state
        assert stage.reconnect_timer is None
        assert stage.send_event_up.call_count == 1
        assert stage.send_event_up.call_args == mocker.call(event)


@pytest.mark.describe("ReconnectStage - OCCURRENCE: Reconnect Timer Expires")
class TestReconnectStageOCCURRENCEReconnectTimerExpires(ReconnectStageTestConfig):
    @pytest.fixture(
        params=[
            "Timer created by unexpected disconnect",
            "Timer created by reconnect punting due to in-progress op",
            "Timer created by failed reconnection attempt",
        ]
    )
    def trigger_stage_retry_timer_completion(self, request, stage, mock_timer):
        """This fixture is parametrized to get the retry timer completion trigger for every
        possible way a reconnect timer could have been made. This may seem redundant given that
        in the implementation it's pretty clear they all work the same, but ensuring that is true
        is the point of parametrizing the fixture"""

        # The stage must be connected in order to set a reconnect timer
        stage.state = ReconnectState.CONNECTED
        # Send a DisconnectedEvent to the stage in order to set up the timer
        stage.handle_pipeline_event(pipeline_events_base.DisconnectedEvent())

        if request.param == "Timer created by unexpected disconnect":
            # Get timer completion callback
            assert mock_timer.call_count == 1
            timer_callback = mock_timer.call_args[0][1]
            assert stage.state is ReconnectState.DISCONNECTED

        elif request.param == "Timer created by reconnect punting due to in-progress op":
            # Get first timer completion callback
            assert mock_timer.call_count == 1
            timer_callback = mock_timer.call_args[0][1]
            assert stage.state is ReconnectState.DISCONNECTED

            # Make the stage have an in-progress op going
            stage.state = ReconnectState.REAUTHORIZING

            # Invoke the timer completion (which will cause another timer to create)
            timer_callback()

            # Get second timer completion callback
            assert mock_timer.call_count == 2
            timer_callback = mock_timer.call_args[0][1]
        elif request.param == "Timer created by failed reconnection attempt":
            # Get first timer completion callback
            assert mock_timer.call_count == 1
            timer_callback = mock_timer.call_args[0][1]
            assert stage.state is ReconnectState.DISCONNECTED

            # Complete the callback, triggering a reconnection
            timer_callback()

            # Get the op that was sent down
            assert stage.send_op_down.call_count == 1
            op = stage.send_op_down.call_args[0][0]

            # Fail the op with a transient error
            op.complete(error=transport_exceptions.ConnectionFailedError())

            # Get second timer completion callback
            assert mock_timer.call_count == 2
            timer_callback = mock_timer.call_args[0][1]

        # Reset mock so none of this stuff counts in the test
        mock_timer.reset_mock()
        stage.send_op_down.reset_mock()
        stage.send_event_up.reset_mock()
        return timer_callback

    @pytest.mark.it(
        "Sends a new ConnectOperation down the pipeline, changes the state to CONNECTING and clears the reconnect timer if timer expires and the state is DISCONNECTED (i.e. do a reconnect)"
    )
    def test_disconnected_state(self, stage, trigger_stage_retry_timer_completion):
        stage.state = ReconnectState.DISCONNECTED
        assert stage.reconnect_timer is not None

        trigger_stage_retry_timer_completion()

        assert stage.state is ReconnectState.CONNECTING
        assert stage.send_op_down.call_count == 1
        new_op = stage.send_op_down.call_args[0][0]
        assert isinstance(new_op, pipeline_ops_base.ConnectOperation)
        assert stage.reconnect_timer is None

    @pytest.mark.it(
        "Start a new reconnect timer for the interval specified by the pipeline config, but do not change the state or send anything down the pipeline, if the timer expires and the state is an intermediate state (i.e. punt until later)"
    )
    @pytest.mark.parametrize(
        "state",
        [
            ReconnectState.CONNECTING,
            ReconnectState.DISCONNECTING,
            ReconnectState.REAUTHORIZING,
        ],
    )
    def test_intermediate_state(
        self, mocker, stage, trigger_stage_retry_timer_completion, state, mock_timer
    ):
        stage.state = state
        # Have to replace the timer with a manual mock here because mocked classes always
        # return the same object, but we want to show that the object is replaced, so need
        # to make something different.
        stage.reconnect_timer = mocker.MagicMock()
        old_reconnect_timer = stage.reconnect_timer

        trigger_stage_retry_timer_completion()

        assert stage.state is state
        assert stage.send_op_down.call_count == 0
        assert mock_timer.call_count == 1
        assert mock_timer.call_args == mocker.call(
            stage.pipeline_root.pipeline_configuration.connection_retry_interval, mocker.ANY
        )
        assert stage.reconnect_timer is mock_timer.return_value
        assert stage.reconnect_timer is not old_reconnect_timer

    @pytest.mark.it(
        "Does not change the state or send anything down the pipeline or start any timers if in an invalid state"
    )
    @pytest.mark.parametrize("state", [ReconnectState.CONNECTED])
    def test_invalid_states(self, stage, trigger_stage_retry_timer_completion, state, mock_timer):
        # This should never happen in practice
        stage.state = state

        trigger_stage_retry_timer_completion()

        assert stage.state is state
        assert stage.send_op_down.call_count == 0
        assert mock_timer.call_count == 0
        assert stage.reconnect_timer is None


@pytest.mark.describe("ReconnectStage - OCCURRENCE: Reconnection Completes")
class TestReconnectStageOCCURRENCEReconnectionCompletes(ReconnectStageTestConfig):
    @pytest.fixture(
        params=[
            "Reconnect after unexpected disconnect",
            "Reconnect after punted reconnection",
            "Reconnect after failed reconnection",
        ]
    )
    def reconnect_op(self, request, stage, mock_timer):
        """This fixture is parametrized to cover all possible sources of a reconnection to show
        that reconnections behave the same, no matter how they are generated.
        """
        # The stage must be connected and then lose connection in order to set
        # the initial reconnect timer
        assert mock_timer.call_count == 0
        stage.state = ReconnectState.CONNECTED
        stage.handle_pipeline_event(pipeline_events_base.DisconnectedEvent())
        if request.param == "Reconnect after unexpected disconnect":
            # Invoke the callback passed to the reconnect timer to spawn op
            assert mock_timer.call_count == 1
            assert stage.send_op_down.call_count == 0
            timer_callback = mock_timer.call_args[0][1]
            timer_callback()
            # Get the reconnect op
            assert stage.send_op_down.call_count == 1
            reconnect_op = stage.send_op_down.call_args[0][0]
        elif request.param == "Reconnect after punted reconnection":
            # Change the state to an in-progress one so that reconnect will punt
            stage.state = ReconnectState.CONNECTING
            # Invoke the callback passed to the reconnect timer
            assert mock_timer.call_count == 1
            assert stage.send_op_down.call_count == 0
            timer_callback = mock_timer.call_args[0][1]
            timer_callback()
            # Reconnection punted (set a new timer)
            assert stage.send_op_down.call_count == 0
            assert mock_timer.call_count == 2
            # Change state so next reconnect will not punt
            stage.state = ReconnectState.DISCONNECTED
            # Invoke the callback passed to the new reconnect timer
            timer_callback = mock_timer.call_args[0][1]
            timer_callback()
            # Get the reconnect op
            assert stage.send_op_down.call_count == 1
            reconnect_op = stage.send_op_down.call_args[0][0]
        elif request.param == "Reconnect after failed reconnection":
            # Invoke the callback passed to the reconnect timer to spawn op
            assert mock_timer.call_count == 1
            assert stage.send_op_down.call_count == 0
            timer_callback = mock_timer.call_args[0][1]
            timer_callback()
            # Fail the resulting reconnect op with a transient error
            assert stage.send_op_down.call_count == 1
            reconnect_op = stage.send_op_down.call_args[0][0]
            reconnect_op.complete(error=transport_exceptions.ConnectionFailedError())
            # New reconnect timer set
            assert mock_timer.call_count == 2
            assert stage.send_op_down.call_count == 1
            # Invoke the callback passed to the new reconnect timer to spawn op
            timer_callback = mock_timer.call_args[0][1]
            timer_callback()
            # Get the reconnect op for this second attempt
            assert stage.send_op_down.call_count == 2
            reconnect_op = stage.send_op_down.call_args[0][0]

        # Clean up mocks
        mock_timer.reset_mock()
        stage.send_op_down.reset_mock()
        stage.send_event_up.reset_mock()
        return reconnect_op

    @pytest.mark.it("Re-runs the first op in the `waiting_ops` queue (if any)")
    @pytest.mark.parametrize(
        "queued_ops",
        [
            pytest.param(
                [pipeline_ops_base.DisconnectOperation(callback=None)], id="Single op waiting"
            ),
            pytest.param(
                [
                    pipeline_ops_base.ReauthorizeConnectionOperation(callback=None),
                    pipeline_ops_base.ConnectOperation(callback=None),
                ],
                id="Multiple ops waiting",
            ),
        ],
    )
    @pytest.mark.parametrize(
        "success",
        [
            pytest.param(True, id="Operation completes with success"),
            pytest.param(False, id="Operation completes with error"),
        ],
    )
    def test_waiting_rerun(
        self, mocker, stage, reconnect_op, queued_ops, success, arbitrary_exception
    ):
        # Before completion, more ops come down and queue up
        for queued_op in queued_ops:
            stage.run_op(queued_op)
        assert stage.waiting_ops.qsize() == len(queued_ops)

        # Now mock out run_op so we can see if it gets called
        stage.run_op = mocker.MagicMock()

        # Before operations complete successfully, an event will be fired, and this event will
        # trigger state change. We need to emulate this here so that the waiting ops will
        # not end up requeued.
        if success:
            stage.state = ReconnectState.CONNECTED
            reconnect_op.complete()
        else:
            reconnect_op.complete(arbitrary_exception)

        # First item was removed from the waiting queue and run on the stage
        assert stage.waiting_ops.qsize() == len(queued_ops) - 1
        assert stage.run_op.call_count == 1
        assert stage.run_op.call_args == mocker.call(queued_ops[0])

    @pytest.mark.it("Changes the state to DISCONNECTED if completed with error")
    def test_failure_state_change(self, stage, reconnect_op, arbitrary_exception):
        assert stage.state is ReconnectState.CONNECTING

        reconnect_op.complete(error=arbitrary_exception)

        assert stage.state is ReconnectState.DISCONNECTED

    @pytest.mark.it("Does not change the state if completed successfully")
    def test_success_state_change(self, stage, reconnect_op):
        assert stage.state is ReconnectState.CONNECTING

        # emulate state change from the ConnectedEvent firing
        stage.state = ReconnectState.CONNECTED
        # complete the op
        reconnect_op.complete()

        assert stage.state is ReconnectState.CONNECTED

    @pytest.mark.it(
        "Starts a new reconnect timer if the operation completed with a transient error"
    )
    @pytest.mark.parametrize(
        "error",
        [
            pytest.param(pipeline_exceptions.OperationCancelled(), id="OperationCancelled"),
            pytest.param(pipeline_exceptions.OperationTimeout(), id="OperationTimeout"),
            pytest.param(pipeline_exceptions.OperationError(), id="OperationError"),
            pytest.param(transport_exceptions.ConnectionFailedError(), id="ConnectionFailedError"),
            pytest.param(
                transport_exceptions.ConnectionDroppedError(), id="ConnectionDroppedError"
            ),
        ],
    )
    def test_transient_error_completion(self, mocker, stage, reconnect_op, mock_timer, error):
        assert stage.reconnect_timer is None
        assert mock_timer.call_count == 0

        reconnect_op.complete(error=error)

        assert mock_timer.call_count == 1
        assert mock_timer.call_args == mocker.call(
            stage.pipeline_root.pipeline_configuration.connection_retry_interval, mocker.ANY
        )
        assert stage.reconnect_timer is mock_timer.return_value

    @pytest.mark.it(
        "Does not start a new reconnect timer if the operation completed with a non-transient (i.e. non-recoverable) error"
    )
    def test_non_transient_error_completion(
        self, stage, reconnect_op, mock_timer, arbitrary_exception
    ):
        assert stage.reconnect_timer is None
        assert mock_timer.call_count == 0

        reconnect_op.complete(error=arbitrary_exception)

        assert mock_timer.call_count == 0
        assert stage.reconnect_timer is None<|MERGE_RESOLUTION|>--- conflicted
+++ resolved
@@ -712,36 +712,6 @@
         # No further ops have been sent down
         assert stage.send_op_down.call_count == 1
 
-<<<<<<< HEAD
-    @pytest.mark.it(
-        "If the ReauthorizeConnectionOperation is later completed with an error, raise a background exception"
-    )
-    def test_reauth_op_error_goes_to_bkg_handler(
-        self, mocker, stage, op, mock_alarm, arbitrary_exception
-    ):
-        # Apply the alarm and set stage as connected
-        stage.pipeline_root.connected = True
-        stage.run_op(op)
-
-        # Call alarm complete callback (as if alarm expired)
-        assert mock_alarm.call_count == 1
-        on_alarm_complete = mock_alarm.call_args[0][1]
-        on_alarm_complete()
-
-        # ReauthorizeConnectionOperation has now been sent down
-        assert stage.send_op_down.call_count == 2
-        reauth_op = stage.send_op_down.call_args[0][0]
-        assert isinstance(reauth_op, pipeline_ops_base.ReauthorizeConnectionOperation)
-
-        # Complete ReauthorizeConnectionOperation with error
-        reauth_op.complete(error=arbitrary_exception)
-
-        # Error was sent to background handler
-        assert stage.raise_background_exception.call_count == 1
-        assert stage.raise_background_exception.call_args == mocker.call(arbitrary_exception)
-
-=======
->>>>>>> a621b70d
     @pytest.mark.it("Begins a new SasToken update alarm")
     @pytest.mark.parametrize(
         "connected",
@@ -879,7 +849,7 @@
 
     # NOTE: you must implement a "reauth_op" fixture in subclass for these tests to run
 
-    @pytest.mark.it("Send the error to the background exception handler")
+    @pytest.mark.it("Raises a background exception")
     @pytest.mark.parametrize(
         "connected",
         [
@@ -897,8 +867,6 @@
     def test_reauth_op_error_goes_to_bkg_handler(
         self, mocker, stage, reauth_op, arbitrary_exception, connected, connection_retry
     ):
-        mocker.spy(handle_exceptions, "handle_background_exception")
-
         # Set the connection state and retry feature
         stage.pipeline_root.connected = connected
         stage.pipeline_root.connection_retry = connection_retry
@@ -907,10 +875,8 @@
         reauth_op.complete(error=arbitrary_exception)
 
         # Error was sent to background handler
-        assert handle_exceptions.handle_background_exception.call_count == 1
-        assert handle_exceptions.handle_background_exception.call_args == mocker.call(
-            arbitrary_exception
-        )
+        assert stage.raise_background_exception.call_count == 1
+        assert stage.raise_background_exception.call_args == mocker.call(arbitrary_exception)
 
     @pytest.mark.it(
         "Starts a reauth retry timer for the connection retry interval if the pipeline is not connected and connection retry is enabled on the pipeline"
