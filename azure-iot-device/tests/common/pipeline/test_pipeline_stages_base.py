--- conflicted
+++ resolved
@@ -184,15 +184,6 @@
     def event(self):
         return pipeline_events_base.ConnectedEvent()
 
-<<<<<<< HEAD
-=======
-    @pytest.mark.it("Sets the 'connected' attribute on the PipelineNucleus to True")
-    def test_set_connected_true(self, stage, event):
-        assert not stage.nucleus.connected
-        stage.handle_pipeline_event(event)
-        assert stage.nucleus.connected
-
->>>>>>> d2fa4bb1
     @pytest.mark.it("Invokes the 'on_connected_handler' handler function, if set")
     def test_invoke_handler(self, mocker, stage, event):
         mock_handler = mocker.MagicMock()
@@ -213,15 +204,6 @@
     def event(self):
         return pipeline_events_base.DisconnectedEvent()
 
-<<<<<<< HEAD
-=======
-    @pytest.mark.it("Sets the 'connected' attribute on the PipelineNucleus to True")
-    def test_set_connected_false(self, stage, event):
-        stage.nucleus.connected = True
-        stage.handle_pipeline_event(event)
-        assert not stage.nucleus.connected
-
->>>>>>> d2fa4bb1
     @pytest.mark.it("Invokes the 'on_disconnected_handler' handler function, if set")
     def test_invoke_handler(self, mocker, stage, event):
         mock_handler = mocker.MagicMock()
