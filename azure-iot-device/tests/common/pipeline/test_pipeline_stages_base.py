--- conflicted
+++ resolved
@@ -556,15 +556,10 @@
         assert stage.send_op_down.call_args == mocker.call(op)
 
 
-<<<<<<< HEAD
-@pytest.mark.describe("SasTokenRenewalStage - OCCURRENCE: SasToken Alarm Timer expires")
-class TestSasTokenRenewalStageOCCURRENCETimerExpires(SasTokenRenewalStageTestConfig):
-=======
 @pytest.mark.describe(
-    "SasTokenStage - OCCURANCE: SasToken Update Alarm expires (Renew Token - RenewableSasToken)"
-)
-class TestSasTokenStageOCCURANCEUpdateAlarmExpiresRenewToken(SasTokenStageTestConfig):
->>>>>>> b68a55e4
+    "SasTokenStage - OCCURRENCE: SasToken Update Alarm expires (Renew Token - RenewableSasToken)"
+)
+class TestSasTokenStageOCCURRENCEUpdateAlarmExpiresRenewToken(SasTokenStageTestConfig):
     @pytest.fixture
     def op(self, mocker):
         return pipeline_ops_base.InitializePipelineOperation(callback=mocker.MagicMock())
@@ -762,9 +757,9 @@
 
 
 @pytest.mark.describe(
-    "SasTokenStage - OCCURANCE: SasToken Update Alarm expires (Replace Token - NonRenewableSasToken)"
-)
-class TestSasTokenStageOCCURANCEUpdateAlarmExpiresReplaceToken(SasTokenStageTestConfig):
+    "SasTokenStage - OCCURRENCE: SasToken Update Alarm expires (Replace Token - NonRenewableSasToken)"
+)
+class TestSasTokenStageOCCURRENCEUpdateAlarmExpiresReplaceToken(SasTokenStageTestConfig):
     @pytest.fixture
     def op(self, mocker):
         return pipeline_ops_base.InitializePipelineOperation(callback=mocker.MagicMock())
