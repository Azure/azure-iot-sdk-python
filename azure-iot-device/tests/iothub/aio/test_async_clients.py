# -------------------------------------------------------------------------
# Copyright (c) Microsoft Corporation. All rights reserved.
# Licensed under the MIT License. See License.txt in the project root for
# license information.
# --------------------------------------------------------------------------

import logging
import pytest
import asyncio
import threading
import time
import os
import io
from azure.iot.device import exceptions as client_exceptions
from azure.iot.device.iothub.aio import IoTHubDeviceClient, IoTHubModuleClient
from azure.iot.device.iothub.pipeline import IoTHubPipeline, constant, config
from azure.iot.device.iothub.pipeline import exceptions as pipeline_exceptions
from azure.iot.device.iothub.models import Message, MethodRequest
from azure.iot.device.iothub.aio.async_inbox import AsyncClientInbox
from azure.iot.device.common import async_adapter
from azure.iot.device.iothub.auth import IoTEdgeError

pytestmark = pytest.mark.asyncio
logging.basicConfig(level=logging.DEBUG)


async def create_completed_future(result=None):
    f = asyncio.Future()
    f.set_result(result)
    return f


# automatically mock the pipeline for all tests in this file.
@pytest.fixture(autouse=True)
def mock_pipeline_init(mocker):
    return mocker.patch("azure.iot.device.iothub.pipeline.IoTHubPipeline")


class SharedClientInstantiationTests(object):
    @pytest.mark.it(
        "Stores the IoTHubPipeline from the 'iothub_pipeline' parameter in the '_iothub_pipeline' attribute"
    )
    async def test_iothub_pipeline_attribute(self, client_class, iothub_pipeline):
        client = client_class(iothub_pipeline)

        assert client._iothub_pipeline is iothub_pipeline

    @pytest.mark.it("Sets on_connected handler in the IoTHubPipeline")
    async def test_sets_on_connected_handler_in_pipeline(self, client_class, iothub_pipeline):
        client = client_class(iothub_pipeline)

        assert client._iothub_pipeline.on_connected is not None
        assert client._iothub_pipeline.on_connected == client._on_connected

    @pytest.mark.it("Sets on_disconnected handler in the IoTHubPipeline")
    async def test_sets_on_disconnected_handler_in_pipeline(self, client_class, iothub_pipeline):
        client = client_class(iothub_pipeline)

        assert client._iothub_pipeline.on_disconnected is not None
        assert client._iothub_pipeline.on_disconnected == client._on_disconnected

    @pytest.mark.it("Sets on_method_request_received handler in the IoTHubPipeline")
    async def test_sets_on_method_request_received_handler_in_pipleline(
        self, client_class, iothub_pipeline
    ):
        client = client_class(iothub_pipeline)

        assert client._iothub_pipeline.on_method_request_received is not None
        assert (
            client._iothub_pipeline.on_method_request_received
            == client._inbox_manager.route_method_request
        )


class ConfigurationSharedClientCreateFromConnectionStringTests(object):
    @pytest.mark.it("Sets all configuration options to default when no user configuration provided")
    async def test_pipeline_configuration_defaults(
        self, mocker, mock_pipeline_init, client_class, connection_string
    ):
        mocker.patch("azure.iot.device.iothub.auth.SymmetricKeyAuthenticationProvider")

        mock_config_init = mocker.patch(
            "azure.iot.device.iothub.abstract_clients.IoTHubPipelineConfig",
            wraps=config.IoTHubPipelineConfig,
        )

        args = (connection_string,)
        client_class.create_from_connection_string(*args)

        assert mock_config_init.call_count == 1
        assert mock_config_init.call_args == mocker.call()
        assert mock_pipeline_init.call_args[0][1].websockets is False
        assert mock_pipeline_init.call_args[0][1].product_info == ""

    @pytest.mark.it("Sets all valid configuration options to the user supplied values")
    @pytest.mark.parametrize(
        "websockets, product_info",
        [
            pytest.param((None, None), (None, None), id=" Setting to None"),
            pytest.param(
                (True, True),
                ("__fake_product_info__", "__fake_product_info__"),
                id=" Expected Values",
            ),
        ],
    )
    async def test_pipeline_configuration(
        self, mocker, mock_pipeline_init, client_class, connection_string, websockets, product_info
    ):
        mocker.patch("azure.iot.device.iothub.auth.SymmetricKeyAuthenticationProvider")

        mock_config_init = mocker.patch(
            "azure.iot.device.iothub.abstract_clients.IoTHubPipelineConfig",
            wraps=config.IoTHubPipelineConfig,
        )

        args = (connection_string,)
        kwargs = {"websockets": websockets[0], "product_info": product_info[0]}

        client_class.create_from_connection_string(*args, **kwargs)
        assert mock_config_init.call_count == 1
        assert mock_config_init.call_args == mocker.call(
            websockets=websockets[0], product_info=product_info[0]
        )
        assert mock_pipeline_init.call_args[0][1].websockets == websockets[1]
        assert mock_pipeline_init.call_args[0][1].product_info == product_info[1]

    @pytest.mark.it("Throws if invalid configuration option is provided")
    async def test_pipeline_configuration_fails_with_bad_option(
        self, mocker, mock_pipeline_init, client_class, connection_string
    ):
        mocker.patch("azure.iot.device.iothub.auth.SymmetricKeyAuthenticationProvider")

        args = (connection_string,)
        kwargs = {"bad_option": "__fake_parameter__"}

        with pytest.raises(TypeError):
            client_class.create_from_connection_string(*args, **kwargs)


class SharedClientCreateFromConnectionStringTests(object):
    @pytest.mark.it(
        "Uses the connection string and CA certificate combination to create a SymmetricKeyAuthenticationProvider"
    )
    @pytest.mark.parametrize(
        "ca_cert",
        [
            pytest.param(None, id="No CA certificate"),
            pytest.param("some-certificate", id="With CA certificate"),
        ],
    )
    async def test_auth_provider_creation(self, mocker, client_class, connection_string, ca_cert):
        mock_auth_parse = mocker.patch(
            "azure.iot.device.iothub.auth.SymmetricKeyAuthenticationProvider"
        ).parse
        mocker.patch("azure.iot.device.iothub.abstract_clients.IoTHubPipelineConfig")

        args = (connection_string,)
        kwargs = {}
        if ca_cert:
            kwargs["ca_cert"] = ca_cert
        client_class.create_from_connection_string(*args, **kwargs)

        assert mock_auth_parse.call_count == 1
        assert mock_auth_parse.call_args == mocker.call(connection_string)
        assert mock_auth_parse.return_value.ca_cert is ca_cert

    @pytest.mark.it("Uses the SymmetricKeyAuthenticationProvider to create an IoTHubPipeline")
    @pytest.mark.parametrize(
        "ca_cert",
        [
            pytest.param(None, id="No CA certificate"),
            pytest.param("some-certificate", id="With CA certificate"),
        ],
    )
    async def test_pipeline_creation(
        self, mocker, client_class, connection_string, ca_cert, mock_pipeline_init
    ):
        mock_auth = mocker.patch(
            "azure.iot.device.iothub.auth.SymmetricKeyAuthenticationProvider"
        ).parse.return_value

        mock_config_init = mocker.patch(
            "azure.iot.device.iothub.abstract_clients.IoTHubPipelineConfig"
        )

        args = (connection_string,)
        kwargs = {}
        if ca_cert:
            kwargs["ca_cert"] = ca_cert
        client_class.create_from_connection_string(*args, **kwargs)

        assert mock_pipeline_init.call_count == 1
        assert mock_pipeline_init.call_args == mocker.call(mock_auth, mock_config_init.return_value)

    @pytest.mark.it("Uses the IoTHubPipeline to instantiate the client")
    @pytest.mark.parametrize(
        "ca_cert",
        [
            pytest.param(None, id="No CA certificate"),
            pytest.param("some-certificate", id="With CA certificate"),
        ],
    )
    async def test_client_instantiation(self, mocker, client_class, connection_string, ca_cert):
        mock_pipeline = mocker.patch("azure.iot.device.iothub.pipeline.IoTHubPipeline").return_value
        mock_pipeline_http = mocker.patch(
            "azure.iot.device.iothub.pipeline.HTTPPipeline"
        ).return_value
        spy_init = mocker.spy(client_class, "__init__")
        args = (connection_string,)
        kwargs = {}
        if ca_cert:
            kwargs["ca_cert"] = ca_cert
        client_class.create_from_connection_string(*args, **kwargs)

        assert spy_init.call_count == 1
        assert spy_init.call_args == mocker.call(mocker.ANY, mock_pipeline, mock_pipeline_http)

    @pytest.mark.it("Returns the instantiated client")
    @pytest.mark.parametrize(
        "ca_cert",
        [
            pytest.param(None, id="No CA certificate"),
            pytest.param("some-certificate", id="With CA certificate"),
        ],
    )
    async def test_returns_client(self, client_class, connection_string, ca_cert):
        args = (connection_string,)
        kwargs = {}
        if ca_cert:
            kwargs["ca_cert"] = ca_cert
        client = client_class.create_from_connection_string(*args, **kwargs)

        assert isinstance(client, client_class)

    # TODO: If auth package was refactored to use ConnectionString class, tests from that
    # class would increase the coverage here.
    @pytest.mark.it("Raises ValueError when given an invalid connection string")
    @pytest.mark.parametrize(
        "bad_cs",
        [
            pytest.param("not-a-connection-string", id="Garbage string"),
            pytest.param(object(), id="Non-string input"),
            pytest.param(
                "HostName=Invalid;DeviceId=Invalid;SharedAccessKey=Invalid",
                id="Malformed Connection String",
                marks=pytest.mark.xfail(reason="Bug in pipeline + need for auth refactor"),  # TODO
            ),
        ],
    )
    async def test_raises_value_error_on_bad_connection_string(self, client_class, bad_cs):
        with pytest.raises(ValueError):
            client_class.create_from_connection_string(bad_cs)


<<<<<<< HEAD
class ConfigurationSharedClientCreateFromSharedAccessSignature(object):
    @pytest.mark.it("Sets all configuration options to default when no user configuration provided")
    async def test_pipeline_configuration_defaults(
        self, mocker, mock_pipeline_init, client_class, sas_token_string
    ):
        mocker.patch("azure.iot.device.iothub.auth.SymmetricKeyAuthenticationProvider")

        mock_config_init = mocker.patch(
            "azure.iot.device.iothub.abstract_clients.IoTHubPipelineConfig",
            wraps=config.IoTHubPipelineConfig,
        )

        client_class.create_from_shared_access_signature(sas_token_string)

        assert mock_config_init.call_count == 1
        assert mock_config_init.call_args == mocker.call()
        assert mock_pipeline_init.call_args[0][1].websockets is False
        assert mock_pipeline_init.call_args[0][1].product_info == ""

    @pytest.mark.it("Sets all valid configuration options to the user supplied values")
    @pytest.mark.parametrize(
        "websockets, product_info",
        [
            pytest.param((None, None), (None, None), id=" Setting to None"),
            pytest.param(
                (True, True),
                ("__fake_product_info__", "__fake_product_info__"),
                id=" Expected Values",
            ),
        ],
    )
    async def test_pipeline_configuration(
        self, mocker, mock_pipeline_init, client_class, sas_token_string, websockets, product_info
    ):
        mocker.patch("azure.iot.device.iothub.auth.SymmetricKeyAuthenticationProvider")

        mock_config_init = mocker.patch(
            "azure.iot.device.iothub.abstract_clients.IoTHubPipelineConfig",
            wraps=config.IoTHubPipelineConfig,
        )

        kwargs = {"websockets": websockets[0], "product_info": product_info[0]}

        client_class.create_from_shared_access_signature(sas_token_string, **kwargs)
        assert mock_config_init.call_count == 1
        assert mock_config_init.call_args == mocker.call(
            websockets=websockets[0], product_info=product_info[0]
        )
        assert mock_pipeline_init.call_args[0][1].websockets == websockets[1]
        assert mock_pipeline_init.call_args[0][1].product_info == product_info[1]

    @pytest.mark.it("Throws if invalid configuration option is provided")
    async def test_pipeline_configuration_fails_with_bad_option(
        self, mocker, mock_pipeline_init, client_class, sas_token_string
    ):
        mocker.patch("azure.iot.device.iothub.auth.SymmetricKeyAuthenticationProvider")

        kwargs = {"bad_option": "__fake_parameter__"}

        with pytest.raises(TypeError):
            client_class.create_from_shared_access_signature(sas_token_string, **kwargs)


class SharedClientCreateFromSharedAccessSignature(object):
    @pytest.mark.it("Uses the SAS token to create a SharedAccessSignatureAuthenticationProvider")
    async def test_auth_provider_creation(self, mocker, client_class, sas_token_string):
        mock_auth_parse = mocker.patch(
            "azure.iot.device.iothub.auth.SharedAccessSignatureAuthenticationProvider"
        ).parse

        client_class.create_from_shared_access_signature(sas_token_string)

        assert mock_auth_parse.call_count == 1
        assert mock_auth_parse.call_args == mocker.call(sas_token_string)

    @pytest.mark.it(
        "Uses the SharedAccessSignatureAuthenticationProvider to create an IoTHubPipeline"
    )
    async def test_pipeline_creation(
        self, mocker, client_class, sas_token_string, mock_pipeline_init
    ):
        mock_auth = mocker.patch(
            "azure.iot.device.iothub.auth.SharedAccessSignatureAuthenticationProvider"
        ).parse.return_value

        mock_config = mocker.patch(
            "azure.iot.device.iothub.abstract_clients.IoTHubPipelineConfig"
        ).return_value

        client_class.create_from_shared_access_signature(sas_token_string)

        assert mock_pipeline_init.call_count == 1
        assert mock_pipeline_init.call_args == mocker.call(mock_auth, mock_config)

    @pytest.mark.it("Uses the IoTHubPipeline to instantiate the client")
    async def test_client_instantiation(self, mocker, client_class, sas_token_string):
        mock_pipeline = mocker.patch("azure.iot.device.iothub.pipeline.IoTHubPipeline").return_value
        mock_pipeline_http = mocker.patch(
            "azure.iot.device.iothub.pipeline.HTTPPipeline"
        ).return_value
        spy_init = mocker.spy(client_class, "__init__")

        client_class.create_from_shared_access_signature(sas_token_string)

        assert spy_init.call_count == 1
        assert spy_init.call_args == mocker.call(mocker.ANY, mock_pipeline, mock_pipeline_http)

    @pytest.mark.it("Returns the instantiated client")
    async def test_returns_client(self, mocker, client_class, sas_token_string):
        client = client_class.create_from_shared_access_signature(sas_token_string)
        assert isinstance(client, client_class)

    # TODO: If auth package was refactored to use SasToken class, tests from that
    # class would increase the coverage here.
    @pytest.mark.it("Raises ValueError when given an invalid SAS token")
    @pytest.mark.parametrize(
        "bad_sas",
        [
            pytest.param(object(), id="Non-string input"),
            pytest.param(
                "SharedAccessSignature sr=Invalid&sig=Invalid&se=Invalid", id="Malformed SAS token"
            ),
        ],
    )
    async def test_raises_value_error_on_bad_sas_token(self, client_class, bad_sas):
        with pytest.raises(ValueError):
            client_class.create_from_shared_access_signature(bad_sas)


=======
>>>>>>> 37a44d60
class SharedClientConnectTests(object):
    @pytest.mark.it("Begins a 'connect' pipeline operation")
    async def test_calls_pipeline_connect(self, client, iothub_pipeline):
        await client.connect()
        assert iothub_pipeline.connect.call_count == 1

    @pytest.mark.it("Waits for the completion of the 'connect' pipeline operation before returning")
    async def test_waits_for_pipeline_op_completion(self, mocker, client, iothub_pipeline):
        cb_mock = mocker.patch.object(async_adapter, "AwaitableCallback").return_value
        cb_mock.completion.return_value = await create_completed_future(None)

        await client.connect()

        # Assert callback is sent to pipeline
        assert iothub_pipeline.connect.call_args[1]["callback"] is cb_mock
        # Assert callback completion is waited upon
        assert cb_mock.completion.call_count == 1

    @pytest.mark.it(
        "Raises a client error if the `connect` pipeline operation calls back with a pipeline error"
    )
    @pytest.mark.parametrize(
        "pipeline_error,client_error",
        [
            pytest.param(
                pipeline_exceptions.ConnectionDroppedError,
                client_exceptions.ConnectionDroppedError,
                id="ConnectionDroppedError->ConnectionDroppedError",
            ),
            pytest.param(
                pipeline_exceptions.ConnectionFailedError,
                client_exceptions.ConnectionFailedError,
                id="ConnectionFailedError->ConnectionFailedError",
            ),
            pytest.param(
                pipeline_exceptions.UnauthorizedError,
                client_exceptions.CredentialError,
                id="UnauthorizedError->CredentialError",
            ),
            pytest.param(
                pipeline_exceptions.ProtocolClientError,
                client_exceptions.ClientError,
                id="ProtocolClientError->ClientError",
            ),
            pytest.param(Exception, client_exceptions.ClientError, id="Exception->ClientError"),
        ],
    )
    async def test_raises_error_on_pipeline_op_error(
        self, mocker, client, iothub_pipeline, pipeline_error, client_error
    ):
        my_pipeline_error = pipeline_error()

        def fail_connect(callback):
            callback(error=my_pipeline_error)

        iothub_pipeline.connect = mocker.MagicMock(side_effect=fail_connect)
        with pytest.raises(client_error) as e_info:
            await client.connect()
        assert e_info.value.__cause__ is my_pipeline_error
        assert iothub_pipeline.connect.call_count == 1


class SharedClientDisconnectTests(object):
    @pytest.mark.it("Begins a 'disconnect' pipeline operation")
    async def test_calls_pipeline_disconnect(self, client, iothub_pipeline):
        await client.disconnect()
        assert iothub_pipeline.disconnect.call_count == 1

    @pytest.mark.it(
        "Waits for the completion of the 'disconnect' pipeline operation before returning"
    )
    async def test_waits_for_pipeline_op_completion(self, mocker, client, iothub_pipeline):
        cb_mock = mocker.patch.object(async_adapter, "AwaitableCallback").return_value
        cb_mock.completion.return_value = await create_completed_future(None)

        await client.disconnect()

        # Assert callback is sent to pipeline
        assert iothub_pipeline.disconnect.call_args[1]["callback"] is cb_mock
        # Assert callback completion is waited upon
        assert cb_mock.completion.call_count == 1

    @pytest.mark.it(
        "Raises a client error if the `disconnect` pipeline operation calls back with a pipeline error"
    )
    @pytest.mark.parametrize(
        "pipeline_error,client_error",
        [
            pytest.param(
                pipeline_exceptions.ProtocolClientError,
                client_exceptions.ClientError,
                id="ProtocolClientError->ClientError",
            ),
            pytest.param(Exception, client_exceptions.ClientError, id="Exception->ClientError"),
        ],
    )
    async def test_raises_error_on_pipeline_op_error(
        self, mocker, client, iothub_pipeline, pipeline_error, client_error
    ):
        my_pipeline_error = pipeline_error()

        def fail_disconnect(callback):
            callback(error=my_pipeline_error)

        iothub_pipeline.disconnect = mocker.MagicMock(side_effect=fail_disconnect)
        with pytest.raises(client_error) as e_info:
            await client.disconnect()
        assert e_info.value.__cause__ is my_pipeline_error
        assert iothub_pipeline.disconnect.call_count == 1


class SharedClientDisconnectEventTests(object):
    @pytest.mark.it("Clears all pending MethodRequests upon disconnect")
    async def test_state_change_handler_clears_method_request_inboxes_on_disconnect(
        self, client, mocker
    ):
        clear_method_request_spy = mocker.spy(client._inbox_manager, "clear_all_method_requests")
        client._on_disconnected()
        assert clear_method_request_spy.call_count == 1


class SharedClientSendD2CMessageTests(object):
    @pytest.mark.it("Begins a 'send_message' pipeline operation")
    async def test_calls_pipeline_send_message(self, client, iothub_pipeline, message):
        await client.send_message(message)
        assert iothub_pipeline.send_message.call_count == 1
        assert iothub_pipeline.send_message.call_args[0][0] is message

    @pytest.mark.it(
        "Waits for the completion of the 'send_message' pipeline operation before returning"
    )
    async def test_waits_for_pipeline_op_completion(self, mocker, client, iothub_pipeline, message):
        cb_mock = mocker.patch.object(async_adapter, "AwaitableCallback").return_value
        cb_mock.completion.return_value = await create_completed_future(None)

        await client.send_message(message)

        # Assert callback is sent to pipeline
        assert iothub_pipeline.send_message.call_args[1]["callback"] is cb_mock
        # Assert callback completion is waited upon
        assert cb_mock.completion.call_count == 1

    @pytest.mark.it(
        "Raises a client error if the `send_message` pipeline operation calls back with a pipeline error"
    )
    @pytest.mark.parametrize(
        "pipeline_error,client_error",
        [
            pytest.param(
                pipeline_exceptions.ConnectionDroppedError,
                client_exceptions.ConnectionDroppedError,
                id="ConnectionDroppedError->ConnectionDroppedError",
            ),
            pytest.param(
                pipeline_exceptions.ConnectionFailedError,
                client_exceptions.ConnectionFailedError,
                id="ConnectionFailedError->ConnectionFailedError",
            ),
            pytest.param(
                pipeline_exceptions.UnauthorizedError,
                client_exceptions.CredentialError,
                id="UnauthorizedError->CredentialError",
            ),
            pytest.param(
                pipeline_exceptions.ProtocolClientError,
                client_exceptions.ClientError,
                id="ProtocolClientError->ClientError",
            ),
            pytest.param(Exception, client_exceptions.ClientError, id="Exception->ClientError"),
        ],
    )
    async def test_raises_error_on_pipeline_op_error(
        self, mocker, client, iothub_pipeline, message, client_error, pipeline_error
    ):
        my_pipeline_error = pipeline_error()

        def fail_send_message(message, callback):
            callback(error=my_pipeline_error)

        iothub_pipeline.send_message = mocker.MagicMock(side_effect=fail_send_message)
        with pytest.raises(client_error) as e_info:
            await client.send_message(message)
        assert e_info.value.__cause__ is my_pipeline_error
        assert iothub_pipeline.send_message.call_count == 1

    @pytest.mark.it(
        "Wraps 'message' input parameter in a Message object if it is not a Message object"
    )
    @pytest.mark.parametrize(
        "message_input",
        [
            pytest.param("message", id="String input"),
            pytest.param(222, id="Integer input"),
            pytest.param(object(), id="Object input"),
            pytest.param(None, id="None input"),
            pytest.param([1, "str"], id="List input"),
            pytest.param({"a": 2}, id="Dictionary input"),
        ],
    )
    async def test_wraps_data_in_message_and_calls_pipeline_send_message(
        self, client, iothub_pipeline, message_input
    ):
        await client.send_message(message_input)
        assert iothub_pipeline.send_message.call_count == 1
        sent_message = iothub_pipeline.send_message.call_args[0][0]
        assert isinstance(sent_message, Message)
        assert sent_message.data == message_input


class SharedClientReceiveMethodRequestTests(object):
    @pytest.mark.it("Implicitly enables methods feature if not already enabled")
    @pytest.mark.parametrize(
        "method_name",
        [pytest.param(None, id="Generic Method"), pytest.param("method_x", id="Named Method")],
    )
    async def test_enables_methods_only_if_not_already_enabled(
        self, mocker, client, iothub_pipeline, method_name
    ):
        # patch this so receive_method_request won't block
        mocker.patch.object(
            AsyncClientInbox, "get", return_value=(await create_completed_future(None))
        )

        # Verify Input Messaging enabled if not enabled
        iothub_pipeline.feature_enabled.__getitem__.return_value = (
            False
        )  # Method Requests will appear disabled
        await client.receive_method_request(method_name)
        assert iothub_pipeline.enable_feature.call_count == 1
        assert iothub_pipeline.enable_feature.call_args[0][0] == constant.METHODS

        iothub_pipeline.enable_feature.reset_mock()

        # Verify Input Messaging not enabled if already enabled
        iothub_pipeline.feature_enabled.__getitem__.return_value = (
            True
        )  # Input Messages will appear enabled
        await client.receive_method_request(method_name)
        assert iothub_pipeline.enable_feature.call_count == 0

    @pytest.mark.it(
        "Returns a MethodRequest from the generic method inbox, if available, when called without method name"
    )
    async def test_called_without_method_name_returns_method_request_from_generic_method_inbox(
        self, mocker, client
    ):
        request = MethodRequest(request_id="1", name="some_method", payload={"key": "value"})
        inbox_mock = mocker.MagicMock(autospec=AsyncClientInbox)
        inbox_mock.get.return_value = await create_completed_future(request)
        manager_get_inbox_mock = mocker.patch.object(
            target=client._inbox_manager,
            attribute="get_method_request_inbox",
            return_value=inbox_mock,
        )

        received_request = await client.receive_method_request()
        assert manager_get_inbox_mock.call_count == 1
        assert manager_get_inbox_mock.call_args == mocker.call(None)
        assert inbox_mock.get.call_count == 1
        assert received_request is received_request

    @pytest.mark.it(
        "Returns MethodRequest from the corresponding method inbox, if available, when called with a method name"
    )
    async def test_called_with_method_name_returns_method_request_from_named_method_inbox(
        self, mocker, client
    ):
        method_name = "some_method"
        request = MethodRequest(request_id="1", name=method_name, payload={"key": "value"})
        inbox_mock = mocker.MagicMock(autospec=AsyncClientInbox)
        inbox_mock.get.return_value = await create_completed_future(request)
        manager_get_inbox_mock = mocker.patch.object(
            target=client._inbox_manager,
            attribute="get_method_request_inbox",
            return_value=inbox_mock,
        )

        received_request = await client.receive_method_request(method_name)
        assert manager_get_inbox_mock.call_count == 1
        assert manager_get_inbox_mock.call_args == mocker.call(method_name)
        assert inbox_mock.get.call_count == 1
        assert received_request is received_request


class SharedClientSendMethodResponseTests(object):
    @pytest.mark.it("Begins a 'send_method_response' pipeline operation")
    async def test_send_method_response_calls_pipeline(
        self, client, iothub_pipeline, method_response
    ):
        await client.send_method_response(method_response)
        assert iothub_pipeline.send_method_response.call_count == 1
        assert iothub_pipeline.send_method_response.call_args[0][0] is method_response

    @pytest.mark.it(
        "Waits for the completion of the 'send_method_response' pipeline operation before returning"
    )
    async def test_waits_for_pipeline_op_completion(
        self, mocker, client, iothub_pipeline, method_response
    ):
        cb_mock = mocker.patch.object(async_adapter, "AwaitableCallback").return_value
        cb_mock.completion.return_value = await create_completed_future(None)

        await client.send_method_response(method_response)

        # Assert callback is sent to pipeline
        assert iothub_pipeline.send_method_response.call_args[1]["callback"] is cb_mock
        # Assert callback completion is waited upon
        assert cb_mock.completion.call_count == 1

    @pytest.mark.it(
        "Raises a client error if the `send_method-response` pipeline operation calls back with a pipeline error"
    )
    @pytest.mark.parametrize(
        "pipeline_error,client_error",
        [
            pytest.param(
                pipeline_exceptions.ConnectionDroppedError,
                client_exceptions.ConnectionDroppedError,
                id="ConnectionDroppedError->ConnectionDroppedError",
            ),
            pytest.param(
                pipeline_exceptions.ConnectionFailedError,
                client_exceptions.ConnectionFailedError,
                id="ConnectionFailedError->ConnectionFailedError",
            ),
            pytest.param(
                pipeline_exceptions.UnauthorizedError,
                client_exceptions.CredentialError,
                id="UnauthorizedError->CredentialError",
            ),
            pytest.param(
                pipeline_exceptions.ProtocolClientError,
                client_exceptions.ClientError,
                id="ProtocolClientError->ClientError",
            ),
            pytest.param(Exception, client_exceptions.ClientError, id="Exception->ClientError"),
        ],
    )
    async def test_raises_error_on_pipeline_op_error(
        self, mocker, client, iothub_pipeline, method_response, pipeline_error, client_error
    ):
        my_pipeline_error = pipeline_error()

        def fail_send_method_response(response, callback):
            callback(error=my_pipeline_error)

        iothub_pipeline.send_method_response = mocker.MagicMock(
            side_effect=fail_send_method_response
        )
        with pytest.raises(client_error) as e_info:
            await client.send_method_response(method_response)
        assert e_info.value.__cause__ is my_pipeline_error
        assert iothub_pipeline.send_method_response.call_count == 1


class SharedClientGetTwinTests(object):
    @pytest.mark.it("Implicitly enables twin messaging feature if not already enabled")
    async def test_enables_twin_only_if_not_already_enabled(
        self, mocker, client, iothub_pipeline, fake_twin
    ):
        # patch this so get_twin won't block
        def immediate_callback(callback):
            callback(twin=fake_twin)

        mocker.patch.object(iothub_pipeline, "get_twin", side_effect=immediate_callback)

        # Verify twin enabled if not enabled
        iothub_pipeline.feature_enabled.__getitem__.return_value = (
            False
        )  # twin will appear disabled
        await client.get_twin()
        assert iothub_pipeline.enable_feature.call_count == 1
        assert iothub_pipeline.enable_feature.call_args[0][0] == constant.TWIN

        iothub_pipeline.enable_feature.reset_mock()

        # Verify twin not enabled if already enabled
        iothub_pipeline.feature_enabled.__getitem__.return_value = True  # twin will appear enabled
        await client.get_twin()
        assert iothub_pipeline.enable_feature.call_count == 0

    @pytest.mark.it("Begins a 'get_twin' pipeline operation")
    async def test_get_twin_calls_pipeline(self, client, iothub_pipeline, mocker, fake_twin):
        def immediate_callback(callback):
            callback(twin=fake_twin)

        mocker.patch.object(iothub_pipeline, "get_twin", side_effect=immediate_callback)
        await client.get_twin()
        assert iothub_pipeline.get_twin.call_count == 1

    @pytest.mark.it(
        "Waits for the completion of the 'get_twin' pipeline operation before returning"
    )
    async def test_waits_for_pipeline_op_completion(self, mocker, client, iothub_pipeline):
        cb_mock = mocker.patch.object(async_adapter, "AwaitableCallback").return_value
        cb_mock.completion.return_value = await create_completed_future(None)
        iothub_pipeline.feature_enabled.__getitem__.return_value = True  # twin will appear enabled

        await client.get_twin()

        # Assert callback is sent to pipeline
        iothub_pipeline.get_twin.call_args[1]["callback"] is cb_mock
        # Assert callback completion is waited upon
        assert cb_mock.completion.call_count == 1

    @pytest.mark.it(
        "Raises a client error if the `get_twin` pipeline operation calls back with a pipeline error"
    )
    @pytest.mark.parametrize(
        "pipeline_error,client_error",
        [
            pytest.param(
                pipeline_exceptions.ConnectionDroppedError,
                client_exceptions.ConnectionDroppedError,
                id="ConnectionDroppedError->ConnectionDroppedError",
            ),
            pytest.param(
                pipeline_exceptions.ConnectionFailedError,
                client_exceptions.ConnectionFailedError,
                id="ConnectionFailedError->ConnectionFailedError",
            ),
            pytest.param(
                pipeline_exceptions.UnauthorizedError,
                client_exceptions.CredentialError,
                id="UnauthorizedError->CredentialError",
            ),
            pytest.param(
                pipeline_exceptions.ProtocolClientError,
                client_exceptions.ClientError,
                id="ProtocolClientError->ClientError",
            ),
            pytest.param(Exception, client_exceptions.ClientError, id="Exception->ClientError"),
        ],
    )
    async def test_raises_error_on_pipeline_op_error(
        self, mocker, client, iothub_pipeline, pipeline_error, client_error
    ):
        my_pipeline_error = pipeline_error()

        def fail_get_twin(callback):
            callback(error=my_pipeline_error)

        iothub_pipeline.get_twin = mocker.MagicMock(side_effect=fail_get_twin)
        with pytest.raises(client_error) as e_info:
            await client.get_twin()
        assert e_info.value.__cause__ is my_pipeline_error
        assert iothub_pipeline.get_twin.call_count == 1

    @pytest.mark.it("Returns the twin that the pipeline returned")
    async def test_verifies_twin_returned(self, mocker, client, iothub_pipeline, fake_twin):

        # make the pipeline the twin
        def immediate_callback(callback):
            callback(twin=fake_twin)

        mocker.patch.object(iothub_pipeline, "get_twin", side_effect=immediate_callback)

        returned_twin = await client.get_twin()
        assert returned_twin == fake_twin


class SharedClientPatchTwinReportedPropertiesTests(object):
    @pytest.mark.it("Implicitly enables twin messaging feature if not already enabled")
    async def test_enables_twin_only_if_not_already_enabled(
        self, mocker, client, iothub_pipeline, twin_patch_reported
    ):
        # patch this so x_get_twin won't block
        def immediate_callback(patch, callback):
            callback()

        mocker.patch.object(
            iothub_pipeline, "patch_twin_reported_properties", side_effect=immediate_callback
        )

        # Verify twin enabled if not enabled
        iothub_pipeline.feature_enabled.__getitem__.return_value = (
            False
        )  # twin will appear disabled
        await client.patch_twin_reported_properties(twin_patch_reported)
        assert iothub_pipeline.enable_feature.call_count == 1
        assert iothub_pipeline.enable_feature.call_args[0][0] == constant.TWIN

        iothub_pipeline.enable_feature.reset_mock()

        # Verify twin not enabled if already enabled
        iothub_pipeline.feature_enabled.__getitem__.return_value = True  # twin will appear enabled
        await client.patch_twin_reported_properties(twin_patch_reported)
        assert iothub_pipeline.enable_feature.call_count == 0

    @pytest.mark.it("Begins a 'patch_twin_reported_properties' pipeline operation")
    async def test_patch_twin_reported_properties_calls_pipeline(
        self, client, iothub_pipeline, twin_patch_reported
    ):
        await client.patch_twin_reported_properties(twin_patch_reported)
        assert iothub_pipeline.patch_twin_reported_properties.call_count == 1
        assert (
            iothub_pipeline.patch_twin_reported_properties.call_args[1]["patch"]
            is twin_patch_reported
        )

    @pytest.mark.it(
        "Waits for the completion of the 'patch_twin_reported_properties' pipeline operation before returning"
    )
    async def test_waits_for_pipeline_op_completion(
        self, mocker, client, iothub_pipeline, twin_patch_reported
    ):
        cb_mock = mocker.patch.object(async_adapter, "AwaitableCallback").return_value
        cb_mock.completion.return_value = await create_completed_future(None)
        iothub_pipeline.feature_enabled.__getitem__.return_value = True  # twin will appear enabled

        await client.patch_twin_reported_properties(twin_patch_reported)

        # Assert callback is sent to pipeline
        assert iothub_pipeline.patch_twin_reported_properties.call_args[1]["callback"] is cb_mock
        # Assert callback completion is waited upon
        assert cb_mock.completion.call_count == 1

    @pytest.mark.it(
        "Raises a client error if the `patch_twin_reported_properties` pipeline operation calls back with a pipeline error"
    )
    @pytest.mark.parametrize(
        "pipeline_error,client_error",
        [
            pytest.param(
                pipeline_exceptions.ConnectionDroppedError,
                client_exceptions.ConnectionDroppedError,
                id="ConnectionDroppedError->ConnectionDroppedError",
            ),
            pytest.param(
                pipeline_exceptions.ConnectionFailedError,
                client_exceptions.ConnectionFailedError,
                id="ConnectionFailedError->ConnectionFailedError",
            ),
            pytest.param(
                pipeline_exceptions.UnauthorizedError,
                client_exceptions.CredentialError,
                id="UnauthorizedError->CredentialError",
            ),
            pytest.param(
                pipeline_exceptions.ProtocolClientError,
                client_exceptions.ClientError,
                id="ProtocolClientError->ClientError",
            ),
            pytest.param(Exception, client_exceptions.ClientError, id="Exception->ClientError"),
        ],
    )
    async def test_raises_error_on_pipeline_op_error(
        self, mocker, client, iothub_pipeline, twin_patch_reported, pipeline_error, client_error
    ):
        my_pipeline_error = pipeline_error()

        def fail_patch_twin_reported_properties(patch, callback):
            callback(error=my_pipeline_error)

        iothub_pipeline.patch_twin_reported_properties = mocker.MagicMock(
            side_effect=fail_patch_twin_reported_properties
        )
        with pytest.raises(client_error) as e_info:
            await client.patch_twin_reported_properties(twin_patch_reported)
        assert e_info.value.__cause__ is my_pipeline_error
        assert iothub_pipeline.patch_twin_reported_properties.call_count == 1


class SharedClientReceiveTwinDesiredPropertiesPatchTests(object):
    @pytest.mark.it("Implicitly enables twin patch messaging feature if not already enabled")
    async def test_enables_c2d_messaging_only_if_not_already_enabled(
        self, mocker, client, iothub_pipeline
    ):
        # patch this receive_twin_desired_properites_patch won't block
        mocker.patch.object(
            AsyncClientInbox, "get", return_value=(await create_completed_future(None))
        )

        # Verify twin patches are enabled if not enabled
        iothub_pipeline.feature_enabled.__getitem__.return_value = (
            False
        )  # twin patches will appear disabled
        await client.receive_twin_desired_properties_patch()
        assert iothub_pipeline.enable_feature.call_count == 1
        assert iothub_pipeline.enable_feature.call_args[0][0] == constant.TWIN_PATCHES

        iothub_pipeline.enable_feature.reset_mock()

        # Verify twin patches are not enabled if already enabled
        iothub_pipeline.feature_enabled.__getitem__.return_value = (
            True
        )  # twin patches will appear enabled
        await client.receive_twin_desired_properties_patch()
        assert iothub_pipeline.enable_feature.call_count == 0

    @pytest.mark.it("Returns a message from the twin patch inbox, if available")
    async def test_returns_message_from_twin_patch_inbox(self, mocker, client, twin_patch_desired):
        inbox_mock = mocker.MagicMock(autospec=AsyncClientInbox)
        inbox_mock.get.return_value = await create_completed_future(twin_patch_desired)
        manager_get_inbox_mock = mocker.patch.object(
            client._inbox_manager, "get_twin_patch_inbox", return_value=inbox_mock
        )

        received_patch = await client.receive_twin_desired_properties_patch()
        assert manager_get_inbox_mock.call_count == 1
        assert inbox_mock.get.call_count == 1
        assert received_patch is twin_patch_desired


################
# DEVICE TESTS #
################
class IoTHubDeviceClientTestsConfig(object):
    @pytest.fixture
    def client_class(self):
        return IoTHubDeviceClient

    @pytest.fixture
    def client(self, iothub_pipeline):
        """This client automatically resolves callbacks sent to the pipeline.
        It should be used for the majority of tests.
        """
        return IoTHubDeviceClient(iothub_pipeline)

    @pytest.fixture
    def connection_string(self, device_connection_string):
        """This fixture is parametrized to provie all valid device connection strings.
        See client_fixtures.py
        """
        return device_connection_string

    @pytest.fixture
    def sas_token_string(self, device_sas_token_string):
        return device_sas_token_string


@pytest.mark.describe("IoTHubDeviceClient (Asynchronous) - Instantiation")
class TestIoTHubDeviceClientInstantiation(
    IoTHubDeviceClientTestsConfig, SharedClientInstantiationTests
):
    @pytest.mark.it("Sets on_c2d_message_received handler in the IoTHubPipeline")
    async def test_sets_on_c2d_message_received_handler_in_pipeline(
        self, client_class, iothub_pipeline
    ):
        client = client_class(iothub_pipeline)

        assert client._iothub_pipeline.on_c2d_message_received is not None
        assert (
            client._iothub_pipeline.on_c2d_message_received
            == client._inbox_manager.route_c2d_message
        )


@pytest.mark.describe("IoTHubDeviceClient (Asynchronous) - .create_from_connection_string()")
class TestIoTHubDeviceClientCreateFromConnectionString(
    IoTHubDeviceClientTestsConfig,
    SharedClientCreateFromConnectionStringTests,
    ConfigurationSharedClientCreateFromConnectionStringTests,
):
    pass


@pytest.mark.describe("IoTHubDeviceClient (Asynchronous) - .create_from_symmetric_key()")
class TestConfigurationCreateIoTHubDeviceClientFromSymmetricKey(IoTHubDeviceClientTestsConfig):
    @pytest.mark.it("Sets all configuration options to default when no user configuration provided")
    async def test_pipeline_configuration_defaults(
        self,
        mocker,
        mock_pipeline_init,
        client_class,
        symmetric_key,
        hostname_fixture,
        device_id_fixture,
    ):
        mocker.patch("azure.iot.device.iothub.auth.SymmetricKeyAuthenticationProvider")

        mock_config_init = mocker.patch(
            "azure.iot.device.iothub.abstract_clients.IoTHubPipelineConfig",
            wraps=config.IoTHubPipelineConfig,
        )

        client_class.create_from_symmetric_key(
            symmetric_key=symmetric_key, hostname=hostname_fixture, device_id=device_id_fixture
        )

        assert mock_config_init.call_count == 1
        assert mock_config_init.call_args == mocker.call()
        assert mock_pipeline_init.call_args[0][1].websockets is False
        assert mock_pipeline_init.call_args[0][1].product_info == ""

    @pytest.mark.it("Sets all valid configuration options to the user supplied values")
    @pytest.mark.parametrize(
        "websockets, product_info",
        [
            pytest.param((None, None), (None, None), id=" Setting to None"),
            pytest.param(
                (True, True),
                ("__fake_product_info__", "__fake_product_info__"),
                id=" Expected Values",
            ),
        ],
    )
    async def test_pipeline_configuration(
        self,
        mocker,
        mock_pipeline_init,
        client_class,
        hostname_fixture,
        device_id_fixture,
        symmetric_key,
        x509,
        websockets,
        product_info,
    ):
        mocker.patch("azure.iot.device.iothub.auth.SymmetricKeyAuthenticationProvider")

        mock_config_init = mocker.patch(
            "azure.iot.device.iothub.abstract_clients.IoTHubPipelineConfig",
            wraps=config.IoTHubPipelineConfig,
        )

        kwargs = {"websockets": websockets[0], "product_info": product_info[0]}

        client_class.create_from_symmetric_key(
            symmetric_key=symmetric_key,
            hostname=hostname_fixture,
            device_id=device_id_fixture,
            **kwargs
        )
        assert mock_config_init.call_count == 1
        assert mock_config_init.call_args == mocker.call(
            websockets=websockets[0], product_info=product_info[0]
        )
        assert mock_pipeline_init.call_args[0][1].websockets == websockets[1]
        assert mock_pipeline_init.call_args[0][1].product_info == product_info[1]

    @pytest.mark.it("Throws if invalid configuration option is provided")
    async def test_pipeline_configuration_fails_with_bad_option(
        self,
        mocker,
        mock_pipeline_init,
        client_class,
        symmetric_key,
        hostname_fixture,
        device_id_fixture,
    ):
        mocker.patch("azure.iot.device.iothub.auth.SymmetricKeyAuthenticationProvider")

        kwargs = {"bad_option": "__fake_parameter__"}

        with pytest.raises(TypeError):
            client_class.create_from_symmetric_key(
                symmetric_key=symmetric_key,
                hostname=hostname_fixture,
                device_id=device_id_fixture,
                **kwargs
            )


@pytest.mark.describe(
    "IoTHubDeviceClient (Asynchronous) - .create_from_symmetric_key() -- Configuration"
)
class TestIoTHubDeviceClientFromSymmetricKey(IoTHubDeviceClientTestsConfig):
    @pytest.mark.it(
        "Uses the symmetric key and CA certificate combination to create a SymmetricKeyAuthenticationProvider"
    )
    async def test_auth_provider_creation(
        self, mocker, client_class, symmetric_key, hostname_fixture, device_id_fixture
    ):
        mock_auth_init = mocker.patch(
            "azure.iot.device.iothub.auth.SymmetricKeyAuthenticationProvider"
        )

        kwargs = {}
        client_class.create_from_symmetric_key(
            symmetric_key=symmetric_key,
            hostname=hostname_fixture,
            device_id=device_id_fixture,
            **kwargs
        )

        assert mock_auth_init.call_count == 1
        assert mock_auth_init.call_args == mocker.call(
            hostname=hostname_fixture,
            device_id=device_id_fixture,
            module_id=None,
            shared_access_key=symmetric_key,
        )

    @pytest.mark.it("Uses the SymmetricKeyAuthenticationProvider to create an IoTHubPipeline")
    async def test_pipeline_creation(
        self,
        mocker,
        client_class,
        symmetric_key,
        hostname_fixture,
        device_id_fixture,
        mock_pipeline_init,
    ):
        mock_auth = mocker.patch(
            "azure.iot.device.iothub.auth.SymmetricKeyAuthenticationProvider"
        ).return_value

        mock_config_init = mocker.patch(
            "azure.iot.device.iothub.abstract_clients.IoTHubPipelineConfig"
        )

        client_class.create_from_symmetric_key(
            symmetric_key=symmetric_key, hostname=hostname_fixture, device_id=device_id_fixture
        )

        assert mock_pipeline_init.call_count == 1
        assert mock_pipeline_init.call_args == mocker.call(mock_auth, mock_config_init.return_value)

    @pytest.mark.it("Uses the IoTHubPipeline to instantiate the client")
    async def test_client_instantiation(
        self, mocker, client_class, symmetric_key, hostname_fixture, device_id_fixture
    ):
        mock_pipeline = mocker.patch("azure.iot.device.iothub.pipeline.IoTHubPipeline").return_value
        spy_init = mocker.spy(client_class, "__init__")
        client_class.create_from_symmetric_key(
            symmetric_key=symmetric_key, hostname=hostname_fixture, device_id=device_id_fixture
        )
        assert spy_init.call_count == 1
        assert spy_init.call_args == mocker.call(mocker.ANY, mock_pipeline)

    @pytest.mark.it("Returns the instantiated client")
    async def test_returns_client(
        self, client_class, symmetric_key, hostname_fixture, device_id_fixture
    ):
        client = client_class.create_from_symmetric_key(
            symmetric_key=symmetric_key, hostname=hostname_fixture, device_id=device_id_fixture
        )

        assert isinstance(client, client_class)


@pytest.mark.describe(
    "IoTHubDeviceClient (Synchronous) - .create_from_x509_certificate() -- Configuration"
)
class TestConfigurationIoTHubDeviceClientCreateFromX509Certificate(IoTHubDeviceClientTestsConfig):
    hostname = "durmstranginstitute.farend"
    device_id = "MySnitch"

    @pytest.mark.it("Sets all configuration options to default when no user configuration provided")
    async def test_pipeline_configuration_defaults(
        self, mocker, mock_pipeline_init, client_class, x509
    ):
        mocker.patch("azure.iot.device.iothub.auth.SymmetricKeyAuthenticationProvider")

        mock_config_init = mocker.patch(
            "azure.iot.device.iothub.abstract_clients.IoTHubPipelineConfig",
            wraps=config.IoTHubPipelineConfig,
        )

        client_class.create_from_x509_certificate(
            x509=x509, hostname=self.hostname, device_id=self.device_id
        )
        assert mock_config_init.call_count == 1
        assert mock_config_init.call_args == mocker.call()
        assert mock_pipeline_init.call_args[0][1].websockets is False
        assert mock_pipeline_init.call_args[0][1].product_info == ""

    @pytest.mark.it("Sets all valid configuration options to the user supplied values")
    @pytest.mark.parametrize(
        "websockets, product_info",
        [
            pytest.param((None, None), (None, None), id=" Setting to None"),
            pytest.param(
                (True, True),
                ("__fake_product_info__", "__fake_product_info__"),
                id=" Expected Values",
            ),
        ],
    )
    async def test_pipeline_configuration(
        self, mocker, mock_pipeline_init, client_class, x509, websockets, product_info
    ):
        mocker.patch("azure.iot.device.iothub.auth.SymmetricKeyAuthenticationProvider")

        mock_config_init = mocker.patch(
            "azure.iot.device.iothub.abstract_clients.IoTHubPipelineConfig",
            wraps=config.IoTHubPipelineConfig,
        )

        kwargs = {"websockets": websockets[0], "product_info": product_info[0]}

        client_class.create_from_x509_certificate(
            x509=x509, hostname=self.hostname, device_id=self.device_id, **kwargs
        )
        assert mock_config_init.call_count == 1
        assert mock_config_init.call_args == mocker.call(
            websockets=websockets[0], product_info=product_info[0]
        )
        assert mock_pipeline_init.call_args[0][1].websockets == websockets[1]
        assert mock_pipeline_init.call_args[0][1].product_info == product_info[1]

    @pytest.mark.it("Throws if invalid configuration option is provided")
    async def test_pipeline_configuration_fails_with_bad_option(
        self, mocker, mock_pipeline_init, client_class, x509
    ):
        mocker.patch("azure.iot.device.iothub.auth.SymmetricKeyAuthenticationProvider")

        kwargs = {"bad_option": "__fake_parameter__"}

        with pytest.raises(TypeError):
            client_class.create_from_x509_certificate(
                x509=x509, hostname=self.hostname, device_id=self.device_id, **kwargs
            )


@pytest.mark.describe("IoTHubDeviceClient (Asynchronous) - .create_from_x509_certificate()")
class TestIoTHubDeviceClientCreateFromX509Certificate(IoTHubDeviceClientTestsConfig):
    hostname = "durmstranginstitute.farend"
    device_id = "MySnitch"

    @pytest.mark.it("Uses the provided arguments to create a X509AuthenticationProvider")
    async def test_auth_provider_creation(self, mocker, client_class, x509):
        mock_auth_init = mocker.patch("azure.iot.device.iothub.auth.X509AuthenticationProvider")

        client_class.create_from_x509_certificate(
            x509=x509, hostname=self.hostname, device_id=self.device_id
        )

        assert mock_auth_init.call_count == 1
        assert mock_auth_init.call_args == mocker.call(
            x509=x509, hostname=self.hostname, device_id=self.device_id
        )

    @pytest.mark.it("Uses the X509AuthenticationProvider to create an IoTHubPipeline")
    async def test_pipeline_creation(self, mocker, client_class, x509, mock_pipeline_init):
        mock_auth = mocker.patch(
            "azure.iot.device.iothub.auth.X509AuthenticationProvider"
        ).return_value

        mock_config = mocker.patch(
            "azure.iot.device.iothub.abstract_clients.IoTHubPipelineConfig"
        ).return_value

        client_class.create_from_x509_certificate(
            x509=x509, hostname=self.hostname, device_id=self.device_id
        )

        assert mock_pipeline_init.call_count == 1
        assert mock_pipeline_init.call_args == mocker.call(mock_auth, mock_config)

    @pytest.mark.it("Uses the IoTHubPipeline to instantiate the client")
    async def test_client_instantiation(self, mocker, client_class, x509):
        mock_pipeline = mocker.patch("azure.iot.device.iothub.pipeline.IoTHubPipeline").return_value
        mock_pipeline_http = mocker.patch(
            "azure.iot.device.iothub.pipeline.HTTPPipeline"
        ).return_value
        spy_init = mocker.spy(client_class, "__init__")

        client_class.create_from_x509_certificate(
            x509=x509, hostname=self.hostname, device_id=self.device_id
        )

        assert spy_init.call_count == 1
        assert spy_init.call_args == mocker.call(mocker.ANY, mock_pipeline, mock_pipeline_http)

    @pytest.mark.it("Returns the instantiated client")
    async def test_returns_client(self, mocker, client_class, x509):
        client = client_class.create_from_x509_certificate(
            x509=x509, hostname=self.hostname, device_id=self.device_id
        )

        assert isinstance(client, client_class)


@pytest.mark.describe("IoTHubDeviceClient (Asynchronous) - .connect()")
class TestIoTHubDeviceClientConnect(IoTHubDeviceClientTestsConfig, SharedClientConnectTests):
    pass


@pytest.mark.describe("IoTHubDeviceClient (Asynchronous) - .disconnect()")
class TestIoTHubDeviceClientDisconnect(IoTHubDeviceClientTestsConfig, SharedClientDisconnectTests):
    pass


@pytest.mark.describe("IoTHubDeviceClient (Asynchronous) - EVENT: Disconnect")
class TestIoTHubDeviceClientDisconnectEvent(
    IoTHubDeviceClientTestsConfig, SharedClientDisconnectEventTests
):
    pass


@pytest.mark.describe("IoTHubDeviceClient (Asynchronous) - .send_message()")
class TestIoTHubDeviceClientSendD2CMessage(
    IoTHubDeviceClientTestsConfig, SharedClientSendD2CMessageTests
):
    pass


@pytest.mark.describe("IoTHubDeviceClient (Asynchronous) - .receive_message()")
class TestIoTHubDeviceClientReceiveC2DMessage(IoTHubDeviceClientTestsConfig):
    @pytest.mark.it("Implicitly enables C2D messaging feature if not already enabled")
    async def test_enables_c2d_messaging_only_if_not_already_enabled(
        self, mocker, client, iothub_pipeline
    ):
        # patch this receive_message won't block
        mocker.patch.object(
            AsyncClientInbox, "get", return_value=(await create_completed_future(None))
        )

        # Verify C2D Messaging enabled if not enabled
        iothub_pipeline.feature_enabled.__getitem__.return_value = False  # C2D will appear disabled
        await client.receive_message()
        assert iothub_pipeline.enable_feature.call_count == 1
        assert iothub_pipeline.enable_feature.call_args[0][0] == constant.C2D_MSG

        iothub_pipeline.enable_feature.reset_mock()

        # Verify C2D Messaging not enabled if already enabled
        iothub_pipeline.feature_enabled.__getitem__.return_value = True  # C2D will appear enabled
        await client.receive_message()
        assert iothub_pipeline.enable_feature.call_count == 0

    @pytest.mark.it("Returns a message from the C2D inbox, if available")
    async def test_returns_message_from_c2d_inbox(self, mocker, client, message):
        inbox_mock = mocker.MagicMock(autospec=AsyncClientInbox)
        inbox_mock.get.return_value = await create_completed_future(message)
        manager_get_inbox_mock = mocker.patch.object(
            client._inbox_manager, "get_c2d_message_inbox", return_value=inbox_mock
        )

        received_message = await client.receive_message()
        assert manager_get_inbox_mock.call_count == 1
        assert inbox_mock.get.call_count == 1
        assert received_message is message


@pytest.mark.describe("IoTHubDeviceClient (Asynchronous) - .receive_method_request()")
class TestIoTHubDeviceClientReceiveMethodRequest(
    IoTHubDeviceClientTestsConfig, SharedClientReceiveMethodRequestTests
):
    pass


@pytest.mark.describe("IoTHubDeviceClient (Asynchronous) - .send_method_response()")
class TestIoTHubDeviceClientSendMethodResponse(
    IoTHubDeviceClientTestsConfig, SharedClientSendMethodResponseTests
):
    pass


@pytest.mark.describe("IoTHubDeviceClient (Asynchronous) - .get_twin()")
class TestIoTHubDeviceClientGetTwin(IoTHubDeviceClientTestsConfig, SharedClientGetTwinTests):
    pass


@pytest.mark.describe("IoTHubDeviceClient (Asynchronous) - .patch_twin_reported_properties()")
class TestIoTHubDeviceClientPatchTwinReportedProperties(
    IoTHubDeviceClientTestsConfig, SharedClientPatchTwinReportedPropertiesTests
):
    pass


@pytest.mark.describe(
    "IoTHubDeviceClient (Asynchronous) - .receive_twin_desired_properties_patch()"
)
class TestIoTHubDeviceClientReceiveTwinDesiredPropertiesPatch(
    IoTHubDeviceClientTestsConfig, SharedClientReceiveTwinDesiredPropertiesPatchTests
):
    pass


################
# MODULE TESTS #
################
class IoTHubModuleClientTestsConfig(object):
    @pytest.fixture
    def client_class(self):
        return IoTHubModuleClient

    @pytest.fixture
    def client(self, iothub_pipeline):
        """This client automatically resolves callbacks sent to the pipeline.
        It should be used for the majority of tests.
        """
        return IoTHubModuleClient(iothub_pipeline)

    @pytest.fixture
    def connection_string(self, module_connection_string):
        """This fixture is parametrized to provie all valid device connection strings.
        See client_fixtures.py
        """
        return module_connection_string

    @pytest.fixture
    def sas_token_string(self, module_sas_token_string):
        return module_sas_token_string


@pytest.mark.describe("IoTHubModuleClient (Asynchronous) - Instantiation")
class TestIoTHubModuleClientInstantiation(
    IoTHubModuleClientTestsConfig, SharedClientInstantiationTests
):
    @pytest.mark.it("Sets on_input_message_received handler in the IoTHubPipeline")
    async def test_sets_on_input_message_received_handler_in_pipeline(
        self, client_class, iothub_pipeline
    ):
        client = client_class(iothub_pipeline)

        assert client._iothub_pipeline.on_input_message_received is not None
        assert (
            client._iothub_pipeline.on_input_message_received
            == client._inbox_manager.route_input_message
        )

    @pytest.mark.it(
        "Stores the HTTPPipeline from the optionally-provided 'http_pipeline' parameter in the '_http_pipeline' attribute"
    )
    async def test_sets_http_pipeline_attribute(self, client_class, iothub_pipeline, http_pipeline):
        client = client_class(iothub_pipeline, http_pipeline)

        assert client._http_pipeline is http_pipeline

    @pytest.mark.it(
        "Sets the '_http_pipeline' attribute to None, if the 'http_pipeline' parameter is not provided"
    )
    async def test_http_pipeline_default_none(self, client_class, iothub_pipeline):
        client = client_class(iothub_pipeline)

        assert client._http_pipeline is None


@pytest.mark.describe("IoTHubModuleClient (Asynchronous) - .create_from_connection_string()")
class TestIoTHubModuleClientCreateFromConnectionString(
    IoTHubModuleClientTestsConfig,
    SharedClientCreateFromConnectionStringTests,
    ConfigurationSharedClientCreateFromConnectionStringTests,
):
    pass


@pytest.mark.describe(
    "IoTHubModuleClient (Asynchronous) - .create_from_edge_environment() -- Edge Container Environment"
)
class TestIoTHubModuleClientCreateFromEdgeEnvironmentWithContainerEnv(
    IoTHubModuleClientTestsConfig
):
    @pytest.mark.it(
        "Uses Edge container environment variables to create an IoTEdgeAuthenticationProvider"
    )
    async def test_auth_provider_creation(self, mocker, client_class, edge_container_environment):
        mocker.patch.dict(os.environ, edge_container_environment)
        mock_auth_init = mocker.patch("azure.iot.device.iothub.auth.IoTEdgeAuthenticationProvider")

        client_class.create_from_edge_environment()

        assert mock_auth_init.call_count == 1
        assert mock_auth_init.call_args == mocker.call(
            hostname=edge_container_environment["IOTEDGE_IOTHUBHOSTNAME"],
            device_id=edge_container_environment["IOTEDGE_DEVICEID"],
            module_id=edge_container_environment["IOTEDGE_MODULEID"],
            gateway_hostname=edge_container_environment["IOTEDGE_GATEWAYHOSTNAME"],
            module_generation_id=edge_container_environment["IOTEDGE_MODULEGENERATIONID"],
            workload_uri=edge_container_environment["IOTEDGE_WORKLOADURI"],
            api_version=edge_container_environment["IOTEDGE_APIVERSION"],
        )

    @pytest.mark.it(
        "Ignores any Edge local debug environment variables that may be present, in favor of using Edge container variables"
    )
    async def test_auth_provider_creation_hybrid_env(
        self, mocker, client_class, edge_container_environment, edge_local_debug_environment
    ):
        # This test verifies that with a hybrid environment, the auth provider will always be
        # an IoTEdgeAuthenticationProvider, even if local debug variables are present
        hybrid_environment = {**edge_container_environment, **edge_local_debug_environment}
        mocker.patch.dict(os.environ, hybrid_environment)
        mock_edge_auth_init = mocker.patch(
            "azure.iot.device.iothub.auth.IoTEdgeAuthenticationProvider"
        )
        mock_sk_auth_parse = mocker.patch(
            "azure.iot.device.iothub.auth.SymmetricKeyAuthenticationProvider"
        ).parse

        client_class.create_from_edge_environment()

        assert mock_edge_auth_init.call_count == 1
        assert mock_sk_auth_parse.call_count == 0  # we did NOT use SK auth
        assert mock_edge_auth_init.call_args == mocker.call(
            hostname=edge_container_environment["IOTEDGE_IOTHUBHOSTNAME"],
            device_id=edge_container_environment["IOTEDGE_DEVICEID"],
            module_id=edge_container_environment["IOTEDGE_MODULEID"],
            gateway_hostname=edge_container_environment["IOTEDGE_GATEWAYHOSTNAME"],
            module_generation_id=edge_container_environment["IOTEDGE_MODULEGENERATIONID"],
            workload_uri=edge_container_environment["IOTEDGE_WORKLOADURI"],
            api_version=edge_container_environment["IOTEDGE_APIVERSION"],
        )

    @pytest.mark.it(
        "Uses the IoTEdgeAuthenticationProvider to create an IoTHubPipeline and an HTTPPipeline"
    )
    async def test_pipeline_creation(self, mocker, client_class, edge_container_environment):
        mocker.patch.dict(os.environ, edge_container_environment)
        mock_auth = mocker.patch(
            "azure.iot.device.iothub.auth.IoTEdgeAuthenticationProvider"
        ).return_value
        mock_config = mocker.patch(
            "azure.iot.device.iothub.abstract_clients.IoTHubPipelineConfig"
        ).return_value

        mock_iothub_pipeline_init = mocker.patch("azure.iot.device.iothub.pipeline.IoTHubPipeline")
        mock_http_pipeline_init = mocker.patch("azure.iot.device.iothub.pipeline.HTTPPipeline")

        client_class.create_from_edge_environment()

        assert mock_iothub_pipeline_init.call_count == 1
        assert mock_iothub_pipeline_init.call_args == mocker.call(mock_auth, mock_config)
        assert mock_http_pipeline_init.call_count == 1
        assert mock_http_pipeline_init.call_args == mocker.call(mock_auth, mock_config)

    @pytest.mark.it("Uses the IoTHubPipeline and the HTTPPipeline to instantiate the client")
    async def test_client_instantiation(self, mocker, client_class, edge_container_environment):
        mocker.patch.dict(os.environ, edge_container_environment)
        # Always patch the IoTEdgeAuthenticationProvider to prevent I/O operations
        mocker.patch("azure.iot.device.iothub.auth.IoTEdgeAuthenticationProvider")
        mock_iothub_pipeline = mocker.patch(
            "azure.iot.device.iothub.pipeline.IoTHubPipeline"
        ).return_value
        mock_http_pipeline = mocker.patch(
            "azure.iot.device.iothub.pipeline.HTTPPipeline"
        ).return_value
        spy_init = mocker.spy(client_class, "__init__")

        client_class.create_from_edge_environment()

        assert spy_init.call_count == 1
        assert spy_init.call_args == mocker.call(
            mocker.ANY, mock_iothub_pipeline, mock_http_pipeline
        )

    @pytest.mark.it("Returns the instantiated client")
    async def test_returns_client(self, mocker, client_class, edge_container_environment):
        mocker.patch.dict(os.environ, edge_container_environment)
        # Always patch the IoTEdgeAuthenticationProvider to prevent I/O operations
        mocker.patch("azure.iot.device.iothub.auth.IoTEdgeAuthenticationProvider")

        client = client_class.create_from_edge_environment()

        assert isinstance(client, client_class)

    @pytest.mark.it("Raises OSError if the environment is missing required variables")
    @pytest.mark.parametrize(
        "missing_env_var",
        [
            "IOTEDGE_MODULEID",
            "IOTEDGE_DEVICEID",
            "IOTEDGE_IOTHUBHOSTNAME",
            "IOTEDGE_GATEWAYHOSTNAME",
            "IOTEDGE_APIVERSION",
            "IOTEDGE_MODULEGENERATIONID",
            "IOTEDGE_WORKLOADURI",
        ],
    )
    async def test_bad_environment(
        self, mocker, client_class, edge_container_environment, missing_env_var
    ):
        # Remove a variable from the fixture
        del edge_container_environment[missing_env_var]
        mocker.patch.dict(os.environ, edge_container_environment)

        with pytest.raises(OSError):
            client_class.create_from_edge_environment()

    @pytest.mark.it("Raises OSError if there is an error using the Edge for authentication")
    async def test_bad_edge_auth(self, mocker, client_class, edge_container_environment):
        mocker.patch.dict(os.environ, edge_container_environment)
        mock_auth = mocker.patch("azure.iot.device.iothub.auth.IoTEdgeAuthenticationProvider")
        error = IoTEdgeError()
        mock_auth.side_effect = error
        with pytest.raises(OSError) as e_info:
            client_class.create_from_edge_environment()
        assert e_info.value.__cause__ is error


@pytest.mark.describe(
    "IoTHubModuleClient (Synchronous) - .create_from_edge_environment() -- Edge Local Debug Environment -- Configuration"
)
class TestConfigurationIoTHubModuleClientCreateFromEdgeEnvironmentWithDebugEnv(
    IoTHubModuleClientTestsConfig
):
    @pytest.fixture
    def mock_open(self, mocker):
        return mocker.patch.object(io, "open")

    @pytest.mark.it("Sets all configuration options to default when no user configuration provided")
    async def test_pipeline_configuration_defaults(
        self, mocker, client_class, edge_local_debug_environment, mock_open
    ):
        mocker.patch.dict(os.environ, edge_local_debug_environment)
        mocker.patch("azure.iot.device.iothub.auth.SymmetricKeyAuthenticationProvider")

        mock_config_init = mocker.patch(
            "azure.iot.device.iothub.abstract_clients.IoTHubPipelineConfig",
            wraps=config.IoTHubPipelineConfig,
        )
        mock_iothub_pipeline_init = mocker.patch("azure.iot.device.iothub.pipeline.IoTHubPipeline")
        mocker.patch("azure.iot.device.iothub.pipeline.HTTPPipeline")

        client_class.create_from_edge_environment()

        assert mock_config_init.call_count == 1
        assert mock_config_init.call_args == mocker.call()
        assert mock_iothub_pipeline_init.call_args[0][1].websockets is False
        assert mock_iothub_pipeline_init.call_args[0][1].product_info == ""

    @pytest.mark.it("Sets all valid configuration options to the user supplied values")
    @pytest.mark.parametrize(
        "websockets, product_info",
        [
            pytest.param((None, None), (None, None), id=" Setting to None"),
            pytest.param(
                (True, True),
                ("__fake_product_info__", "__fake_product_info__"),
                id=" Expected Values",
            ),
        ],
    )
    async def test_pipeline_configuration(
        self,
        mocker,
        client_class,
        edge_local_debug_environment,
        websockets,
        product_info,
        mock_open,
    ):
        mocker.patch.dict(os.environ, edge_local_debug_environment)
        mocker.patch("azure.iot.device.iothub.auth.SymmetricKeyAuthenticationProvider")

        mock_config_init = mocker.patch(
            "azure.iot.device.iothub.abstract_clients.IoTHubPipelineConfig",
            wraps=config.IoTHubPipelineConfig,
        )
        mock_iothub_pipeline_init = mocker.patch("azure.iot.device.iothub.pipeline.IoTHubPipeline")
        mocker.patch("azure.iot.device.iothub.pipeline.HTTPPipeline")

        kwargs = {"websockets": websockets[0], "product_info": product_info[0]}

        client_class.create_from_edge_environment(**kwargs)

        assert mock_config_init.call_count == 1
        assert mock_config_init.call_args == mocker.call(
            websockets=websockets[0], product_info=product_info[0]
        )
        assert mock_iothub_pipeline_init.call_args[0][1].websockets == websockets[1]
        assert mock_iothub_pipeline_init.call_args[0][1].product_info == product_info[1]

    @pytest.mark.it("Throws if invalid configuration option is provided")
    async def test_pipeline_configuration_fails_with_bad_option(
        self, mocker, mock_pipeline_init, client_class, edge_local_debug_environment, mock_open
    ):
        mocker.patch.dict(os.environ, edge_local_debug_environment)
        mocker.patch("azure.iot.device.iothub.auth.SymmetricKeyAuthenticationProvider")

        kwargs = {"bad_option": "__fake_parameter__"}

        with pytest.raises(TypeError):
            client_class.create_from_edge_environment(**kwargs)


@pytest.mark.describe(
    "IoTHubModuleClient (Asynchronous) - .create_from_edge_environment() -- Edge Local Debug Environment"
)
class TestIoTHubModuleClientCreateFromEdgeEnvironmentWithDebugEnv(IoTHubModuleClientTestsConfig):
    @pytest.fixture
    def mock_open(self, mocker):
        return mocker.patch.object(io, "open")

    @pytest.mark.it(
        "Extracts the CA certificate from the file indicated by the EdgeModuleCACertificateFile environment variable"
    )
    async def test_read_ca_cert(
        self, mocker, client_class, edge_local_debug_environment, mock_open
    ):
        mock_file_handle = mock_open.return_value.__enter__.return_value
        mocker.patch.dict(os.environ, edge_local_debug_environment)
        client_class.create_from_edge_environment()
        assert mock_open.call_count == 1
        assert mock_open.call_args == mocker.call(
            edge_local_debug_environment["EdgeModuleCACertificateFile"], mode="r"
        )
        assert mock_file_handle.read.call_count == 1

    @pytest.mark.it(
        "Uses Edge local debug environment variables to create a SymmetricKeyAuthenticationProvider (with CA cert)"
    )
    async def test_auth_provider_creation(
        self, mocker, client_class, edge_local_debug_environment, mock_open
    ):
        expected_cert = mock_open.return_value.__enter__.return_value.read.return_value
        mocker.patch.dict(os.environ, edge_local_debug_environment)
        mock_auth_parse = mocker.patch(
            "azure.iot.device.iothub.auth.SymmetricKeyAuthenticationProvider"
        ).parse

        client_class.create_from_edge_environment()

        assert mock_auth_parse.call_count == 1
        assert mock_auth_parse.call_args == mocker.call(
            edge_local_debug_environment["EdgeHubConnectionString"]
        )
        assert mock_auth_parse.return_value.ca_cert == expected_cert

    @pytest.mark.it(
        "Only uses Edge local debug variables if no Edge container variables are present in the environment"
    )
    async def test_auth_provider_and_pipeline_hybrid_env(
        self,
        mocker,
        client_class,
        edge_container_environment,
        edge_local_debug_environment,
        mock_open,
    ):
        # This test verifies that with a hybrid environment, the auth provider will always be
        # an IoTEdgeAuthenticationProvider, even if local debug variables are present
        hybrid_environment = {**edge_container_environment, **edge_local_debug_environment}
        mocker.patch.dict(os.environ, hybrid_environment)
        mock_edge_auth_init = mocker.patch(
            "azure.iot.device.iothub.auth.IoTEdgeAuthenticationProvider"
        )
        mock_sk_auth_parse = mocker.patch(
            "azure.iot.device.iothub.auth.SymmetricKeyAuthenticationProvider"
        ).parse

        client_class.create_from_edge_environment()

        assert mock_edge_auth_init.call_count == 1
        assert mock_sk_auth_parse.call_count == 0  # we did NOT use SK auth
        assert mock_edge_auth_init.call_args == mocker.call(
            hostname=edge_container_environment["IOTEDGE_IOTHUBHOSTNAME"],
            device_id=edge_container_environment["IOTEDGE_DEVICEID"],
            module_id=edge_container_environment["IOTEDGE_MODULEID"],
            gateway_hostname=edge_container_environment["IOTEDGE_GATEWAYHOSTNAME"],
            module_generation_id=edge_container_environment["IOTEDGE_MODULEGENERATIONID"],
            workload_uri=edge_container_environment["IOTEDGE_WORKLOADURI"],
            api_version=edge_container_environment["IOTEDGE_APIVERSION"],
        )

    @pytest.mark.it(
        "Uses the SymmetricKeyAuthenticationProvider to create an IoTHubPipeline and an HTTPPipeline"
    )
    async def test_pipeline_creation(
        self, mocker, client_class, edge_local_debug_environment, mock_open
    ):
        mocker.patch.dict(os.environ, edge_local_debug_environment)
        mock_auth = mocker.patch(
            "azure.iot.device.iothub.auth.SymmetricKeyAuthenticationProvider"
        ).parse.return_value
        mock_config = mocker.patch(
            "azure.iot.device.iothub.abstract_clients.IoTHubPipelineConfig"
        ).return_value
        mock_iothub_pipeline_init = mocker.patch("azure.iot.device.iothub.pipeline.IoTHubPipeline")
        mock_http_pipeline_init = mocker.patch("azure.iot.device.iothub.pipeline.HTTPPipeline")

        client_class.create_from_edge_environment()

        assert mock_iothub_pipeline_init.call_count == 1
        assert mock_iothub_pipeline_init.call_args == mocker.call(mock_auth, mock_config)
        assert mock_http_pipeline_init.call_count == 1
        assert mock_http_pipeline_init.call_args == mocker.call(mock_auth, mock_config)

    @pytest.mark.it("Uses the IoTHubPipeline and the HTTPPipeline to instantiate the client")
    async def test_client_instantiation(
        self, mocker, client_class, edge_local_debug_environment, mock_open
    ):
        mocker.patch.dict(os.environ, edge_local_debug_environment)
        mock_iothub_pipeline = mocker.patch(
            "azure.iot.device.iothub.pipeline.IoTHubPipeline"
        ).return_value
        mock_http_pipeline = mocker.patch(
            "azure.iot.device.iothub.pipeline.HTTPPipeline"
        ).return_value
        spy_init = mocker.spy(client_class, "__init__")

        client_class.create_from_edge_environment()

        assert spy_init.call_count == 1
        assert spy_init.call_args == mocker.call(
            mocker.ANY, mock_iothub_pipeline, mock_http_pipeline
        )

    @pytest.mark.it("Returns the instantiated client")
    async def test_returns_client(
        self, mocker, client_class, edge_local_debug_environment, mock_open
    ):
        mocker.patch.dict(os.environ, edge_local_debug_environment)

        client = client_class.create_from_edge_environment()

        assert isinstance(client, client_class)

    @pytest.mark.it("Raises OSError if the environment is missing required variables")
    @pytest.mark.parametrize(
        "missing_env_var", ["EdgeHubConnectionString", "EdgeModuleCACertificateFile"]
    )
    async def test_bad_environment(
        self, mocker, client_class, edge_local_debug_environment, missing_env_var, mock_open
    ):
        # Remove a variable from the fixture
        del edge_local_debug_environment[missing_env_var]
        mocker.patch.dict(os.environ, edge_local_debug_environment)

        with pytest.raises(OSError):
            client_class.create_from_edge_environment()

    # TODO: If auth package was refactored to use ConnectionString class, tests from that
    # class would increase the coverage here.
    @pytest.mark.it(
        "Raises ValueError if the connection string in the EdgeHubConnectionString environment varialbe is invalid"
    )
    @pytest.mark.parametrize(
        "bad_cs",
        [
            pytest.param("not-a-connection-string", id="Garbage string"),
            pytest.param("", id="Empty string"),
            pytest.param(
                "HostName=Invalid;DeviceId=Invalid;ModuleId=Invalid;SharedAccessKey=Invalid;GatewayHostName=Invalid",
                id="Malformed Connection String",
                marks=pytest.mark.xfail(reason="Bug in pipeline + need for auth refactor"),  # TODO
            ),
        ],
    )
    async def test_bad_connection_string(
        self, mocker, client_class, edge_local_debug_environment, bad_cs, mock_open
    ):
        edge_local_debug_environment["EdgeHubConnectionString"] = bad_cs
        mocker.patch.dict(os.environ, edge_local_debug_environment)

        with pytest.raises(ValueError):
            client_class.create_from_edge_environment()

    @pytest.mark.it(
        "Raises ValueError if the filepath in the EdgeModuleCACertificateFile environment variable is invalid"
    )
    async def test_bad_filepath(
        self, mocker, client_class, edge_local_debug_environment, mock_open
    ):
        mocker.patch.dict(os.environ, edge_local_debug_environment)
        error = FileNotFoundError()
        mock_open.side_effect = error
        with pytest.raises(ValueError) as e_info:
            client_class.create_from_edge_environment()
        assert e_info.value.__cause__ is error

    @pytest.mark.it(
        "Raises ValueError if the file referenced by the filepath in the EdgeModuleCACertificateFile environment variable cannot be opened"
    )
    async def test_bad_file_io(self, mocker, client_class, edge_local_debug_environment, mock_open):
        mocker.patch.dict(os.environ, edge_local_debug_environment)
        error = OSError()
        mock_open.side_effect = error
        with pytest.raises(ValueError) as e_info:
            client_class.create_from_edge_environment()
        assert e_info.value.__cause__ is error


@pytest.mark.describe(
    "IoTHubModuleClient (Synchronous) - .create_from_x509_certificate() -- Configuration"
)
class TestConfigurationIoTHubModuleClientCreateFromX509Certificate(IoTHubModuleClientTestsConfig):
    hostname = "durmstranginstitute.farend"
    device_id = "MySnitch"
    module_id = "Charms"

    @pytest.mark.it("Sets all configuration options to default when no user configuration provided")
    async def test_pipeline_configuration_defaults(
        self, mocker, client_class, mock_pipeline_init, x509
    ):
        mocker.patch("azure.iot.device.iothub.auth.X509AuthenticationProvider")

        mock_config_init = mocker.patch(
            "azure.iot.device.iothub.abstract_clients.IoTHubPipelineConfig",
            wraps=config.IoTHubPipelineConfig,
        )

        client_class.create_from_x509_certificate(
            x509=x509, hostname=self.hostname, device_id=self.device_id, module_id=self.module_id
        )

        assert mock_config_init.call_count == 1
        assert mock_config_init.call_args == mocker.call()
        assert mock_pipeline_init.call_args[0][1].websockets is False
        assert mock_pipeline_init.call_args[0][1].product_info == ""

    @pytest.mark.it("Sets all valid configuration options to the user supplied values")
    @pytest.mark.parametrize(
        "websockets, product_info",
        [
            pytest.param((None, None), (None, None), id=" Setting to None"),
            pytest.param(
                (True, True),
                ("__fake_product_info__", "__fake_product_info__"),
                id=" Expected Values",
            ),
        ],
    )
    async def test_pipeline_configuration(
        self, mocker, client_class, mock_pipeline_init, x509, websockets, product_info
    ):
        mocker.patch("azure.iot.device.iothub.auth.X509AuthenticationProvider")

        mock_config_init = mocker.patch(
            "azure.iot.device.iothub.abstract_clients.IoTHubPipelineConfig",
            wraps=config.IoTHubPipelineConfig,
        )

        kwargs = {"websockets": websockets[0], "product_info": product_info[0]}

        client_class.create_from_x509_certificate(
            x509=x509,
            hostname=self.hostname,
            device_id=self.device_id,
            module_id=self.module_id,
            **kwargs
        )

        assert mock_config_init.call_count == 1
        assert mock_config_init.call_args == mocker.call(
            websockets=websockets[0], product_info=product_info[0]
        )

        assert mock_pipeline_init.call_args[0][1].websockets == websockets[1]
        assert mock_pipeline_init.call_args[0][1].product_info == product_info[1]

    @pytest.mark.it("Throws if invalid configuration option is provided")
    async def test_pipeline_configuration_fails_with_bad_option(
        self, mocker, mock_pipeline_init, client_class, x509
    ):
        mocker.patch("azure.iot.device.iothub.auth.X509AuthenticationProvider")

        kwargs = {"bad_option": "__fake_parameter__"}

        with pytest.raises(TypeError):
            client_class.create_from_x509_certificate(
                x509=x509,
                hostname=self.hostname,
                device_id=self.device_id,
                module_id=self.module_id,
                **kwargs
            )


@pytest.mark.describe("IoTHubModuleClient (Asynchronous) - .create_from_x509_certificate()")
class TestIoTHubModuleClientCreateFromX509Certificate(IoTHubModuleClientTestsConfig):
    hostname = "durmstranginstitute.farend"
    device_id = "MySnitch"
    module_id = "Charms"

    @pytest.mark.it("Uses the provided arguments to create a X509AuthenticationProvider")
    async def test_auth_provider_creation(self, mocker, client_class, x509):
        mock_auth_init = mocker.patch("azure.iot.device.iothub.auth.X509AuthenticationProvider")

        client_class.create_from_x509_certificate(
            x509=x509, hostname=self.hostname, device_id=self.device_id, module_id=self.module_id
        )

        assert mock_auth_init.call_count == 1
        assert mock_auth_init.call_args == mocker.call(
            x509=x509, hostname=self.hostname, device_id=self.device_id, module_id=self.module_id
        )

    @pytest.mark.it("Uses the X509AuthenticationProvider to create an IoTHubPipeline")
    async def test_pipeline_creation(self, mocker, client_class, x509, mock_pipeline_init):
        mock_auth = mocker.patch(
            "azure.iot.device.iothub.auth.X509AuthenticationProvider"
        ).return_value

        mock_config = mocker.patch(
            "azure.iot.device.iothub.abstract_clients.IoTHubPipelineConfig"
        ).return_value

        client_class.create_from_x509_certificate(
            x509=x509, hostname=self.hostname, device_id=self.device_id, module_id=self.module_id
        )

        assert mock_pipeline_init.call_count == 1
        assert mock_pipeline_init.call_args == mocker.call(mock_auth, mock_config)

    @pytest.mark.it("Uses the IoTHubPipeline to instantiate the client")
    async def test_client_instantiation(self, mocker, client_class, x509):
        mock_pipeline = mocker.patch("azure.iot.device.iothub.pipeline.IoTHubPipeline").return_value
        mock_pipeline_http = mocker.patch(
            "azure.iot.device.iothub.pipeline.HTTPPipeline"
        ).return_value
        spy_init = mocker.spy(client_class, "__init__")

        client_class.create_from_x509_certificate(
            x509=x509, hostname=self.hostname, device_id=self.device_id, module_id=self.module_id
        )

        assert spy_init.call_count == 1
        assert spy_init.call_args == mocker.call(mocker.ANY, mock_pipeline, mock_pipeline_http)

    @pytest.mark.it("Returns the instantiated client")
    async def test_returns_client(self, mocker, client_class, x509):
        client = client_class.create_from_x509_certificate(
            x509=x509, hostname=self.hostname, device_id=self.device_id, module_id=self.module_id
        )

        assert isinstance(client, client_class)


@pytest.mark.describe("IoTHubModuleClient (Asynchronous) - .connect()")
class TestIoTHubModuleClientConnect(IoTHubModuleClientTestsConfig, SharedClientConnectTests):
    pass


@pytest.mark.describe("IoTHubModuleClient (Asynchronous) - .disconnect()")
class TestIoTHubModuleClientDisconnect(IoTHubModuleClientTestsConfig, SharedClientDisconnectTests):
    pass


@pytest.mark.describe("IoTHubModuleClient (Asynchronous) - EVENT: Disconnect")
class TestIoTHubModuleClientDisconnectEvent(
    IoTHubModuleClientTestsConfig, SharedClientDisconnectEventTests
):
    pass


@pytest.mark.describe("IoTHubModuleClient (Asynchronous) - .send_message()")
class TestIoTHubNModuleClientSendD2CMessage(
    IoTHubModuleClientTestsConfig, SharedClientSendD2CMessageTests
):
    pass


@pytest.mark.describe("IoTHubModuleClient (Asynchronous) - .send_message_to_output()")
class TestIoTHubModuleClientSendToOutput(IoTHubModuleClientTestsConfig):
    @pytest.mark.it("Begins a 'send_output_event' pipeline operation")
    async def test_calls_pipeline_send_message_to_output(self, client, iothub_pipeline, message):
        output_name = "some_output"
        await client.send_message_to_output(message, output_name)
        assert iothub_pipeline.send_output_event.call_count == 1
        assert iothub_pipeline.send_output_event.call_args[0][0] is message
        assert message.output_name == output_name

    @pytest.mark.it(
        "Waits for the completion of the 'send_output_event' pipeline operation before returning"
    )
    async def test_waits_for_pipeline_op_completion(self, mocker, client, iothub_pipeline, message):
        cb_mock = mocker.patch.object(async_adapter, "AwaitableCallback").return_value
        cb_mock.completion.return_value = await create_completed_future(None)

        output_name = "some_output"
        await client.send_message_to_output(message, output_name)

        # Assert callback is sent to pipeline
        assert iothub_pipeline.send_output_event.call_args[1]["callback"] is cb_mock
        # Assert callback completion is waited upon
        assert cb_mock.completion.call_count == 1

    @pytest.mark.it(
        "Raises a client error if the `send_output_event` pipeline operation calls back with a pipeline error"
    )
    @pytest.mark.parametrize(
        "pipeline_error,client_error",
        [
            pytest.param(
                pipeline_exceptions.ConnectionDroppedError,
                client_exceptions.ConnectionDroppedError,
                id="ConnectionDroppedError->ConnectionDroppedError",
            ),
            pytest.param(
                pipeline_exceptions.ConnectionFailedError,
                client_exceptions.ConnectionFailedError,
                id="ConnectionFailedError->ConnectionFailedError",
            ),
            pytest.param(
                pipeline_exceptions.UnauthorizedError,
                client_exceptions.CredentialError,
                id="UnauthorizedError->CredentialError",
            ),
            pytest.param(
                pipeline_exceptions.ProtocolClientError,
                client_exceptions.ClientError,
                id="ProtocolClientError->ClientError",
            ),
            pytest.param(Exception, client_exceptions.ClientError, id="Exception->ClientError"),
        ],
    )
    async def test_raises_error_on_pipeline_op_error(
        self, mocker, client, iothub_pipeline, message, pipeline_error, client_error
    ):
        my_pipeline_error = pipeline_error()

        def fail_send_output_event(message, callback):
            callback(error=my_pipeline_error)

        iothub_pipeline.send_output_event = mocker.MagicMock(side_effect=fail_send_output_event)
        with pytest.raises(client_error) as e_info:
            output_name = "some_output"
            await client.send_message_to_output(message, output_name)
        assert e_info.value.__cause__ is my_pipeline_error
        assert iothub_pipeline.send_output_event.call_count == 1

    @pytest.mark.it(
        "Wraps 'message' input parameter in Message object if it is not a Message object"
    )
    @pytest.mark.parametrize(
        "message_input",
        [
            pytest.param("message", id="String input"),
            pytest.param(222, id="Integer input"),
            pytest.param(object(), id="Object input"),
            pytest.param(None, id="None input"),
            pytest.param([1, "str"], id="List input"),
            pytest.param({"a": 2}, id="Dictionary input"),
        ],
    )
    async def test_send_message_to_output_calls_pipeline_wraps_data_in_message(
        self, client, iothub_pipeline, message_input
    ):
        output_name = "some_output"
        await client.send_message_to_output(message_input, output_name)
        assert iothub_pipeline.send_output_event.call_count == 1
        sent_message = iothub_pipeline.send_output_event.call_args[0][0]
        assert isinstance(sent_message, Message)
        assert sent_message.data == message_input


@pytest.mark.describe("IoTHubModuleClient (Asynchronous) - .receive_message_on_input()")
class TestIoTHubModuleClientReceiveInputMessage(IoTHubModuleClientTestsConfig):
    @pytest.mark.it("Implicitly enables input messaging feature if not already enabled")
    async def test_enables_input_messaging_only_if_not_already_enabled(
        self, mocker, client, iothub_pipeline
    ):
        # patch this receive_message_on_input won't block
        mocker.patch.object(
            AsyncClientInbox, "get", return_value=(await create_completed_future(None))
        )
        input_name = "some_input"

        # Verify Input Messaging enabled if not enabled
        iothub_pipeline.feature_enabled.__getitem__.return_value = (
            False
        )  # Input Messages will appear disabled
        await client.receive_message_on_input(input_name)
        assert iothub_pipeline.enable_feature.call_count == 1
        assert iothub_pipeline.enable_feature.call_args[0][0] == constant.INPUT_MSG

        iothub_pipeline.enable_feature.reset_mock()

        # Verify Input Messaging not enabled if already enabled
        iothub_pipeline.feature_enabled.__getitem__.return_value = (
            True
        )  # Input Messages will appear enabled
        await client.receive_message_on_input(input_name)
        assert iothub_pipeline.enable_feature.call_count == 0

    @pytest.mark.it("Returns a message from the input inbox, if available")
    async def test_returns_message_from_input_inbox(self, mocker, client, message):
        inbox_mock = mocker.MagicMock(autospec=AsyncClientInbox)
        inbox_mock.get.return_value = await create_completed_future(message)
        manager_get_inbox_mock = mocker.patch.object(
            client._inbox_manager, "get_input_message_inbox", return_value=inbox_mock
        )

        input_name = "some_input"
        received_message = await client.receive_message_on_input(input_name)
        assert manager_get_inbox_mock.call_count == 1
        assert manager_get_inbox_mock.call_args == mocker.call(input_name)
        assert inbox_mock.get.call_count == 1
        assert received_message is message


@pytest.mark.describe("IoTHubModuleClient (Asynchronous) - .receive_method_request()")
class TestIoTHubModuleClientReceiveMethodRequest(
    IoTHubModuleClientTestsConfig, SharedClientReceiveMethodRequestTests
):
    pass


@pytest.mark.describe("IoTHubModuleClient (Asynchronous) - .send_method_response()")
class TestIoTHubModuleClientSendMethodResponse(
    IoTHubModuleClientTestsConfig, SharedClientSendMethodResponseTests
):
    pass


@pytest.mark.describe("IoTHubModuleClient (Asynchronous) - .get_twin()")
class TestIoTHubModuleClientGetTwin(IoTHubModuleClientTestsConfig, SharedClientGetTwinTests):
    pass


@pytest.mark.describe("IoTHubModuleClient (Asynchronous) - .patch_twin_reported_properties()")
class TestIoTHubModuleClientPatchTwinReportedProperties(
    IoTHubModuleClientTestsConfig, SharedClientPatchTwinReportedPropertiesTests
):
    pass


@pytest.mark.describe(
    "IoTHubModuleClient (Asynchronous) - .receive_twin_desired_properties_patch()"
)
class TestIoTHubModuleClientReceiveTwinDesiredPropertiesPatch(
    IoTHubModuleClientTestsConfig, SharedClientReceiveTwinDesiredPropertiesPatchTests
):
    pass<|MERGE_RESOLUTION|>--- conflicted
+++ resolved
@@ -253,138 +253,6 @@
             client_class.create_from_connection_string(bad_cs)
 
 
-<<<<<<< HEAD
-class ConfigurationSharedClientCreateFromSharedAccessSignature(object):
-    @pytest.mark.it("Sets all configuration options to default when no user configuration provided")
-    async def test_pipeline_configuration_defaults(
-        self, mocker, mock_pipeline_init, client_class, sas_token_string
-    ):
-        mocker.patch("azure.iot.device.iothub.auth.SymmetricKeyAuthenticationProvider")
-
-        mock_config_init = mocker.patch(
-            "azure.iot.device.iothub.abstract_clients.IoTHubPipelineConfig",
-            wraps=config.IoTHubPipelineConfig,
-        )
-
-        client_class.create_from_shared_access_signature(sas_token_string)
-
-        assert mock_config_init.call_count == 1
-        assert mock_config_init.call_args == mocker.call()
-        assert mock_pipeline_init.call_args[0][1].websockets is False
-        assert mock_pipeline_init.call_args[0][1].product_info == ""
-
-    @pytest.mark.it("Sets all valid configuration options to the user supplied values")
-    @pytest.mark.parametrize(
-        "websockets, product_info",
-        [
-            pytest.param((None, None), (None, None), id=" Setting to None"),
-            pytest.param(
-                (True, True),
-                ("__fake_product_info__", "__fake_product_info__"),
-                id=" Expected Values",
-            ),
-        ],
-    )
-    async def test_pipeline_configuration(
-        self, mocker, mock_pipeline_init, client_class, sas_token_string, websockets, product_info
-    ):
-        mocker.patch("azure.iot.device.iothub.auth.SymmetricKeyAuthenticationProvider")
-
-        mock_config_init = mocker.patch(
-            "azure.iot.device.iothub.abstract_clients.IoTHubPipelineConfig",
-            wraps=config.IoTHubPipelineConfig,
-        )
-
-        kwargs = {"websockets": websockets[0], "product_info": product_info[0]}
-
-        client_class.create_from_shared_access_signature(sas_token_string, **kwargs)
-        assert mock_config_init.call_count == 1
-        assert mock_config_init.call_args == mocker.call(
-            websockets=websockets[0], product_info=product_info[0]
-        )
-        assert mock_pipeline_init.call_args[0][1].websockets == websockets[1]
-        assert mock_pipeline_init.call_args[0][1].product_info == product_info[1]
-
-    @pytest.mark.it("Throws if invalid configuration option is provided")
-    async def test_pipeline_configuration_fails_with_bad_option(
-        self, mocker, mock_pipeline_init, client_class, sas_token_string
-    ):
-        mocker.patch("azure.iot.device.iothub.auth.SymmetricKeyAuthenticationProvider")
-
-        kwargs = {"bad_option": "__fake_parameter__"}
-
-        with pytest.raises(TypeError):
-            client_class.create_from_shared_access_signature(sas_token_string, **kwargs)
-
-
-class SharedClientCreateFromSharedAccessSignature(object):
-    @pytest.mark.it("Uses the SAS token to create a SharedAccessSignatureAuthenticationProvider")
-    async def test_auth_provider_creation(self, mocker, client_class, sas_token_string):
-        mock_auth_parse = mocker.patch(
-            "azure.iot.device.iothub.auth.SharedAccessSignatureAuthenticationProvider"
-        ).parse
-
-        client_class.create_from_shared_access_signature(sas_token_string)
-
-        assert mock_auth_parse.call_count == 1
-        assert mock_auth_parse.call_args == mocker.call(sas_token_string)
-
-    @pytest.mark.it(
-        "Uses the SharedAccessSignatureAuthenticationProvider to create an IoTHubPipeline"
-    )
-    async def test_pipeline_creation(
-        self, mocker, client_class, sas_token_string, mock_pipeline_init
-    ):
-        mock_auth = mocker.patch(
-            "azure.iot.device.iothub.auth.SharedAccessSignatureAuthenticationProvider"
-        ).parse.return_value
-
-        mock_config = mocker.patch(
-            "azure.iot.device.iothub.abstract_clients.IoTHubPipelineConfig"
-        ).return_value
-
-        client_class.create_from_shared_access_signature(sas_token_string)
-
-        assert mock_pipeline_init.call_count == 1
-        assert mock_pipeline_init.call_args == mocker.call(mock_auth, mock_config)
-
-    @pytest.mark.it("Uses the IoTHubPipeline to instantiate the client")
-    async def test_client_instantiation(self, mocker, client_class, sas_token_string):
-        mock_pipeline = mocker.patch("azure.iot.device.iothub.pipeline.IoTHubPipeline").return_value
-        mock_pipeline_http = mocker.patch(
-            "azure.iot.device.iothub.pipeline.HTTPPipeline"
-        ).return_value
-        spy_init = mocker.spy(client_class, "__init__")
-
-        client_class.create_from_shared_access_signature(sas_token_string)
-
-        assert spy_init.call_count == 1
-        assert spy_init.call_args == mocker.call(mocker.ANY, mock_pipeline, mock_pipeline_http)
-
-    @pytest.mark.it("Returns the instantiated client")
-    async def test_returns_client(self, mocker, client_class, sas_token_string):
-        client = client_class.create_from_shared_access_signature(sas_token_string)
-        assert isinstance(client, client_class)
-
-    # TODO: If auth package was refactored to use SasToken class, tests from that
-    # class would increase the coverage here.
-    @pytest.mark.it("Raises ValueError when given an invalid SAS token")
-    @pytest.mark.parametrize(
-        "bad_sas",
-        [
-            pytest.param(object(), id="Non-string input"),
-            pytest.param(
-                "SharedAccessSignature sr=Invalid&sig=Invalid&se=Invalid", id="Malformed SAS token"
-            ),
-        ],
-    )
-    async def test_raises_value_error_on_bad_sas_token(self, client_class, bad_sas):
-        with pytest.raises(ValueError):
-            client_class.create_from_shared_access_signature(bad_sas)
-
-
-=======
->>>>>>> 37a44d60
 class SharedClientConnectTests(object):
     @pytest.mark.it("Begins a 'connect' pipeline operation")
     async def test_calls_pipeline_connect(self, client, iothub_pipeline):
