--- conflicted
+++ resolved
@@ -327,25 +327,6 @@
             self.pipeline_root.pipeline_configuration.sastoken.expiry_time
             - self.DEFAULT_TOKEN_RENEWAL_MARGIN
         )
-<<<<<<< HEAD
-        # remove this line
-        renew_time = renew_time - time.time()
-=======
-        if seconds_until_renewal < 0:
-            # This shouldn't happen in correct flow, but it's possible I suppose, if something goes
-            # horribly awry elsewhere in the stack, or if we start allowing for custom
-            # SasToken TTLs or custom Renewal Margins in the future
-            handle_exceptions.handle_background_exception(
-                pipeline_exceptions.PipelineRuntimeError("SasToken TTL less than Renewal Margin!")
-            )
-        else:
-            logger.debug(
-                "Scheduling SAS Token renewal for {} seconds in the future".format(
-                    seconds_until_renewal
-                )
-            )
-            self_weakref = weakref.ref(self)
->>>>>>> d85a5b23
 
         logger.debug("Scheduling SAS Token renewal at epoch time: {}".format(renew_time))
         self_weakref = weakref.ref(self)
