--- conflicted
+++ resolved
@@ -301,10 +301,7 @@
             logger.debug(
                 "{}: ConnectedEvent received. Calling on_connected_handler".format(self.name)
             )
-<<<<<<< HEAD
-=======
-            self.nucleus.connected = True
->>>>>>> d2fa4bb1
+
             if self.on_connected_handler:
                 pipeline_thread.invoke_on_callback_thread_nowait(self.on_connected_handler)()
 
@@ -312,10 +309,6 @@
             logger.debug(
                 "{}: DisconnectedEvent received. Calling on_disconnected_handler".format(self.name)
             )
-<<<<<<< HEAD
-=======
-            self.nucleus.connected = False
->>>>>>> d2fa4bb1
             if self.on_disconnected_handler:
                 pipeline_thread.invoke_on_callback_thread_nowait(self.on_disconnected_handler)()
 
