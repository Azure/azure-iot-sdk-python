# --------------------------------------------------------------------------
# Copyright (c) Microsoft Corporation. All rights reserved.
# Licensed under the MIT License. See License.txt in the project root for
# license information.
# --------------------------------------------------------------------------

import logging
import abc
import six
import sys
import time
import traceback
import uuid
import threading
from six.moves import queue
from . import pipeline_events_base
from . import pipeline_ops_base, pipeline_ops_mqtt
from . import pipeline_thread
from . import pipeline_exceptions
from azure.iot.device.common import handle_exceptions, transport_exceptions, alarm
from azure.iot.device.common.auth import sastoken as st

logger = logging.getLogger(__name__)

# Python 2 doesn't define this constant, so manually do it
if sys.version_info < (3,):
    if not hasattr(threading, "TIMEOUT_MAX"):
        threading.TIMEOUT_MAX = 4294967.0


@six.add_metaclass(abc.ABCMeta)
class PipelineStage(object):
    """
    Base class representing a stage in the processing pipeline.  Each stage is responsible for receiving
    PipelineOperation objects from the top, possibly processing them, and possibly passing them down.  It
    is also responsible for receiving PipelineEvent objects from the bottom, possibly processing them, and
    possibly passing them up.

    Each PipelineStage in the pipeline, is expected to act on some well-defined set of PipelineOperation
    types and/or some set of PipelineEvent types.  If any stage does not act on an operation or event, it
    should pass it to the next stage (for operations) or the previous stage (for events).  In this way, the
    pipeline implements the "chain of responsibility" design pattern (Gamma, et.al. "Design Patterns".
    Addison Wesley. 1995), with each stage being responsible for implementing some "rule" or "policy" of the
    pipeline, and each stage being ignorant of the stages that are before or after it in the pipeline.

    Each stage in the pipeline should act on the smallest set of rules possible, thus making stages small
    and easily testable.  Complex logic should be the exception and not the rule, and complex stages should
    operate on the most generic type of operation possible, thus allowing us to re-use complex logic for
    multiple cases.  The best way to do this is with "converter" stages that convert a specific operation to
    a more general one and with other converter stages that convert general operations to more specific ones.

    An example of a specific-to-generic stage is UseSkAuthProviderStage which takes a specific operation
    (use an auth provider) and converts it into something more generic (here is your device_id, etc, and use
    this SAS token when connecting).

    An example of a generic-to-specific stage is IoTHubMQTTTranslationStage which converts IoTHub operations
    (such as SendD2CMessageOperation) to MQTT operations (such as Publish).

    Each stage should also work in the broadest domain possible.  For example a generic stage (say
    "AutoConnectStage") that initiates a connection if any arbitrary operation needs a connection is more useful
    than having some MQTT-specific code that re-connects to the MQTT broker if the user calls Publish and
    there's no connection.

    One way to think about stages is to look at every "block of functionality" in your code and ask yourself
    "is this the one and only time I will need this code"?  If the answer is no, it might be worthwhile to
    implement that code in it's own stage in a very generic way.


    :ivar name: The name of the stage.  This is used primarily for logging
    :type name: str
    :ivar next: The next stage in the pipeline.  Set to None if this is the last stage in the pipeline.
    :type next: PipelineStage
    :ivar previous: The previous stage in the pipeline.  Set to None if this is the first stage in the pipeline.
    :type previous: PipelineStage
    :ivar pipeline_root: The first stage (root) of the pipeline.  This is useful if a stage wants to
      submit an operation to the pipeline starting at the root.  This type of behavior is uncommon but not
      unexpected.
    :type pipeline_root: PipelineStage
    """

    def __init__(self):
        """
        Initializer for PipelineStage objects.
        """
        self.name = self.__class__.__name__
        self.next = None
        self.previous = None
        self.pipeline_root = None

    @pipeline_thread.runs_on_pipeline_thread
    def run_op(self, op):
        """
        Run the given operation.  This is the public function that outside callers would call to run an
        operation.  Derived classes should override the private _run_op function to implement
        stage-specific behavior.  When run_op returns, that doesn't mean that the operation has executed
        to completion.  Rather, it means that the pipeline has done something that will cause the
        operation to eventually execute to completion.  That might mean that something was sent over
        the network and some stage is waiting for a reply, or it might mean that the operation is sitting
        in a queue until something happens, or it could mean something entirely different.  The only
        thing you can assume is that the operation will _eventually_ complete successfully or fail, and the
        operation's callback will be called when that happens.

        :param PipelineOperation op: The operation to run.
        """
        try:
            self._run_op(op)
        except Exception as e:
            # This path is ONLY for unexpected errors. Expected errors should cause a fail completion
            # within ._run_op().
            #
            # We tag errors from here as logger.warning because, while we return them to the
            # caller and rely on the caller to handle them, they're somewhat unexpected and might be
            # worthy of investigation.

            # Do not use exc_info parameter on logger.* calls. This causes pytest to save the
            # traceback which saves stack frames which shows up as a leak
            logger.warning(msg="Unexpected error in {}._run_op() call".format(self))
            logger.warning(traceback.format_exc())

            # Only complete the operation if it is not already completed.
            # Attempting to complete a completed operation would raise an exception.
            if not op.completed:
                op.complete(error=e)
            else:
                # Note that this would be very unlikely to occur. It could only happen if a stage
                # was doing something after completing an operation, and an exception was raised,
                # which is unlikely because stages usually don't do anything after completing an
                # operation.
                raise e

    @pipeline_thread.runs_on_pipeline_thread
    def _run_op(self, op):
        """
        Implementation of the stage-specific function of .run_op(). Override this method instead of
        .run_op() in child classes in order to change how a stage behaves when running an operation.

        See the description of the .run_op() method for more discussion on what it means to "run"
        an operation.

        :param PipelineOperation op: The operation to run.
        """
        self.send_op_down(op)

    @pipeline_thread.runs_on_pipeline_thread
    def handle_pipeline_event(self, event):
        """
        Handle a pipeline event that arrives from the stage below this stage.  Derived
        classes should not override this function.  Any stage-specific handling of
        PipelineEvent objects should be implemented by overriding the private
        _handle_pipeline_event function in the derived stage.

        :param PipelineEvent event: The event that is being passed back up the pipeline
        """
        try:
            self._handle_pipeline_event(event)
        except Exception as e:
            # Do not use exc_info parameter on logger.* calls. This causes pytest to save the
            # traceback which saves stack frames which shows up as a leak
            logger.error(
                msg="{}: Unexpected error in ._handle_pipeline_event() call: {}".format(self, e)
            )
            if self.previous:
                logger.error("{}: Raising background exception")
                self.report_background_exception(e)
            else:
                # Nothing else we can do but log this. There exists no stage we can send the
                # exception to, and raising would send the error back down the pipeline.
                logger.error(
                    "{}: Cannot report a background exception because there is no previous stage!"
                )

    @pipeline_thread.runs_on_pipeline_thread
    def _handle_pipeline_event(self, event):
        """
        Handle a pipeline event that arrives from the stage below this stage.  This
        is a function that is intended to be overridden in any stages that want to implement
        stage-specific handling of any events

        :param PipelineEvent event: The event that is being passed back up the pipeline
        """
        self.send_event_up(event)

    @pipeline_thread.runs_on_pipeline_thread
    def send_op_down(self, op):
        """
        Helper function to continue a given operation by passing it to the next stage
        in the pipeline.  If there is no next stage in the pipeline, this function
        will fail the operation and call complete_op to return the failure back up the
        pipeline.

        :param PipelineOperation op: Operation which is being passed on
        """
        if self.next:
            self.next.run_op(op)
        else:
            # This shouldn't happen if the pipeline was created correctly
            logger.error(
                "{}({}): no next stage.cannot send op down. completing with error".format(
                    self.name, op.name
                )
            )
            raise pipeline_exceptions.PipelineRuntimeError(
                "{} not handled after {} stage with no next stage".format(op.name, self.name)
            )

    @pipeline_thread.runs_on_pipeline_thread
    def send_event_up(self, event):
        """
        Helper function to pass an event to the previous stage of the pipeline.  This is the default
        behavior of events while traveling through the pipeline. They start somewhere (maybe the
        bottom) and move up the pipeline until they're handled or until they error out.
        """
        if self.previous:
            self.previous.handle_pipeline_event(event)
        else:
            # This shouldn't happen if the pipeline was created correctly
            logger.critical(
                "{}({}): no previous stage. cannot send event up".format(event.name, self.name)
            )
            # NOTE: We can't report a background exception here because that involves
            # sending an event up, which is what got us into this problem in the first place.
            # Instead, raise, and let the method invoking this method handle it
            raise pipeline_exceptions.PipelineRuntimeError(
                "{} not handled after {} stage with no previous stage".format(event.name, self.name)
            )

    @pipeline_thread.runs_on_pipeline_thread
    def report_background_exception(self, e):
        """
        Send an exception up the pipeline that ocurred in the background.
        These would typically be in response to unsolicited actions, such as receiving data or
        timer-based operations, which cannot be raised to the user because they ocurred on a
        non-application thread.

        Note that this function leverages pipeline event flow, which means that any background
        exceptions in the core event flow itself become problematic (it's a good thing it's well
        tested then!)

        :param Exception e: The exception that ocurred in the background
        """
        event = pipeline_events_base.BackgroundExceptionEvent(e)
        self.send_event_up(event)


class PipelineRootStage(PipelineStage):
    """
    Object representing the root of a pipeline.  This is where the functions to build
    the pipeline exist.  This is also where clients can add event handlers to receive
    events from the pipeline.

    :ivar on_pipeline_event_handler: Handler which can be set by users of the pipeline to
      receive PipelineEvent objects.  This is how users receive any "unsolicited"
      events from the pipeline (such as C2D messages).  This function is called with
      a PipelineEvent object every time any such event occurs.
    :type on_pipeline_event_handler: Function
    :ivar on_connected_handler: Handler which can be set by users of the pipeline to
      receive events every time the underlying transport connects
    :type on_connected_handler: Function
    :ivar on_disconnected_handler: Handler which can be set by users of the pipeline to
      receive events every time the underlying transport disconnects
    :type on_disconnected_handler: Function
    """

    def __init__(self, pipeline_configuration):
        super(PipelineRootStage, self).__init__()
        self.on_pipeline_event_handler = None
        self.on_connected_handler = None
        self.on_disconnected_handler = None
        self.on_new_sastoken_required_handler = None
        self.on_background_exception_handler = None
        self.connected = False
        self.pipeline_configuration = pipeline_configuration

    def run_op(self, op):
        # CT-TODO: make this more elegant
        op.callback_stack[0] = pipeline_thread.invoke_on_callback_thread_nowait(
            op.callback_stack[0]
        )
        pipeline_thread.invoke_on_pipeline_thread(super(PipelineRootStage, self).run_op)(op)

    def append_stage(self, new_stage):
        """
        Add the next stage to the end of the pipeline.  This is the function that callers
        use to build the pipeline by appending stages.  This function returns the root of
        the pipeline so that calls to this function can be chained together.

        :param PipelineStage new_stage: Stage to add to the end of the pipeline
        :returns: The root of the pipeline.
        """
        old_tail = self
        while old_tail.next:
            old_tail = old_tail.next
        old_tail.next = new_stage
        new_stage.previous = old_tail
        new_stage.pipeline_root = self
        return self

    @pipeline_thread.runs_on_pipeline_thread
    def _handle_pipeline_event(self, event):
        """
        Override of the PipelineEvent handler.  Because this is the root of the pipeline,
        this function calls the on_pipeline_event_handler to pass the event to the
        caller.

        :param PipelineEvent event: Event to be handled, i.e. returned to the caller
          through the handle_pipeline_event (if provided).
        """
        # Base events that are common to all pipelines are handled here
        if isinstance(event, pipeline_events_base.ConnectedEvent):
            logger.debug(
                "{}: ConnectedEvent received. Calling on_connected_handler".format(self.name)
            )
            self.connected = True
            if self.on_connected_handler:
                pipeline_thread.invoke_on_callback_thread_nowait(self.on_connected_handler)()

        elif isinstance(event, pipeline_events_base.DisconnectedEvent):
            logger.debug(
                "{}: DisconnectedEvent received. Calling on_disconnected_handler".format(self.name)
            )
            self.connected = False
            if self.on_disconnected_handler:
                pipeline_thread.invoke_on_callback_thread_nowait(self.on_disconnected_handler)()

        elif isinstance(event, pipeline_events_base.NewSasTokenRequiredEvent):
            logger.debug(
                "{}: NewSasTokenRequiredEvent received. Calling on_new_sastoken_required_handler".format(
                    self.name
                )
            )
            if self.on_new_sastoken_required_handler:
                pipeline_thread.invoke_on_callback_thread_nowait(
                    self.on_new_sastoken_required_handler
                )()

        elif isinstance(event, pipeline_events_base.BackgroundExceptionEvent):
            logger.debug(
                "{}: BackgroundExceptionEvent received. Calling on_background_exception_handler".format(
                    self.name
                )
            )
            if self.on_background_exception_handler:
                pipeline_thread.invoke_on_callback_thread_nowait(
                    self.on_background_exception_handler
                )(event.e)

        # Events that are domain-specific and unique to each pipeline are handled by the provided
        # domain-specific .on_pipeline_event_handler
        else:
            if self.on_pipeline_event_handler:
                pipeline_thread.invoke_on_callback_thread_nowait(self.on_pipeline_event_handler)(
                    event
                )
            else:
                # unexpected condition: we should be handling all pipeline events
                logger.error("incoming {} event with no handler.  dropping.".format(event.name))


# NOTE: This stage could be a candidate for being refactored into some kind of other
# pipeline-related structure. What's odd about it as a stage is that it doesn't really respond
# to operations or events so much as it spawns them on a timer.
# Perhaps some kind of... Pipeline Daemon?
class SasTokenStage(PipelineStage):
    # Amount of time, in seconds, prior to token expiration to trigger alarm
    DEFAULT_TOKEN_UPDATE_MARGIN = 120

    def __init__(self):
        super(SasTokenStage, self).__init__()
        # Indicates when token needs to be updated
        self._token_update_alarm = None
        # Indicates when to retry a failed reauthorization attempt
        # (only used with renewable SAS auth)
        self._reauth_retry_timer = None

    @pipeline_thread.runs_on_pipeline_thread
    def _run_op(self, op):
        if (
            isinstance(op, pipeline_ops_base.InitializePipelineOperation)
            and self.pipeline_root.pipeline_configuration.sastoken is not None
        ):
            # Start an alarm (renewal or replacement depending on token type)
            self._start_token_update_alarm()
            self.send_op_down(op)
        elif (
            isinstance(op, pipeline_ops_base.ReauthorizeConnectionOperation)
            and self.pipeline_root.pipeline_configuration.sastoken is not None
        ):
            # NOTE 1: This case (currently) implies that we are using Non-Renewable SAS,
            # although it's not enforced here (it's a product of how the pipeline and client are
            # configured overall)

            # NOTE 2: There's a theoretically possible case where the new token has the same expiry
            # time as the old token, and thus a new update alarm wouldn't really be required, but
            # I don't want to include the complexity of checking. Just start a new alarm anyway.

            # NOTE 3: Yeah, this is the same logic as the above case for the InitializePipeline op,
            # but if it weren't separate, how would you get all these nice informative comments?
            # (Also, it leaves room for the logic to change in the future)
            self._start_token_update_alarm()
            self.send_op_down(op)
        elif isinstance(op, pipeline_ops_base.ShutdownPipelineOperation):
            self._cancel_token_update_alarm()
            self._cancel_reauth_retry_timer()
            self.send_op_down(op)
        else:
            self.send_op_down(op)

    @pipeline_thread.runs_on_pipeline_thread
    def _cancel_token_update_alarm(self):
        """Cancel and delete any pending update alarm"""
        old_alarm = self._token_update_alarm
        self._token_update_alarm = None
        if old_alarm:
            logger.debug("Cancelling SAS Token update alarm")
            old_alarm.cancel()
            old_alarm = None

    @pipeline_thread.runs_on_pipeline_thread
    def _cancel_reauth_retry_timer(self):
        """Cancel and delete any pending reauth retry timer"""
        old_reauth_retry_timer = self._reauth_retry_timer
        self._reauth_retry_timer = None
        if old_reauth_retry_timer:
            logger.debug("Cancelling reauthorization retry timer")
            old_reauth_retry_timer.cancel()
            old_reauth_retry_timer = None

    @pipeline_thread.runs_on_pipeline_thread
    def _start_token_update_alarm(self):
        """Begin an update alarm.
        If using a RenewableSasToken, when the alarm expires the token will be automatically
        renewed, and a new alarm will be set.

        If using a NonRenewableSasToken, when the alarm expires, it will trigger a
        NewSasTokenRequiredEvent to signal that a new SasToken must be manually provided.
        """
        self._cancel_token_update_alarm()

        update_time = (
            self.pipeline_root.pipeline_configuration.sastoken.expiry_time
            - self.DEFAULT_TOKEN_UPDATE_MARGIN
        )

        # On Windows platforms, the threading event TIMEOUT_MAX (approximately 49.7 days) could
        # conceivably be less than the SAS lifespan, which means we may need to update the token
        # before the lifespan ends.
        # If we really wanted to adjust this in the future to use the entire SAS lifespan, we could
        # implement Alarms that trigger other Alarms, but for now, just forcing a token update
        # is good enough.
        # Note that this doesn't apply to (most) Unix platforms, where TIMEOUT_MAX is 292.5 years.
        if (update_time - time.time()) > threading.TIMEOUT_MAX:
            update_time = time.time() + threading.TIMEOUT_MAX
            logger.warning(
                "SAS Token expiration ({expiry} seconds) exceeds max scheduled renewal time ({max} seconds). Will be renewing after {max} seconds instead".format(
                    expiry=self.pipeline_root.pipeline_configuration.sastoken.expiry_time,
                    max=threading.TIMEOUT_MAX,
                )
            )

        # For renewable SasTokens, create an alarm that will automatically renew the token,
        # and then start another alarm.
        if isinstance(self.pipeline_root.pipeline_configuration.sastoken, st.RenewableSasToken):
            logger.debug(
                "{}: Scheduling automatic SAS Token renewal at epoch time: {}".format(
                    self.name, update_time
                )
            )

            @pipeline_thread.invoke_on_pipeline_thread_nowait
            def renew_token():
                # Cancel any token reauth retry timer in progress (from a previous renewal)
                self._cancel_reauth_retry_timer()
                logger.info("Renewing SAS Token...")
                # Renew the token
                sastoken = self.pipeline_root.pipeline_configuration.sastoken
                sastoken.refresh()
                # If the pipeline is already connected, send order to reauthorize the connection
                # now that token has been renewed. If the pipeline is not currently connected,
                # there is no need to do this, as the next connection will be using the new
                # credentials.
                if self.pipeline_root.connected:
                    self._reauthorize()

                # Once again, start a renewal alarm
                self._start_token_update_alarm()

            self._token_update_alarm = alarm.Alarm(update_time, renew_token)

        # For nonrenewable SasTokens, create an alarm that will issue a NewSasTokenRequiredEvent
        else:
            logger.debug(
                "Scheduling manual SAS Token renewal at epoch time: {}".format(update_time)
            )

            @pipeline_thread.invoke_on_pipeline_thread_nowait
            def request_new_token():
                logger.info("Requesting new SAS Token....")
                # Send request
                self.send_event_up(pipeline_events_base.NewSasTokenRequiredEvent())

            self._token_update_alarm = alarm.Alarm(update_time, request_new_token)

        self._token_update_alarm.daemon = True
        self._token_update_alarm.start()

    @pipeline_thread.runs_on_pipeline_thread
    def _reauthorize(self):
        @pipeline_thread.runs_on_pipeline_thread
        def on_reauthorize_complete(op, error):
            if error:
                logger.info(
                    "{}: Connection reauthorization failed.  Error={}".format(self.name, error)
                )
                self.report_background_exception(error)
                # If connection has not been somehow re-established, we need to keep trying
                # because for the reauthorization to originally have been issued, we were in
                # a connected state.
                # NOTE: we only do this if connection retry is enabled on the pipeline. If it is,
                # we have a contract to maintain a connection. If it has been disabled, we have
                # a contract to not do so.
                # NOTE: We can't rely on the ReconnectStage to do this because 1) the pipeline
                # stages should stand on their own, and 2) if the reauth failed, the ReconnectStage
                # wouldn't know to reconnect, because the expected state of a failed reauth is
                # to be disconnected.
                if (
                    not self.pipeline_root.connected
                    and self.pipeline_root.pipeline_configuration.connection_retry
                ):
                    logger.info("{}: Retrying connection reauthorization".format(self.name))
                    # No need to cancel the timer, because if this is running, it has already ended

                    def retry_reauthorize():
                        # We need to check this when the timer expires as well as before creating
                        # the timer in case connection has been re-established while timer was
                        # running
                        if not self.pipeline_root.connected:
                            self._reauthorize()

                    self._reauth_retry_timer = threading.Timer(
                        self.pipeline_root.pipeline_configuration.connection_retry_interval,
                        retry_reauthorize,
                    )
                    self._reauth_retry_timer.daemon = True
                    self._reauth_retry_timer.start()

            else:
                logger.info("{}: Connection reauthorization successful".format(self.name))

        logger.info("{}: Starting reauthorization process for new SAS token".format(self.name))
        self.send_op_down(
            pipeline_ops_base.ReauthorizeConnectionOperation(callback=on_reauthorize_complete)
        )


class AutoConnectStage(PipelineStage):
    """
    This stage is responsible for ensuring that the protocol is connected when
    it needs to be connected.
    """

    @pipeline_thread.runs_on_pipeline_thread
    def _run_op(self, op):
        # Any operation that requires a connection can trigger a connection if
        # we're not connected and the auto-connect feature is enabled.
        if (
            op.needs_connection
            and not self.pipeline_root.connected
            and self.pipeline_root.pipeline_configuration.auto_connect
        ):
            logger.debug(
                "{}({}): Op needs connection.  Queueing this op and starting a ConnectionOperation".format(
                    self.name, op.name
                )
            )
            self._do_connect(op)

        else:
            self.send_op_down(op)

    @pipeline_thread.runs_on_pipeline_thread
    def _do_connect(self, op):
        """
        Start connecting the transport in response to some operation
        """
        # Alias to avoid overload within the callback below
        # CT-TODO: remove the need for this with better callback semantics
        op_needs_connect = op

        # function that gets called after we're connected.
        @pipeline_thread.runs_on_pipeline_thread
        def on_connect_op_complete(op, error):
            if error:
                logger.debug(
                    "{}({}): Connection failed.  Completing with failure because of connection failure: {}".format(
                        self.name, op_needs_connect.name, error
                    )
                )
                op_needs_connect.complete(error=error)
            else:
                logger.debug(
                    "{}({}): connection is complete.  Running op that triggered connection.".format(
                        self.name, op_needs_connect.name
                    )
                )
                self.run_op(op_needs_connect)

        # call down to the next stage to connect.
        logger.debug("{}({}): calling down with Connect operation".format(self.name, op.name))
        self.send_op_down(pipeline_ops_base.ConnectOperation(callback=on_connect_op_complete))


class ConnectionLockStage(PipelineStage):
    """
    This stage is responsible for serializing connect, disconnect, and reauthorize ops on
    the pipeline, such that only a single one of these ops can go past this stage at a
    time.  This way, we don't have to worry about cases like "what happens if we try to
    disconnect if we're in the middle of reauthorizing."  This stage will wait for the
    reauthorize to complete before letting the disconnect past.
    """

    def __init__(self):
        super(ConnectionLockStage, self).__init__()
        self.queue = queue.Queue()
        self.blocked = False

    @pipeline_thread.runs_on_pipeline_thread
    def _run_op(self, op):

        # If this stage is currently blocked (because we're waiting for a connection, etc,
        # to complete), we queue up all operations until after the connect completes.
        if self.blocked:
            logger.debug(
                "{}({}): pipeline is blocked waiting for a prior connect/disconnect/reauthorize to complete.  queueing.".format(
                    self.name, op.name
                )
            )
            self.queue.put_nowait(op)

        elif isinstance(op, pipeline_ops_base.ConnectOperation) and self.pipeline_root.connected:
            logger.info(
                "{}({}): Transport is already connected.  Completing.".format(self.name, op.name)
            )
            op.complete()

        elif (
            isinstance(op, pipeline_ops_base.DisconnectOperation)
            and not self.pipeline_root.connected
        ):
            logger.info(
                "{}({}): Transport is already disconnected.  Completing.".format(self.name, op.name)
            )
            op.complete()

        elif (
            isinstance(op, pipeline_ops_base.DisconnectOperation)
            or isinstance(op, pipeline_ops_base.ConnectOperation)
            or isinstance(op, pipeline_ops_base.ReauthorizeConnectionOperation)
        ):
            self._block(op)

            @pipeline_thread.runs_on_pipeline_thread
            def on_operation_complete(op, error):
                if error:
                    logger.debug(
                        "{}({}): op failed.  Unblocking queue with error: {}".format(
                            self.name, op.name, error
                        )
                    )
                else:
                    logger.debug(
                        "{}({}): op succeeded.  Unblocking queue".format(self.name, op.name)
                    )

                self._unblock(op, error)

            op.add_callback(on_operation_complete)
            self.send_op_down(op)

        else:
            self.send_op_down(op)

    @pipeline_thread.runs_on_pipeline_thread
    def _block(self, op):
        """
        block this stage while we're waiting for the connect/disconnect/reauthorize operation to complete.
        """
        logger.debug("{}({}): blocking".format(self.name, op.name))
        self.blocked = True

    @pipeline_thread.runs_on_pipeline_thread
    def _unblock(self, op, error):
        """
        Unblock this stage after the connect/disconnect/reauthorize operation is complete.  This also means
        releasing all the operations that were queued up.
        """
        logger.debug("{}({}): unblocking and releasing queued ops.".format(self.name, op.name))
        self.blocked = False
        logger.debug(
            "{}({}): processing {} items in queue for error={}".format(
                self.name, op.name, self.queue.qsize(), error
            )
        )
        # Loop through our queue and release all the blocked operations
        # Put a new Queue in self.queue because releasing ops might put them back in the
        # queue, especially if there's a ConnectOperation in the list of ops to release
        old_queue = self.queue
        self.queue = queue.Queue()
        while not old_queue.empty():
            op_to_release = old_queue.get_nowait()
            if error:
                # if we're unblocking the queue because something (like a connect operation) failed,
                # then we fail all of the blocked operations with the same error.
                logger.debug(
                    "{}({}): failing {} op because of error".format(
                        self.name, op.name, op_to_release.name
                    )
                )
                op_to_release.complete(error=error)
            else:
                logger.debug(
                    "{}({}): releasing {} op.".format(self.name, op.name, op_to_release.name)
                )
                # call run_op directly here so operations go through this stage again (especially connect/disconnect ops)
                self.run_op(op_to_release)


class CoordinateRequestAndResponseStage(PipelineStage):
    """
    Pipeline stage which is responsible for coordinating RequestAndResponseOperation operations.  For each
    RequestAndResponseOperation operation, this stage passes down a RequestOperation operation and waits for
    an ResponseEvent event.  All other events are passed down unmodified.
    """

    def __init__(self):
        super(CoordinateRequestAndResponseStage, self).__init__()
        self.pending_responses = {}

    @pipeline_thread.runs_on_pipeline_thread
    def _run_op(self, op):
        if isinstance(op, pipeline_ops_base.RequestAndResponseOperation):
            # Convert RequestAndResponseOperation operation into a RequestOperation operation
            # and send it down.  A lower level will convert the RequestOperation into an
            # actual protocol client operation.  The RequestAndResponseOperation operation will be
            # completed when the corresponding IotResponse event is received in this stage.

            request_id = str(uuid.uuid4())

            logger.debug(
                "{}({}): adding request {} to pending list".format(self.name, op.name, request_id)
            )
            self.pending_responses[request_id] = op

            self._send_request_down(request_id, op)

        else:
            self.send_op_down(op)

    @pipeline_thread.runs_on_pipeline_thread
    def _send_request_down(self, request_id, op):
        # Alias to avoid overload within the callback below
        # CT-TODO: remove the need for this with better callback semantics
        op_waiting_for_response = op

        @pipeline_thread.runs_on_pipeline_thread
        def on_send_request_done(op, error):
            logger.debug(
                "{}({}): Finished sending {} request to {} resource {}".format(
                    self.name,
                    op_waiting_for_response.name,
                    op_waiting_for_response.request_type,
                    op_waiting_for_response.method,
                    op_waiting_for_response.resource_location,
                )
            )
            if error:
                logger.debug(
                    "{}({}): removing request {} from pending list".format(
                        self.name, op_waiting_for_response.name, request_id
                    )
                )
                del self.pending_responses[request_id]
                op_waiting_for_response.complete(error=error)
            else:
                # request sent.  Nothing to do except wait for the response
                pass

        logger.debug(
            "{}({}): Sending {} request to {} resource {}".format(
                self.name, op.name, op.request_type, op.method, op.resource_location
            )
        )

        new_op = pipeline_ops_base.RequestOperation(
            method=op.method,
            resource_location=op.resource_location,
            request_body=op.request_body,
            request_id=request_id,
            request_type=op.request_type,
            callback=on_send_request_done,
            query_params=op.query_params,
        )
        self.send_op_down(new_op)

    @pipeline_thread.runs_on_pipeline_thread
    def _handle_pipeline_event(self, event):
        if isinstance(event, pipeline_events_base.ResponseEvent):
            # match ResponseEvent events to the saved dictionary of RequestAndResponseOperation
            # operations which have not received responses yet.  If the operation is found,
            # complete it.

            logger.debug(
                "{}({}): Handling event with request_id {}".format(
                    self.name, event.name, event.request_id
                )
            )
            if event.request_id in self.pending_responses:
                op = self.pending_responses[event.request_id]
                del self.pending_responses[event.request_id]
                op.status_code = event.status_code
                op.response_body = event.response_body
                op.retry_after = event.retry_after
                logger.debug(
                    "{}({}): Completing {} request to {} resource {} with status {}".format(
                        self.name,
                        op.name,
                        op.request_type,
                        op.method,
                        op.resource_location,
                        op.status_code,
                    )
                )
                op.complete()
            else:
                logger.info(
                    "{}({}): request_id {} not found in pending list.  Nothing to do.  Dropping".format(
                        self.name, event.name, event.request_id
                    )
                )

        elif isinstance(event, pipeline_events_base.ConnectedEvent):
            """
            If we're reconnecting, send all pending requests down again.  This is necessary
            because any response that might have been sent by the service was possibly lost
            when the connection dropped.  The fact that the operation is still pending means
            that we haven't received the response yet.  Sending the request more than once
            will result in a reasonable response for all known operations, aside from extra
            processing on the server in the case of a re-sent provisioing request, or the
            appearance of a jump in $version attributes in the case of a lost twin PATCH
            operation.  Since we're reusing the same $rid, the server, of course, _could_
            recognize that this is a duplicate request, but the behavior in this case is
            undefined.
            """

            self.send_event_up(event)

            for request_id in self.pending_responses:
                logger.info(
                    "{stage}: ConnectedEvent: re-publishing request {id} for {method} {type} ".format(
                        stage=self.name,
                        id=request_id,
                        method=self.pending_responses[request_id].method,
                        type=self.pending_responses[request_id].request_type,
                    )
                )
                self._send_request_down(request_id, self.pending_responses[request_id])

        else:
            self.send_event_up(event)


class OpTimeoutStage(PipelineStage):
    """
    The purpose of the timeout stage is to add timeout errors to select operations

    The timeout_intervals attribute contains a list of operations to track along with
    their timeout values.  Right now this list is hard-coded but the operations and
    intervals will eventually become a parameter.

    For each operation that needs a timeout check, this stage will add a timer to
    the operation.  If the timer elapses, this stage will fail the operation with
    a OperationTimeout.  The intention is that a higher stage will know what to
    do with that error and act accordingly (either return the error to the user or
    retry).

    This stage currently assumes that all timed out operation are just "lost".
    It does not attempt to cancel the operation, as Paho doesn't have a way to
    cancel an operation, and with QOS=1, sending a pub or sub twice is not
    catastrophic.

    Also, as a long-term plan, the operations that need to be watched for timeout
    will become an initialization parameter for this stage so that differet
    instances of this stage can watch for timeouts on different operations.
    This will be done because we want a lower-level timeout stage which can watch
    for timeouts at the MQTT level, and we want a higher-level timeout stage which
    can watch for timeouts at the iothub level.  In this way, an MQTT operation that
    times out can be retried as an MQTT operation and a higher-level IoTHub operation
    which times out can be retried as an IoTHub operation (which might necessitate
    redoing multiple MQTT operations).
    """

    def __init__(self):
        super(OpTimeoutStage, self).__init__()
        # use a fixed list and fixed intervals for now.  Later, this info will come in
        # as an init param or a retry poicy
        self.timeout_intervals = {
            pipeline_ops_mqtt.MQTTSubscribeOperation: 10,
            pipeline_ops_mqtt.MQTTUnsubscribeOperation: 10,
            # Only Sub and Unsub are here because MQTT auto retries pub
        }

    @pipeline_thread.runs_on_pipeline_thread
    def _run_op(self, op):
        if type(op) in self.timeout_intervals:
            # Create a timer to watch for operation timeout on this op and attach it
            # to the op.

            @pipeline_thread.invoke_on_pipeline_thread_nowait
            def on_timeout():
                logger.info("{}({}): returning timeout error".format(self.name, op.name))
                op.complete(
                    error=pipeline_exceptions.OperationTimeout(
                        "operation timed out before protocol client could respond"
                    )
                )

            logger.debug("{}({}): Creating timer".format(self.name, op.name))
            op.timeout_timer = threading.Timer(self.timeout_intervals[type(op)], on_timeout)
            op.timeout_timer.start()

            # Send the op down, but intercept the return of the op so we can
            # remove the timer when the op is done
            op.add_callback(self._clear_timer)
            logger.debug("{}({}): Sending down".format(self.name, op.name))
            self.send_op_down(op)
        else:
            self.send_op_down(op)

    @pipeline_thread.runs_on_pipeline_thread
    def _clear_timer(self, op, error):
        # When an op comes back, delete the timer and pass it right up.
        if op.timeout_timer:
            logger.debug("{}({}): Cancelling timer".format(self.name, op.name))
            op.timeout_timer.cancel()
            op.timeout_timer = None


class RetryStage(PipelineStage):
    """
    The purpose of the retry stage is to watch specific operations for specific
    errors and retry the operations as appropriate.

    Unlike the OpTimeoutStage, this stage will never need to worry about cancelling
    failed operations.  When an operation is retried at this stage, it is already
    considered "failed", so no cancellation needs to be done.
    """

    def __init__(self):
        super(RetryStage, self).__init__()
        # Retry intervals are hardcoded for now. Later, they come in as an
        # init param, probably via retry policy.
        self.retry_intervals = {
            pipeline_ops_mqtt.MQTTSubscribeOperation: 20,
            pipeline_ops_mqtt.MQTTUnsubscribeOperation: 20,
            # Only Sub and Unsub are here because MQTT auto retries pub
        }
        self.ops_waiting_to_retry = []

    @pipeline_thread.runs_on_pipeline_thread
    def _run_op(self, op):
        """
        Send all ops down and intercept their return to "watch for retry"
        """
        if self._should_watch_for_retry(op):
            op.add_callback(self._do_retry_if_necessary)
            self.send_op_down(op)
        else:
            self.send_op_down(op)

    @pipeline_thread.runs_on_pipeline_thread
    def _should_watch_for_retry(self, op):
        """
        Return True if this op needs to be watched for retry.  This can be
        called before the op runs.
        """
        return type(op) in self.retry_intervals

    @pipeline_thread.runs_on_pipeline_thread
    def _should_retry(self, op, error):
        """
        Return True if this op needs to be retried.  This must be called after
        the op completes.
        """
        if error:
            if self._should_watch_for_retry(op):
                if isinstance(error, pipeline_exceptions.OperationTimeout):
                    return True
        return False

    @pipeline_thread.runs_on_pipeline_thread
    def _do_retry_if_necessary(self, op, error):
        """
        Handler which gets called when operations are complete.  This function
        is where we check to see if a retry is necessary and set a "retry timer"
        which can be used to send the op down again.
        """
        if self._should_retry(op, error):

            @pipeline_thread.invoke_on_pipeline_thread_nowait
            def do_retry():
                logger.debug("{}({}): retrying".format(self.name, op.name))
                op.retry_timer.cancel()
                op.retry_timer = None
                self.ops_waiting_to_retry.remove(op)
                # Don't just send it down directly.  Instead, go through run_op so we get
                # retry functionality this time too
                self.run_op(op)

            interval = self.retry_intervals[type(op)]
            logger.info(
                "{}({}): Op needs retry with interval {} because of {}.  Setting timer.".format(
                    self.name, op.name, interval, error
                )
            )

            # if we don't keep track of this op, it might get collected.
            op.halt_completion()
            self.ops_waiting_to_retry.append(op)
            op.retry_timer = threading.Timer(self.retry_intervals[type(op)], do_retry)
            op.retry_timer.start()

        else:
            if op.retry_timer:
                op.retry_timer.cancel()
                op.retry_timer = None


class ReconnectState(object):
    """
    Class which holds reconnect states as class variables.  Created to make code that reads like an enum without using an enum.
    """

    CONNECTED = "CONNECTED"  # Client is connected (as far as it knows)
    DISCONNECTED = "DISCONNECTED"  # Client is disconnected
    CONNECTING = "CONNECTING"  # Client is in the process of connecting
    DISCONNECTING = "DISCONNECTING"  # Client is in the process of disconnecting
    REAUTHORIZING = "REAUTHORIZING"  # Client is in the process of reauthorizing
    # NOTE: Reauthorizing is the process of doing a disconnect, then a connect at transport level


class ReconnectStage(PipelineStage):

    intermediate_states = [
        ReconnectState.CONNECTING,
        ReconnectState.DISCONNECTING,
        ReconnectState.REAUTHORIZING,
    ]
    connection_ops = [
        pipeline_ops_base.ConnectOperation,
        pipeline_ops_base.DisconnectOperation,
        pipeline_ops_base.ReauthorizeConnectionOperation,
    ]
    transient_connect_errors = [
        pipeline_exceptions.OperationCancelled,
        pipeline_exceptions.OperationTimeout,
        pipeline_exceptions.OperationError,
        transport_exceptions.ConnectionFailedError,
        transport_exceptions.ConnectionDroppedError,
    ]

    def __init__(self):
        super(ReconnectStage, self).__init__()
        self.reconnect_timer = None
        self.state = ReconnectState.DISCONNECTED
        self.waiting_ops = queue.Queue()

        # NOTE: In this stage states are both checked, and changed, but there is no lock to protect
        # this state value, or the logic that surrounds it from multithreading. This is because due
        # to the threading model of the pipeline, there is a dedicated pipeline thread that handles
        # everything that runs here, and it can only be doing one thing at a time. Thus we don't
        # need to have a threading lock on our state, or be concerned with how atomic things are.

    @pipeline_thread.runs_on_pipeline_thread
    def _run_op(self, op):
        # NOTE: Connection Retry == Reconnect. These terms are used interchangably. 'reconnect' is a
        # more accurate term for the process happening internally here, but the feature is called
        # 'connection retry' when facing the end user.
        if self.pipeline_root.pipeline_configuration.connection_retry:

            # If receiving a connection op while one is already in progress, wait for the current
            # one to finish. This is kind of like a ConnectionLockStage, but inside this one.
            # It has to happen here because just relying on a ConnectionLockStage before or after
            # in the pipeline is insufficient, given that operations can spawn in this stage.
            # We need a way to wait ops without letting them pass through and affect the connection
            # state in order to address edge cases e.g. a user-initiated connect and a automatic
            # reconnect connect happen at approximately the same time.
            if self.state in self.intermediate_states and type(op) in self.connection_ops:
                logger.debug(
                    "{}({}): State is {} - waiting for in-progress operation to finish".format(
                        self.name, op.name, self.state
                    )
                )
                self.waiting_ops.put_nowait(op)

            else:
                if isinstance(op, pipeline_ops_base.ConnectOperation):
                    if self.state is ReconnectState.CONNECTED:
                        logger.debug(
                            "{}({}): State is already CONNECTED. Sending op down".format(
                                self.name, op.name
                            )
                        )
                        self._add_connection_op_callback(op)
                        # NOTE: This is the safest thing to do while the ConnectionLockStage is
                        # doing autocompletes based on connection status. When it is revisited,
                        # this logic may need to be updated.
                    elif self.state is ReconnectState.DISCONNECTED:
                        logger.debug(
                            "{}({}): State changes DISCONNECTED -> CONNECTING. Sending op down".format(
                                self.name, op.name
                            )
                        )
                        self.state = ReconnectState.CONNECTING
                        self._add_connection_op_callback(op)
                    else:
                        # This should be impossible to reach. If the state were intermediate, it
                        # would have been added to the waiting ops queue above.
                        logger.warning(
                            "{}({}): Invalid State - {}".format(self.name, op.name, self.state)
                        )

                elif isinstance(op, pipeline_ops_base.DisconnectOperation):
                    # First, always clear any reconnect timer. Because a manual disconnection is
                    # occurring, we won't want to be reconnecting any more.
                    self._clear_reconnect_timer()

                    if self.state is ReconnectState.CONNECTED:
                        logger.debug(
                            "{}({}): State changes CONNECTED -> DISCONNECTING. Sending op down.".format(
                                self.name, op.name
                            )
                        )
                        self.state = ReconnectState.DISCONNECTING
                        self._add_connection_op_callback(op)
                    elif self.state is ReconnectState.DISCONNECTED:
                        logger.debug(
                            "{}({}): State is already DISCONNECTED. Sending op down".format(
                                self.name, op.name
                            )
                        )
                        self._add_connection_op_callback(op)
                        # NOTE: This is the safest thing to do while the ConnectionLockStage is
                        # doing autocompletes based on connection status. When it is revisited,
                        # this logic may need to be updated.
                    else:
                        # This should be impossible to reach. If the state were intermediate, it
                        # would have been added to the waiting ops queue above.
                        logger.warning(
                            "{}({}): Invalid State - {}".format(self.name, op.name, self.state)
                        )

                elif isinstance(op, pipeline_ops_base.ReauthorizeConnectionOperation):
                    if self.state is ReconnectState.CONNECTED:
                        logger.debug(
                            "{}({}): State changes CONNECTED -> REAUTHORIZING. Sending op down.".format(
                                self.name, op.name
                            )
                        )
                        self.state = ReconnectState.REAUTHORIZING
                        self._add_connection_op_callback(op)
                    elif self.state is ReconnectState.DISCONNECTED:
                        logger.debug(
                            "{}({}): State changes DISCONNECTED -> REAUTHORIZING. Sending op down".format(
                                self.name, op.name
                            )
                        )
                        self.state = ReconnectState.REAUTHORIZING
                        self._add_connection_op_callback(op)
                    else:
                        # This should be impossible to reach. If the state were intermediate, it
                        # would have been added to the waiting ops queue above.
                        logger.warning(
                            "{}({}): Invalid State - {}".format(self.name, op.name, self.state)
                        )

                elif isinstance(op, pipeline_ops_base.ShutdownPipelineOperation):
                    self._clear_reconnect_timer()
                    # Cancel all pending ops so they don't hang
                    while not self.waiting_ops.empty():
                        waiting_op = self.waiting_ops.get_nowait()
                        cancel_error = pipeline_exceptions.OperationCancelled(
                            "Operation waiting in ReconnectStage cancelled by shutdown"
                        )
                        waiting_op.complete(error=cancel_error)

                # In all cases the op gets sent down
                self.send_op_down(op)

        # Connection retry disabled
        else:
            self.send_op_down(op)

    @pipeline_thread.runs_on_pipeline_thread
    def _handle_pipeline_event(self, event):
        # Connection Retry Enabled
        if self.pipeline_root.pipeline_configuration.connection_retry:
            if isinstance(event, pipeline_events_base.ConnectedEvent):
                # First, clear the reconnect timer no matter what.
                # We are now connected, so any ongoing reconnect is unnecessary
                self._clear_reconnect_timer()

                # EXPECTED CONNECTION (ConnectOperation was previously issued)
                if self.state is ReconnectState.CONNECTING:
                    logger.debug(
                        "{}({}): State changes CONNECTING -> CONNECTED. Connection established".format(
                            self.name, event.name
                        )
                    )
                    self.state = ReconnectState.CONNECTED

                # EXPECTED CONNECTION (ReauthorizeConnectionOperation was previously issued)
                elif self.state is ReconnectState.REAUTHORIZING:
                    logger.debug(
                        "{}({}): State changes REAUTHORIZING -> CONNECTED. Connection re-established after reauthentication".format(
                            self.name, event.name
                        )
                    )
                    self.state = ReconnectState.CONNECTED

                # BAD STATE (this block should not be reached)
                else:
                    logger.warning(
                        "{}: ConnectedEvent received while in unexpected state - {}, Connected: {}".format(
                            self.name, self.state, self.pipeline_root.connected
                        )
                    )
                    logger.debug(
                        "{}({}): State changes {} -> CONNECTED. Unexpected connection".format(
                            self.name, event.name, self.state
                        )
                    )
                    self.state = ReconnectState.CONNECTED

            elif isinstance(event, pipeline_events_base.DisconnectedEvent):
                # UNEXPECTED DISCONNECTION (i.e. Connection has been lost)
                if self.state is ReconnectState.CONNECTED:
                    # When we get disconnected, we try to reconnect as soon as we can. We set a
                    # timer here that will start the process in another thread because we don't
                    # want to hold up the event flow
                    logger.debug(
                        "{}({}): State changes CONNECTED -> DISCONNECTED. Attempting to reconnect".format(
                            self.name, event.name
                        )
                    )
                    # Set the state change before starting the timer in order to make sure
                    # there's no issues when the timer expires. The pipline threading model should
                    # already be preventing any weirdness with timing, but can't hurt to do this
                    # as well.
                    self.state = ReconnectState.DISCONNECTED
                    self._start_reconnect_timer(0.01)

                # EXPECTED DISCONNECTION (DisconnectOperation was previously issued)
                elif self.state is ReconnectState.DISCONNECTING:
                    # No reconnect timer will be created.
                    logger.debug(
                        "{}({}): State changes DISCONNECTING -> DISCONNECTED. Not attempting to reconnect (User-initiated disconnect)".format(
                            self.name, event.name
                        )
                    )
                    self.state = ReconnectState.DISCONNECTED

                # EXPECTED DISCONNECTION (Reauthorization process)
                elif self.state is ReconnectState.REAUTHORIZING:
                    # ReconnectState will remain REAUTHORIZING until completion of the process
                    # upon re-establishing the connection

                    # NOTE: There is a ~small~ chance of a false positive here if an unexpected
                    # disconnection occurs while a ReauthorizationOperation is in flight.
                    # However, it will sort itself out - the ensuing connect that occurs as part
                    # of the reauthorization will restore connection (no harm done) or it will
                    # fail, at which point the failure was a result of a manual operation and
                    # reconnection is not supposed to occur. So either way, we end up where we want
                    # to be despite the false positive - just be aware that this can happen.
                    logger.debug(
                        "{}({}): Not attempting to reconnect (Reauthorization in progress)".format(
                            self.name, event.name
                        )
                    )

                # BAD STATE (this block should not be reached)
                else:
                    logger.warning(
                        "{}: DisconnectEvent received while in unexpected state - {}, Connected: {}".format(
                            self.name, self.state, self.pipeline_root.connected
                        )
                    )
                    logger.debug(
                        "{}({}): State changes {} -> DISCONNECTED. Unexpected disconnect in unexpected state".format(
                            self.name, event.name, self.state
                        )
                    )
                    self.state = ReconnectState.DISCONNECTED

            # In all cases the event is sent up
            self.send_event_up(event)

        # Connection Retry disabled
        else:
            self.send_event_up(event)

    @pipeline_thread.runs_on_pipeline_thread
    def _add_connection_op_callback(self, op):
        """Adds callback to a connection op passing through to do necessary stage upkeep"""

        # NOTE: we are currently protected from connect failing due to being already connected
        # by the ConnectionLockStage. If the ConnectionLockStage changes functionality,
        # we may need some logic changes to address an op that can fail while leaving us CONNECTED

        @pipeline_thread.runs_on_pipeline_thread
        def on_complete(op, error):
            # If error, set us back to a DISCONNECTED state. It doesn't matter what kind of
            # connection op this was, any failure should result in a disconnected state.

            # NOTE: Due to the stage waiting any ops if an ongoing connection op is in-progress
            # as well as the way that the reconnection process checks if there is an in-progress
            # connection op (and punts the reconnect if so), there is no risk here of setting
            # directly to DISCONNECTED - the intermediate state being overwritten is always going
            # to be due to this op that is now completing, we can be assured of that.
            if error:
                logger.debug(
                    "{}({}): failed, state change {} -> DISCONNECTED".format(
                        self.name, op.name, self.state
                    )
                )
                self.state = ReconnectState.DISCONNECTED

            # Allow the next waiting op to proceed (if any)
<<<<<<< HEAD
            self._run_next_waiting_op()
=======
            this._run_all_waiting_ops()
>>>>>>> 09255922

        op.add_callback(on_complete)

    @pipeline_thread.runs_on_pipeline_thread
    def _run_all_waiting_ops(self):

        if not self.waiting_ops.empty():
            queuecopy = self.waiting_ops
            self.waiting_ops = queue.Queue()

            while not queuecopy.empty():
                next_op = queuecopy.get_nowait()
                if not next_op.completed:
                    logger.debug(
                        "{}: Resolving next waiting op: {}".format(self.name, next_op.name)
                    )
                    self.run_op(next_op)

    @pipeline_thread.runs_on_pipeline_thread
    def _reconnect(self):
        @pipeline_thread.runs_on_pipeline_thread
        def on_reconnect_complete(op, error):
            if self:
                logger.debug(
                    "{}({}): on_connect_complete error={} state={} connected={} ".format(
                        self.name,
                        op.name,
                        error,
                        self.state,
                        self.pipeline_root.connected,
                    )
                )

                if error:
                    # Set state back to DISCONNECTED so as not to block anything else
                    logger.debug(
                        "{}: State change {} -> DISCONNECTED".format(self.name, self.state)
                    )
                    self.state = ReconnectState.DISCONNECTED

                    # report background exception to indicate this failure ocurred
                    self.report_background_exception(error)

                    # Determine if should try reconnect again
                    if self._should_reconnect(error):
                        # transient errors can cause a reconnect attempt
                        logger.debug(
                            "{}: Reconnect failed. Starting reconnection timer".format(self.name)
                        )
                        self._start_reconnect_timer(
                            self.pipeline_root.pipeline_configuration.connection_retry_interval
                        )
                    else:
                        # all others are permanent errors
                        logger.debug(
                            "{}: Cannot reconnect. Ending reconnection process".format(self.name)
                        )

                # Now see if there's anything that may have blocked waiting for us to finish
<<<<<<< HEAD
                self._run_next_waiting_op()
=======
                this._run_all_waiting_ops()
>>>>>>> 09255922

        # NOTE: I had considered leveraging the run_op infrastructure instead of sending this
        # directly down. Ultimately however, I think it's best to keep reconnects completely
        # distinct from other operations that come through the pipeline - for instance, we don't
        # really want them to end up queued up behind other operations via the .waiting_ops queue.
        # Reconnects have a top priority.
        op = pipeline_ops_base.ConnectOperation(callback=on_reconnect_complete)
        self.send_op_down(op)

    @pipeline_thread.runs_on_pipeline_thread
    def _should_reconnect(self, error):
        """Returns True if a reconnect should occur in response to an error, False otherwise"""
        if self.pipeline_root.pipeline_configuration.connection_retry:
            if type(error) in self.transient_connect_errors:
                return True
        return False

    @pipeline_thread.runs_on_pipeline_thread
    def _start_reconnect_timer(self, delay):
        """
        Set a timer to reconnect after some period of time
        """
        self._clear_reconnect_timer()

        @pipeline_thread.invoke_on_pipeline_thread_nowait
        def on_reconnect_timer_expired():
            logger.debug(
                "{}: Reconnect timer expired. State is {} Connected is {}.".format(
                    self.name, self.state, self.pipeline_root.connected
                )
            )
            # Clear the reconnect timer here first and foremost so it doesn't accidentally
            # get left around somehow. Don't use the _clear_reconnect_timer method, as the timer
            # has expired, and thus cannot be cancelled.
            self.reconnect_timer = None

            if self.state is ReconnectState.DISCONNECTED:
                # We are still disconnected, so reconnect

                # NOTE: Because any reconnect timer would have been cancelled upon a manual
                # disconnect, there is no way this block could be executing if we were happy
                # with our DISCONNECTED state.
                logger.debug("{}: Starting reconnection".format(self.name))
                logger.debug(
                    "{}: State changes {} -> CONNECTING. Sending new connect op down in reconnect attempt".format(
                        self.name, self.state
                    )
                )
                self.state = ReconnectState.CONNECTING
                self._reconnect()
            elif self.state in self.intermediate_states:
                # If another connection op is in progress, just wait and try again later to avoid
                # any extra confusion (i.e. punt the reconnection)
                logger.debug(
                    "{}: Other connection operation in-progress, setting a new reconnection timer".format(
                        self.name
                    )
                )
                self._start_reconnect_timer(
                    self.pipeline_root.pipeline_configuration.connection_retry_interval
                )
            else:
                logger.debug(
                    "{}: Unexpected state reached ({}) after reconnection timer expired".format(
                        self.name, self.state
                    )
                )

        self.reconnect_timer = threading.Timer(delay, on_reconnect_timer_expired)
        self.reconnect_timer.start()

    @pipeline_thread.runs_on_pipeline_thread
    def _clear_reconnect_timer(self):
        """
        Clear any previous reconnect timer
        """
        if self.reconnect_timer:
            logger.debug("{}: clearing reconnect timer".format(self.name))
            self.reconnect_timer.cancel()
            self.reconnect_timer = None<|MERGE_RESOLUTION|>--- conflicted
+++ resolved
@@ -11,6 +11,7 @@
 import time
 import traceback
 import uuid
+import weakref
 import threading
 from six.moves import queue
 from . import pipeline_events_base
@@ -457,6 +458,8 @@
                 )
             )
 
+        self_weakref = weakref.ref(self)
+
         # For renewable SasTokens, create an alarm that will automatically renew the token,
         # and then start another alarm.
         if isinstance(self.pipeline_root.pipeline_configuration.sastoken, st.RenewableSasToken):
@@ -468,21 +471,22 @@
 
             @pipeline_thread.invoke_on_pipeline_thread_nowait
             def renew_token():
+                this = self_weakref()
                 # Cancel any token reauth retry timer in progress (from a previous renewal)
-                self._cancel_reauth_retry_timer()
+                this._cancel_reauth_retry_timer()
                 logger.info("Renewing SAS Token...")
                 # Renew the token
-                sastoken = self.pipeline_root.pipeline_configuration.sastoken
+                sastoken = this.pipeline_root.pipeline_configuration.sastoken
                 sastoken.refresh()
                 # If the pipeline is already connected, send order to reauthorize the connection
                 # now that token has been renewed. If the pipeline is not currently connected,
                 # there is no need to do this, as the next connection will be using the new
                 # credentials.
-                if self.pipeline_root.connected:
-                    self._reauthorize()
+                if this.pipeline_root.connected:
+                    this._reauthorize()
 
                 # Once again, start a renewal alarm
-                self._start_token_update_alarm()
+                this._start_token_update_alarm()
 
             self._token_update_alarm = alarm.Alarm(update_time, renew_token)
 
@@ -494,9 +498,10 @@
 
             @pipeline_thread.invoke_on_pipeline_thread_nowait
             def request_new_token():
+                this = self_weakref()
                 logger.info("Requesting new SAS Token....")
                 # Send request
-                self.send_event_up(pipeline_events_base.NewSasTokenRequiredEvent())
+                this.send_event_up(pipeline_events_base.NewSasTokenRequiredEvent())
 
             self._token_update_alarm = alarm.Alarm(update_time, request_new_token)
 
@@ -505,11 +510,14 @@
 
     @pipeline_thread.runs_on_pipeline_thread
     def _reauthorize(self):
+        self_weakref = weakref.ref(self)
+
         @pipeline_thread.runs_on_pipeline_thread
         def on_reauthorize_complete(op, error):
+            this = self_weakref()
             if error:
                 logger.info(
-                    "{}: Connection reauthorization failed.  Error={}".format(self.name, error)
+                    "{}: Connection reauthorization failed.  Error={}".format(this.name, error)
                 )
                 self.report_background_exception(error)
                 # If connection has not been somehow re-established, we need to keep trying
@@ -523,28 +531,29 @@
                 # wouldn't know to reconnect, because the expected state of a failed reauth is
                 # to be disconnected.
                 if (
-                    not self.pipeline_root.connected
-                    and self.pipeline_root.pipeline_configuration.connection_retry
+                    not this.pipeline_root.connected
+                    and this.pipeline_root.pipeline_configuration.connection_retry
                 ):
-                    logger.info("{}: Retrying connection reauthorization".format(self.name))
+                    logger.info("{}: Retrying connection reauthorization".format(this.name))
                     # No need to cancel the timer, because if this is running, it has already ended
 
+                    @pipeline_thread.invoke_on_pipeline_thread_nowait
                     def retry_reauthorize():
                         # We need to check this when the timer expires as well as before creating
                         # the timer in case connection has been re-established while timer was
                         # running
-                        if not self.pipeline_root.connected:
-                            self._reauthorize()
-
-                    self._reauth_retry_timer = threading.Timer(
-                        self.pipeline_root.pipeline_configuration.connection_retry_interval,
+                        if not this.pipeline_root.connected:
+                            this._reauthorize()
+
+                    this._reauth_retry_timer = threading.Timer(
+                        this.pipeline_root.pipeline_configuration.connection_retry_interval,
                         retry_reauthorize,
                     )
-                    self._reauth_retry_timer.daemon = True
-                    self._reauth_retry_timer.start()
+                    this._reauth_retry_timer.daemon = True
+                    this._reauth_retry_timer.start()
 
             else:
-                logger.info("{}: Connection reauthorization successful".format(self.name))
+                logger.info("{}: Connection reauthorization successful".format(this.name))
 
         logger.info("{}: Starting reauthorization process for new SAS token".format(self.name))
         self.send_op_down(
@@ -913,10 +922,12 @@
         if type(op) in self.timeout_intervals:
             # Create a timer to watch for operation timeout on this op and attach it
             # to the op.
+            self_weakref = weakref.ref(self)
 
             @pipeline_thread.invoke_on_pipeline_thread_nowait
             def on_timeout():
-                logger.info("{}({}): returning timeout error".format(self.name, op.name))
+                this = self_weakref()
+                logger.info("{}({}): returning timeout error".format(this.name, op.name))
                 op.complete(
                     error=pipeline_exceptions.OperationTimeout(
                         "operation timed out before protocol client could respond"
@@ -1004,16 +1015,18 @@
         which can be used to send the op down again.
         """
         if self._should_retry(op, error):
+            self_weakref = weakref.ref(self)
 
             @pipeline_thread.invoke_on_pipeline_thread_nowait
             def do_retry():
-                logger.debug("{}({}): retrying".format(self.name, op.name))
+                this = self_weakref()
+                logger.debug("{}({}): retrying".format(this.name, op.name))
                 op.retry_timer.cancel()
                 op.retry_timer = None
-                self.ops_waiting_to_retry.remove(op)
+                this.ops_waiting_to_retry.remove(op)
                 # Don't just send it down directly.  Instead, go through run_op so we get
                 # retry functionality this time too
-                self.run_op(op)
+                this.run_op(op)
 
             interval = self.retry_intervals[type(op)]
             logger.info(
@@ -1310,6 +1323,7 @@
     @pipeline_thread.runs_on_pipeline_thread
     def _add_connection_op_callback(self, op):
         """Adds callback to a connection op passing through to do necessary stage upkeep"""
+        self_weakref = weakref.ref(self)
 
         # NOTE: we are currently protected from connect failing due to being already connected
         # by the ConnectionLockStage. If the ConnectionLockStage changes functionality,
@@ -1317,6 +1331,7 @@
 
         @pipeline_thread.runs_on_pipeline_thread
         def on_complete(op, error):
+            this = self_weakref()
             # If error, set us back to a DISCONNECTED state. It doesn't matter what kind of
             # connection op this was, any failure should result in a disconnected state.
 
@@ -1328,17 +1343,13 @@
             if error:
                 logger.debug(
                     "{}({}): failed, state change {} -> DISCONNECTED".format(
-                        self.name, op.name, self.state
-                    )
-                )
-                self.state = ReconnectState.DISCONNECTED
+                        this.name, op.name, this.state
+                    )
+                )
+                this.state = ReconnectState.DISCONNECTED
 
             # Allow the next waiting op to proceed (if any)
-<<<<<<< HEAD
-            self._run_next_waiting_op()
-=======
             this._run_all_waiting_ops()
->>>>>>> 09255922
 
         op.add_callback(on_complete)
 
@@ -1359,50 +1370,49 @@
 
     @pipeline_thread.runs_on_pipeline_thread
     def _reconnect(self):
+        self_weakref = weakref.ref(self)
+
         @pipeline_thread.runs_on_pipeline_thread
         def on_reconnect_complete(op, error):
-            if self:
+            this = self_weakref()
+            if this:
                 logger.debug(
                     "{}({}): on_connect_complete error={} state={} connected={} ".format(
-                        self.name,
+                        this.name,
                         op.name,
                         error,
-                        self.state,
-                        self.pipeline_root.connected,
+                        this.state,
+                        this.pipeline_root.connected,
                     )
                 )
 
                 if error:
                     # Set state back to DISCONNECTED so as not to block anything else
                     logger.debug(
-                        "{}: State change {} -> DISCONNECTED".format(self.name, self.state)
-                    )
-                    self.state = ReconnectState.DISCONNECTED
+                        "{}: State change {} -> DISCONNECTED".format(this.name, this.state)
+                    )
+                    this.state = ReconnectState.DISCONNECTED
 
                     # report background exception to indicate this failure ocurred
-                    self.report_background_exception(error)
+                    this.report_background_exception(error)
 
                     # Determine if should try reconnect again
-                    if self._should_reconnect(error):
+                    if this._should_reconnect(error):
                         # transient errors can cause a reconnect attempt
                         logger.debug(
-                            "{}: Reconnect failed. Starting reconnection timer".format(self.name)
-                        )
-                        self._start_reconnect_timer(
-                            self.pipeline_root.pipeline_configuration.connection_retry_interval
+                            "{}: Reconnect failed. Starting reconnection timer".format(this.name)
+                        )
+                        this._start_reconnect_timer(
+                            this.pipeline_root.pipeline_configuration.connection_retry_interval
                         )
                     else:
                         # all others are permanent errors
                         logger.debug(
-                            "{}: Cannot reconnect. Ending reconnection process".format(self.name)
+                            "{}: Cannot reconnect. Ending reconnection process".format(this.name)
                         )
 
                 # Now see if there's anything that may have blocked waiting for us to finish
-<<<<<<< HEAD
-                self._run_next_waiting_op()
-=======
                 this._run_all_waiting_ops()
->>>>>>> 09255922
 
         # NOTE: I had considered leveraging the run_op infrastructure instead of sending this
         # directly down. Ultimately however, I think it's best to keep reconnects completely
@@ -1427,8 +1437,11 @@
         """
         self._clear_reconnect_timer()
 
+        self_weakref = weakref.ref(self)
+
         @pipeline_thread.invoke_on_pipeline_thread_nowait
         def on_reconnect_timer_expired():
+            this = self_weakref()
             logger.debug(
                 "{}: Reconnect timer expired. State is {} Connected is {}.".format(
                     self.name, self.state, self.pipeline_root.connected
@@ -1437,37 +1450,37 @@
             # Clear the reconnect timer here first and foremost so it doesn't accidentally
             # get left around somehow. Don't use the _clear_reconnect_timer method, as the timer
             # has expired, and thus cannot be cancelled.
-            self.reconnect_timer = None
-
-            if self.state is ReconnectState.DISCONNECTED:
+            this.reconnect_timer = None
+
+            if this.state is ReconnectState.DISCONNECTED:
                 # We are still disconnected, so reconnect
 
                 # NOTE: Because any reconnect timer would have been cancelled upon a manual
                 # disconnect, there is no way this block could be executing if we were happy
                 # with our DISCONNECTED state.
-                logger.debug("{}: Starting reconnection".format(self.name))
+                logger.debug("{}: Starting reconnection".format(this.name))
                 logger.debug(
                     "{}: State changes {} -> CONNECTING. Sending new connect op down in reconnect attempt".format(
                         self.name, self.state
                     )
                 )
                 self.state = ReconnectState.CONNECTING
-                self._reconnect()
-            elif self.state in self.intermediate_states:
+                this._reconnect()
+            elif this.state in self.intermediate_states:
                 # If another connection op is in progress, just wait and try again later to avoid
                 # any extra confusion (i.e. punt the reconnection)
                 logger.debug(
                     "{}: Other connection operation in-progress, setting a new reconnection timer".format(
-                        self.name
-                    )
-                )
-                self._start_reconnect_timer(
-                    self.pipeline_root.pipeline_configuration.connection_retry_interval
+                        this.name
+                    )
+                )
+                this._start_reconnect_timer(
+                    this.pipeline_root.pipeline_configuration.connection_retry_interval
                 )
             else:
                 logger.debug(
                     "{}: Unexpected state reached ({}) after reconnection timer expired".format(
-                        self.name, self.state
+                        this.name, this.state
                     )
                 )
 
