# --------------------------------------------------------------------------------------------
# Copyright (c) Microsoft Corporation. All rights reserved.
# Licensed under the MIT License. See License.txt in the project root for
# license information.
# --------------------------------------------------------------------------

import logging
import abc
import six
import sys
import time
import uuid
import weakref
from six.moves import queue
from threading import Timer
from . import pipeline_events_base
from . import pipeline_ops_base, pipeline_ops_mqtt
from . import pipeline_thread
from . import pipeline_exceptions
from azure.iot.device.common import handle_exceptions
from azure.iot.device.common.callable_weak_method import CallableWeakMethod

logger = logging.getLogger(__name__)


@six.add_metaclass(abc.ABCMeta)
class PipelineStage(object):
    """
    Base class representing a stage in the processing pipeline.  Each stage is responsible for receiving
    PipelineOperation objects from the top, possibly processing them, and possibly passing them down.  It
    is also responsible for receiving PipelineEvent objects from the bottom, possibly processing them, and
    possibly passing them up.

    Each PipelineStage in the pipeline, is expected to act on some well-defined set of PipelineOperation
    types and/or some set of PipelineEvent types.  If any stage does not act on an operation or event, it
    should pass it to the next stage (for operations) or the previous stage (for events).  In this way, the
    pipeline implements the "chain of responsibility" design pattern (Gamma, et.al. "Design Patterns".
    Addison Wesley. 1995), with each stage being responsible for implementing some "rule" or "policy" of the
    pipeline, and each stage being ignorant of the stages that are before or after it in the pipeline.

    Each stage in the pipeline should act on the smallest set of rules possible, thus making stages small
    and easily testable.  Complex logic should be the exception and not the rule, and complex stages should
    operate on the most generic type of operation possible, thus allowing us to re-use complex logic for
    multiple cases.  The best way to do this is with "converter" stages that convert a specific operation to
    a more general one and with other converter stages that convert general operations to more specific ones.

    An example of a specific-to-generic stage is UseSkAuthProviderStage which takes a specific operation
    (use an auth provider) and converts it into something more generic (here is your device_id, etc, and use
    this SAS token when connecting).

    An example of a generic-to-specific stage is IoTHubMQTTConverterStage which converts IoTHub operations
    (such as SendD2CMessageOperation) to MQTT operations (such as Publish).

    Each stage should also work in the broadest domain possible.  For example a generic stage (say
    "EnsureConnectionStage") that initiates a connection if any arbitrary operation needs a connection is more useful
    than having some MQTT-specific code that re-connects to the MQTT broker if the user calls Publish and
    there's no connection.

    One way to think about stages is to look at every "block of functionality" in your code and ask yourself
    "is this the one and only time I will need this code"?  If the answer is no, it might be worthwhile to
    implement that code in it's own stage in a very generic way.


    :ivar name: The name of the stage.  This is used primarily for logging
    :type name: str
    :ivar next: The next stage in the pipeline.  Set to None if this is the last stage in the pipeline.
    :type next: PipelineStage
    :ivar previous: The previous stage in the pipeline.  Set to None if this is the first stage in the pipeline.
    :type previous: PipelineStage
    :ivar pipeline_root: The first stage (root) of the pipeline.  This is useful if a stage wants to
      submit an operation to the pipeline starting at the root.  This type of behavior is uncommon but not
      unexpected.
    :type pipeline_root: PipelineStage
    """

    def __init__(self):
        """
        Initializer for PipelineStage objects.
        """
        self.name = self.__class__.__name__
        self.next = None
        self.previous = None
        self.pipeline_root = None

    @pipeline_thread.runs_on_pipeline_thread
    def run_op(self, op):
        """
        Run the given operation.  This is the public function that outside callers would call to run an
        operation.  Derived classes should override the private _execute_op function to implement
        stage-specific behavior.  When run_op returns, that doesn't mean that the operation has executed
        to completion.  Rather, it means that the pipeline has done something that will cause the
        operation to eventually execute to completion.  That might mean that something was sent over
        the network and some stage is waiting for a reply, or it might mean that the operation is sitting
        in a queue until something happens, or it could mean something entirely different.  The only
        thing you can assume is that the operation will _eventually_ complete successfully or fail, and the
        operation's callback will be called when that happens.

        :param PipelineOperation op: The operation to run.
        """
        logger.debug("{}({}): running".format(self.name, op.name))
        try:
            self._execute_op(op)
        except Exception as e:
            # This path is ONLY for unexpected errors. Expected errors should cause a fail completion
            # within ._execute_op()
            logger.error(msg="Unexpected error in {}._execute_op() call".format(self), exc_info=e)
            self.complete_op(op, error=e)

    @abc.abstractmethod
    def _execute_op(self, op):
        """
        Abstract method to run the actual operation.  This function is implemented in derived classes
        and performs the actual work that any operation expects.  The default behavior for this function
        should be to forward the event to the next stage using send_op_down for any
        operations that a particular stage might not operate on.

        See the description of the run_op method for more discussion on what it means to "run" an operation.

        :param PipelineOperation op: The operation to run.
        """
        pass

    @pipeline_thread.runs_on_pipeline_thread
    def handle_pipeline_event(self, event):
        """
        Handle a pipeline event that arrives from the stage below this stage.  Derived
        classes should not override this function.  Any stage-specific handling of
        PipelineEvent objects should be implemented by overriding the private
        _handle_pipeline_event function in the derived stage.

        :param PipelineEvent event: The event that is being passed back up the pipeline
        """
        try:
            self._handle_pipeline_event(event)
        except Exception as e:
            logger.error(
                msg="Unexpected error in {}._handle_pipeline_event() call".format(self), exc_info=e
            )
            handle_exceptions.handle_background_exception(e)

    @pipeline_thread.runs_on_pipeline_thread
    def _handle_pipeline_event(self, event):
        """
        Handle a pipeline event that arrives from the stage below this stage.  This
        is a function that is intended to be overridden in any stages that want to implement
        stage-specific handling of any events

        :param PipelineEvent event: The event that is being passed back up the pipeline
        """
        self.send_event_up(event)

    @pipeline_thread.runs_on_pipeline_thread
    def on_connected(self):
        """
        Called by lower layers when the protocol client connects
        """
        if self.previous:
            self.previous.on_connected()

    @pipeline_thread.runs_on_pipeline_thread
    def on_disconnected(self):
        """
        Called by lower layers when the protocol client disconnects
        """
        if self.previous:
            self.previous.on_disconnected()

    @pipeline_thread.runs_on_pipeline_thread
    def send_worker_op_down(self, worker_op, op):
        """
        Continue an operation using a new worker operation.  This means that the new operation
        will be passed down the pipeline (starting at the next stage). When that new
        operation completes, the original operation will be completed.  In this way,
        a stage can accept one type of operation and, effectively, change that operation
        into a different type of operation before passing it to the next stage.

        This is useful when a generic operation (such as "enable feature") needs to be
        converted into a more specific operation (such as "subscribe to mqtt topic").
        In that case, a stage's _execute_op function would call this function passing in
        the original "enable feature" op and the new "subscribe to mqtt topic"
        op.  This function will pass the "subscribe" down. When the "subscribe" op
        is completed, this function will cause the original op to complete.

        This function is only really useful if there is no data returned in the
        worker_op that that needs to be copied back into the original_op before
        completing it.  If data needs to be copied this way, some other method needs
        to be used.  (or a "copy data back" function needs to be added to this function
        as an optional parameter.)

        :param PipelineOperation op: Operation that is being continued using a
          different op.  This is most likely the operation that is currently being handled
          by the stage.  This operation is not actually continued, in that it is not
          actually passed down the pipeline.  Instead, the original_op operation is
          effectively paused while we wait for the worker_op operation to complete.  When
          the worker_op operation completes, the original_op operation will also be completed.
        :param PipelineOperation worker_op: Operation that is being passed down the pipeline
          to effectively continue the work represented by the original op.  This is most likely
          a different type of operation that is able to accomplish the intention of the
          original op in a way that is more specific than the original op.
        """

        logger.debug("{}({}): continuing with {} op".format(self.name, op.name, worker_op.name))

        @pipeline_thread.runs_on_pipeline_thread
        def worker_op_complete(worker_op, error):
            logger.debug(
                "{}({}): completing with result from {}".format(self.name, op.name, worker_op.name)
            )
            self.complete_op(op, error=error)

        worker_op.callback = worker_op_complete
        self.send_op_down(worker_op)

    @pipeline_thread.runs_on_pipeline_thread
    def send_op_down(self, op):
        """
        Helper function to continue a given operation by passing it to the next stage
        in the pipeline.  If there is no next stage in the pipeline, this function
        will fail the operation and call complete_op to return the failure back up the
        pipeline.

        :param PipelineOperation op: Operation which is being passed on
        """
        if not self.next:
            logger.error("{}({}): no next stage.  completing with error".format(self.name, op.name))
            error = pipeline_exceptions.PipelineError(
                "{} not handled after {} stage with no next stage".format(op.name, self.name)
            )
            self.complete_op(op, error=error)
        else:
            logger.debug("{}({}): passing to next stage.".format(self.name, op.name))
            self.next.run_op(op)

    @pipeline_thread.runs_on_pipeline_thread
    def complete_op(self, op, error=None):
        """
        Helper function to complete an operation by calling its callback function thus
        returning the result of the operation back up the pipeline.  This is perferred to
        calling the operation's callback directly as it provides several layers of protection
        (such as a try/except wrapper) which are strongly advised.
        """
        if error:
            logger.error("{}({}): completing with error {}".format(self.name, op.name, error))
        else:
            logger.debug("{}({}): completing without error".format(self.name, op.name))

        if op.completed:
            logger.error(
                "{}({}): completing op that has already been completed!".format(self.name, op.name)
            )
            e = pipeline_exceptions.PipelineError(
                "Internal pipeline error: attempting to complete an already-completed operation: {}({})".format(
                    self.name, op.name
                )
            )
            handle_exceptions.handle_background_exception(e)
        else:
            op.completed = True
            self.send_completed_op_up(op, error)

    @pipeline_thread.runs_on_pipeline_thread
    def send_completed_op_up(self, op, error=None):
        """
        Sends a previously-completed operation back up the pipeline, usually to the callback.
        This is used by complete_op and it's also called from code in the stage itself inside
        an intercepted return (via send_op_down_and_intercept_return).
        """
        if not op.completed:
            raise pipeline_exceptions.PipelineError(
                "Internal pipeline error: attempting to send an incomplete {} op up".format(op.name)
            )

        try:
            op.callback(op, error=error)
        except Exception as e:
            _, e, _ = sys.exc_info()
            logger.error(
                msg="Unhandled error calling back inside {}.complete_op() after {} complete".format(
                    self.name, op.name
                ),
                exc_info=e,
            )
            handle_exceptions.handle_background_exception(e)

    @pipeline_thread.runs_on_pipeline_thread
    def send_event_up(self, event):
        """
        Helper function to pass an event to the previous stage of the pipeline.  This is the default
        behavior of events while traveling through the pipeline. They start somewhere (maybe the
        bottom) and move up the pipeline until they're handled or until they error out.
        """
        if self.previous:
            logger.debug(
                "{}({}): pushing event up to {}".format(self.name, event.name, self.previous.name)
            )
            self.previous.handle_pipeline_event(event)
        else:
            logger.error("{}({}): Error: unhandled event".format(self.name, event.name))
            error = pipeline_exceptions.PipelineError(
                "{} unhandled at {} stage with no previous stage".format(event.name, self.name)
            )
            handle_exceptions.handle_background_exception(error)

    @pipeline_thread.runs_on_pipeline_thread
    def send_op_down_and_intercept_return(self, op, intercepted_return):
        """
        Function which sends an op down to the next stage in the pipeline and inserts an
        "intercepted_return" function in the return path of the op.  This way, a stage can
        continue processing of any op and use the intercepted_return function to  see the
        result of the op before returning it all the way to its original callback.  This is
        useful for stages that want to monitor the progress of ops, such as a TimeoutStage
        that needs to keep track of how long ops are running and when they complete.
        When that intercepted_return function is done with the op, it can use
        send_completed_op_up() to finish processing the op.
        """
        old_callback = op.callback

        def new_callback(op, error):
            op.callback = old_callback
            intercepted_return(op=op, error=error)

        op.callback = new_callback
        self.send_op_down(op)


class PipelineRootStage(PipelineStage):
    """
    Object representing the root of a pipeline.  This is where the functions to build
    the pipeline exist.  This is also where clients can add event handlers to receive
    events from the pipeline.

    :ivar on_pipeline_event_handler: Handler which can be set by users of the pipeline to
      receive PipelineEvent objects.  This is how users receive any "unsolicited"
      events from the pipeline (such as C2D messages).  This function is called with
      a PipelineEvent object every time any such event occurs.
    :type on_pipeline_event_handler: Function
    :ivar on_connected_handler: Handler which can be set by users of the pipeline to
      receive events every time the underlying transport connects
    :type on_connected_handler: Function
    :ivar on_disconnected_handler: Handler which can be set by users of the pipeline to
      receive events every time the underlying transport disconnects
    :type on_disconnected_handler: Function
    """

    def __init__(self, pipeline_configuration):
        super(PipelineRootStage, self).__init__()
        self.on_pipeline_event_handler = None
        self.on_connected_handler = None
        self.on_disconnected_handler = None
        self.connected = False
        self.pipeline_configuration = pipeline_configuration

    def run_op(self, op):
        op.callback = pipeline_thread.invoke_on_callback_thread_nowait(op.callback)
        pipeline_thread.invoke_on_pipeline_thread(super(PipelineRootStage, self).run_op)(op)

    @pipeline_thread.runs_on_pipeline_thread
    def _execute_op(self, op):
        """
        run the operation.  At the root, the only thing to do is to pass the operation
        to the next stage.

        :param PipelineOperation op: Operation to run.
        """
        self.send_op_down(op)

    def append_stage(self, new_next_stage):
        """
        Add the next stage to the end of the pipeline.  This is the function that callers
        use to build the pipeline by appending stages.  This function returns the root of
        the pipeline so that calls to this function can be chained together.

        :param PipelineStage new_next_stage: Stage to add to the end of the pipeline
        :returns: The root of the pipeline.
        """
        old_tail = self
        while old_tail.next:
            old_tail = old_tail.next
        old_tail.next = new_next_stage
        new_next_stage.previous = old_tail
        new_next_stage.pipeline_root = self
        return self

    @pipeline_thread.runs_on_pipeline_thread
    def _handle_pipeline_event(self, event):
        """
        Override of the PipelineEvent handler.  Because this is the root of the pipeline,
        this function calls the on_pipeline_event_handler to pass the event to the
        caller.

        :param PipelineEvent event: Event to be handled, i.e. returned to the caller
          through the handle_pipeline_event (if provided).
        """
        if self.on_pipeline_event_handler:
            pipeline_thread.invoke_on_callback_thread_nowait(self.on_pipeline_event_handler)(event)
        else:
            logger.warning("incoming pipeline event with no handler.  dropping.")

    @pipeline_thread.runs_on_pipeline_thread
    def on_connected(self):
        logger.debug(
            "{}: on_connected.  on_connected_handler={}".format(
                self.name, self.on_connected_handler
            )
        )
        self.connected = True
        if self.on_connected_handler:
            pipeline_thread.invoke_on_callback_thread_nowait(self.on_connected_handler)()

    @pipeline_thread.runs_on_pipeline_thread
    def on_disconnected(self):
        logger.debug(
            "{}: on_disconnected.  on_disconnected_handler={}".format(
                self.name, self.on_disconnected_handler
            )
        )
        self.connected = False
        if self.on_disconnected_handler:
            pipeline_thread.invoke_on_callback_thread_nowait(self.on_disconnected_handler)()


class EnsureConnectionStage(PipelineStage):
    """
    This stage is responsible for ensuring that the protocol is connected when
    it needs to be connected.
    """

    @pipeline_thread.runs_on_pipeline_thread
    def _execute_op(self, op):
        # Any operation that requires a connection can trigger a connection if
        # we're not connected.
        if op.needs_connection and not self.pipeline_root.connected:
            logger.debug(
                "{}({}): Op needs connection.  Queueing this op and starting a ConnectionOperation".format(
                    self.name, op.name
                )
            )
            self._do_connect(op)

        # Finally, if this stage doesn't need to do anything else with this operation,
        # it just passes it down.
        else:
            self.send_op_down(op)

    @pipeline_thread.runs_on_pipeline_thread
    def _do_connect(self, op):
        """
        Start connecting the transport in response to some operation
        """
        # function that gets called after we're connected.
        @pipeline_thread.runs_on_pipeline_thread
        def on_connect_op_complete(op_connect, error):
            if error:
                logger.error(
                    "{}({}): Connection failed.  Completing with failure because of connection failure: {}".format(
                        self.name, op.name, error
                    )
                )
                self.complete_op(op, error=error)
            else:
                logger.debug(
                    "{}({}): connection is complete.  Continuing with op".format(self.name, op.name)
                )
                self.send_op_down(op)

        # call down to the next stage to connect.
        logger.debug("{}({}): calling down with Connect operation".format(self.name, op.name))
        self.send_op_down(pipeline_ops_base.ConnectOperation(callback=on_connect_op_complete))


class SerializeConnectOpsStage(PipelineStage):
    """
    This stage is responsible for serializing connect, disconnect, and reconnect ops on
    the pipeline, such that only a single one of these ops can go past this stage at a
    time.  This way, we don't have to worry about cases like "what happens if we try to
    disconnect if we're in the middle of reconnecting."  This stage will wait for the
    reconnect to complete before letting the disconnect past.
    """

    def __init__(self):
        super(SerializeConnectOpsStage, self).__init__()
        self.queue = queue.Queue()
        self.blocked = False

    @pipeline_thread.runs_on_pipeline_thread
    def _execute_op(self, op):
        # If this stage is currently blocked (because we're waiting for a connection, etc,
        # to complete), we queue up all operations until after the connect completes.
        if self.blocked:
            logger.info(
                "{}({}): pipeline is blocked waiting for a prior connect/disconnect/reconnect to complete.  queueing.".format(
                    self.name, op.name
                )
            )
            self.queue.put_nowait(op)

        elif isinstance(op, pipeline_ops_base.ConnectOperation) and self.pipeline_root.connected:
            logger.info("{}({}): Transport is connected.  Completing.".format(self.name, op.name))
            self.complete_op(op)

        elif (
            isinstance(op, pipeline_ops_base.DisconnectOperation)
            and not self.pipeline_root.connected
        ):
            logger.info(
                "{}({}): Transport is disconnected.  Completing.".format(self.name, op.name)
            )
            self.complete_op(op=op)

        elif (
            isinstance(op, pipeline_ops_base.DisconnectOperation)
            or isinstance(op, pipeline_ops_base.ConnectOperation)
            or isinstance(op, pipeline_ops_base.ReconnectOperation)
        ):
            self._block(op)

            @pipeline_thread.runs_on_pipeline_thread
            def on_operation_complete(op, error):
                if error:
                    logger.error(
                        "{}({}): op failed.  Unblocking queue with error: {}".format(
                            self.name, op.name, error
                        )
                    )
                else:
                    logger.debug(
                        "{}({}): op succeeded.  Unblocking queue".format(self.name, op.name)
                    )

                self._unblock(op, error)
                logger.debug(
                    "{}({}): unblock is complete.  completing op that caused unblock".format(
                        self.name, op.name
                    )
                )
                self.send_completed_op_up(op, error)

            self.send_op_down_and_intercept_return(op, intercepted_return=on_operation_complete)

        else:
            self.send_op_down(op)

    @pipeline_thread.runs_on_pipeline_thread
    def _block(self, op):
        """
        block this stage while we're waiting for the connect/disconnect/reconnect operation to complete.
        """
        logger.debug("{}({}): blocking".format(self.name, op.name))
        self.blocked = True

    @pipeline_thread.runs_on_pipeline_thread
    def _unblock(self, op, error):
        """
        Unblock this stage after the connect/disconnect/reconnect operation is complete.  This also means
        releasing all the operations that were queued up.
        """
        logger.debug("{}({}): unblocking and releasing queued ops.".format(self.name, op.name))
        self.blocked = False
        logger.info(
            "{}({}): processing {} items in queue".format(self.name, op.name, self.queue.qsize())
        )
        # Loop through our queue and release all the blocked operations
        # Put a new Queue in self.queue because releasing ops might put them back in the
        # queue, especially if there's a ConnectOperation in the list of ops to release
        old_queue = self.queue
        self.queue = queue.Queue()
        while not old_queue.empty():
            op_to_release = old_queue.get_nowait()
            if error:
                # if we're unblocking the queue because something (like a connect operation) failed,
                # then we fail all of the blocked operations with the same error.
                logger.error(
                    "{}({}): failing {} op because of error".format(
                        self.name, op.name, op_to_release.name
                    )
                )
                self.complete_op(op_to_release, error=error)
            else:
                logger.debug(
                    "{}({}): releasing {} op.".format(self.name, op.name, op_to_release.name)
                )
                # call run_op directly here so operations go through this stage again (especiall connect/disconnect ops)
                self.run_op(op_to_release)


class CoordinateRequestAndResponseStage(PipelineStage):
    """
    Pipeline stage which is responsible for coordinating SendIotRequestAndWaitForResponseOperation operations.  For each
    SendIotRequestAndWaitForResponseOperation operation, this stage passes down a SendIotRequestOperation operation and waits for
    an IotResponseEvent event.  All other events are passed down unmodified.
    """

    def __init__(self):
        super(CoordinateRequestAndResponseStage, self).__init__()
        self.pending_responses = {}

    @pipeline_thread.runs_on_pipeline_thread
    def _execute_op(self, op):
        if isinstance(op, pipeline_ops_base.SendIotRequestAndWaitForResponseOperation):
            # Convert SendIotRequestAndWaitForResponseOperation operation into a SendIotRequestOperation operation
            # and send it down.  A lower level will convert the SendIotRequestOperation into an
            # actual protocol client operation.  The SendIotRequestAndWaitForResponseOperation operation will be
            # completed when the corresponding IotResponse event is received in this stage.

            request_id = str(uuid.uuid4())

            @pipeline_thread.runs_on_pipeline_thread
            def on_send_request_done(send_request_op, error):
                logger.debug(
                    "{}({}): Finished sending {} request to {} resource {}".format(
                        self.name, op.name, op.request_type, op.method, op.resource_location
                    )
                )
                if error:
                    logger.debug(
                        "{}({}): removing request {} from pending list".format(
                            self.name, op.name, request_id
                        )
                    )
                    del (self.pending_responses[request_id])
                    self.complete_op(op, error=error)
                else:
                    # request sent.  Nothing to do except wait for the response
                    pass

            logger.debug(
                "{}({}): Sending {} request to {} resource {}".format(
                    self.name, op.name, op.request_type, op.method, op.resource_location
                )
            )

            logger.debug(
                "{}({}): adding request {} to pending list".format(self.name, op.name, request_id)
            )
            self.pending_responses[request_id] = op

            new_op = pipeline_ops_base.SendIotRequestOperation(
                method=op.method,
                resource_location=op.resource_location,
                request_body=op.request_body,
                request_id=request_id,
                request_type=op.request_type,
                callback=on_send_request_done,
            )
            self.send_op_down(new_op)

        else:
            self.send_op_down(op)

    @pipeline_thread.runs_on_pipeline_thread
    def _handle_pipeline_event(self, event):
        if isinstance(event, pipeline_events_base.IotResponseEvent):
            # match IotResponseEvent events to the saved dictionary of SendIotRequestAndWaitForResponseOperation
            # operations which have not received responses yet.  If the operation is found,
            # complete it.

            logger.debug(
                "{}({}): Handling event with request_id {}".format(
                    self.name, event.name, event.request_id
                )
            )
            if event.request_id in self.pending_responses:
                op = self.pending_responses[event.request_id]
                del (self.pending_responses[event.request_id])
                op.status_code = event.status_code
                op.response_body = event.response_body
                logger.debug(
                    "{}({}): Completing {} request to {} resource {} with status {}".format(
                        self.name,
                        op.name,
                        op.request_type,
                        op.method,
                        op.resource_location,
                        op.status_code,
                    )
                )
                self.complete_op(op)
            else:
                logger.warning(
                    "{}({}): request_id {} not found in pending list.  Nothing to do.  Dropping".format(
                        self.name, event.name, event.request_id
                    )
                )
        else:
<<<<<<< HEAD
            self.send_event_up(event)
=======
            self._send_event_up(event)


class TimeoutStage(PipelineStage):
    """
    The purpose of the timeout stage is to add timeout errors to select operations

    The timeout_intervals attribute contains a list of operations to track along with
    their timeout values.  Right now this list is hard-coded but the operations and
    intervals will eventually become a parameter.

    For each operation that needs a timeout check, this stage will add a timer to
    the operation.  If the timer elapses, this stage will fail the operation with
    a PipelineTimeoutError.  The intention is that a higher stage will know what to
    do with that error and act accordingly (either return the error to the user or
    retry).

    This stage currently assumes that all timed out operation are just "lost".
    It does not attempt to cancel the operation, as Paho doesn't have a way to
    cancel an operation, and with QOS=1, sending a pub or sub twice is not
    catastrophic.

    Also, as a long-term plan, the operations that need to be watched for timeout
    will become an initialization parameter for this stage so that differet
    instances of this stage can watch for timeouts on different operations.
    This will be done because we want a lower-level timeout stage which can watch
    for timeouts at the MQTT level, and we want a higher-level timeout stage which
    can watch for timeouts at the iothub level.  In this way, an MQTT operation that
    times out can be retried as an MQTT operation and a higher-level IoTHub operation
    which times out can be retried as an IoTHub operation (which might necessitate
    redoing multiple MQTT operations).
    """

    def __init__(self):
        super(TimeoutStage, self).__init__()
        # use a fixed list and fixed intervals for now.  Later, this info will come in
        # as an init param or a retry poicy
        self.timeout_intervals = {
            pipeline_ops_mqtt.MQTTSubscribeOperation: 10,
            pipeline_ops_mqtt.MQTTUnsubscribeOperation: 10,
        }

    @pipeline_thread.runs_on_pipeline_thread
    def _execute_op(self, op):
        if type(op) in self.timeout_intervals:
            # Create a timer to watch for operation timeout on this op and attach it
            # to the op.
            self_weakref = weakref.ref(self)

            @pipeline_thread.invoke_on_pipeline_thread_nowait
            def on_timeout():
                this = self_weakref()
                logger.info("{}({}): returning timeout error".format(this.name, op.name))
                this._complete_op(
                    op,
                    pipeline_exceptions.PipelineTimeoutError(
                        "operation timed out before protocol client could respond"
                    ),
                )

            logger.debug("{}({}): Creating timer".format(self.name, op.name))
            op.timeout_timer = Timer(self.timeout_intervals[type(op)], on_timeout)
            op.timeout_timer.start()

            # Send the op down, but intercept the return of the op so we can
            # remove the timer when the op is done
            logger.debug("{}({}): Sending down".format(self.name, op.name))
            self._send_op_down_and_intercept_return(
                op=op, intercepted_return=self._on_intercepted_return
            )
        else:
            self._send_op_down(op)

    @pipeline_thread.runs_on_pipeline_thread
    def _on_intercepted_return(self, op, error):
        # When an op comes back, delete the timer and pass it right up.
        op.timeout_timer = None
        logger.debug("{}({}): Op completed".format(self.name, op.name))
        self._send_completed_op_up(op, error)


class RetryStage(PipelineStage):
    """
    The purpose of the retry stage is to watch specific operations for specific
    errors and retry the operations as appropriate.

    Unlike the TimeoutStage, this stage will never need to worry about cancelling
    failed operations.  When an operation is retried at this stage, it is already
    considered "failed", so no cancellation needs to be done.
    """

    def __init__(self):
        super(RetryStage, self).__init__()
        # Retry intervals are hardcoded for now. Later, they come in as an
        # init param, probably via retry policy.
        self.retry_intervals = {
            pipeline_ops_mqtt.MQTTSubscribeOperation: 20,
            pipeline_ops_mqtt.MQTTUnsubscribeOperation: 20,
        }
        self.ops_waiting_to_retry = []

    @pipeline_thread.runs_on_pipeline_thread
    def _execute_op(self, op):
        """
        Send all ops down and intercept their return to "watch for retry"
        """
        if self._should_watch_for_retry(op):
            self._send_op_down_and_intercept_return(
                op=op, intercepted_return=self._on_intercepted_return
            )
        else:
            self._send_op_down(op)

    @pipeline_thread.runs_on_pipeline_thread
    def _should_watch_for_retry(self, op):
        """
        Return True if this op needs to be watched for retry.  This can be
        called before the op runs.
        """
        return type(op) in self.retry_intervals

    @pipeline_thread.runs_on_pipeline_thread
    def _should_retry(self, op, error):
        """
        Return True if this op needs to be retried.  This must be called after
        the op completes.
        """
        if error:
            if self._should_watch_for_retry(op):
                if type(error) == pipeline_exceptions.PipelineTimeoutError:
                    return True
        return False

    @pipeline_thread.runs_on_pipeline_thread
    def _on_intercepted_return(self, op, error):
        """
        Handler which gets called when operations are complete.  This function
        is where we check to see if a retry is necessary and set a "retry timer"
        which can be used to send the op down again.
        """
        if self._should_retry(op, error):
            self_weakref = weakref.ref(self)

            @pipeline_thread.invoke_on_pipeline_thread_nowait
            def do_retry():
                this = self_weakref()
                logger.info("{}({}): retrying".format(this.name, op.name))
                op.retry_timer = None
                op.completed = False
                this.ops_waiting_to_retry.remove(op)
                # Don't just send it down directly.  Instead, go through _execute_op so we get
                # retry functionality this time too
                this._execute_op(op)

            interval = self.retry_intervals[type(op)]
            logger.warning(
                "{}({}): Op needs retry with interval {} because of {}.  Setting timer.".format(
                    self.name, op.name, interval, error
                )
            )

            # if we don't keep track of this op, it might get collected.
            self.ops_waiting_to_retry.append(op)
            op.retry_timer = Timer(self.retry_intervals[type(op)], do_retry)
            op.retry_timer.start()

        else:
            if op.retry_timer:
                op.retry_timer = None
            self._send_completed_op_up(op, error)
>>>>>>> 7a6bb3df
<|MERGE_RESOLUTION|>--- conflicted
+++ resolved
@@ -682,10 +682,7 @@
                     )
                 )
         else:
-<<<<<<< HEAD
             self.send_event_up(event)
-=======
-            self._send_event_up(event)
 
 
 class TimeoutStage(PipelineStage):
@@ -752,18 +749,18 @@
             # Send the op down, but intercept the return of the op so we can
             # remove the timer when the op is done
             logger.debug("{}({}): Sending down".format(self.name, op.name))
-            self._send_op_down_and_intercept_return(
+            self.send_op_down_and_intercept_return(
                 op=op, intercepted_return=self._on_intercepted_return
             )
         else:
-            self._send_op_down(op)
+            self.send_op_down(op)
 
     @pipeline_thread.runs_on_pipeline_thread
     def _on_intercepted_return(self, op, error):
         # When an op comes back, delete the timer and pass it right up.
         op.timeout_timer = None
         logger.debug("{}({}): Op completed".format(self.name, op.name))
-        self._send_completed_op_up(op, error)
+        self.send_completed_op_up(op, error)
 
 
 class RetryStage(PipelineStage):
@@ -792,11 +789,11 @@
         Send all ops down and intercept their return to "watch for retry"
         """
         if self._should_watch_for_retry(op):
-            self._send_op_down_and_intercept_return(
+            self.send_op_down_and_intercept_return(
                 op=op, intercepted_return=self._on_intercepted_return
             )
         else:
-            self._send_op_down(op)
+            self.send_op_down(op)
 
     @pipeline_thread.runs_on_pipeline_thread
     def _should_watch_for_retry(self, op):
@@ -854,5 +851,4 @@
         else:
             if op.retry_timer:
                 op.retry_timer = None
-            self._send_completed_op_up(op, error)
->>>>>>> 7a6bb3df
+            self.send_completed_op_up(op, error)