# --------------------------------------------------------------------------------------------
# Copyright (c) Microsoft Corporation. All rights reserved.
# Licensed under the MIT License. See License.txt in the project root for
# license information.
# --------------------------------------------------------------------------

import logging
import traceback
import threading
import weakref
from . import (
    pipeline_ops_base,
    PipelineStage,
    pipeline_ops_mqtt,
    pipeline_events_mqtt,
    pipeline_thread,
    pipeline_exceptions,
    pipeline_events_base,
)
from azure.iot.device.common.mqtt_transport import MQTTTransport
from azure.iot.device.common import handle_exceptions, transport_exceptions

logger = logging.getLogger(__name__)

# Maximum amount of time we wait for ConnectOperation to complete
# TODO: This whole logic of timeout should probably be handled in the TimeoutStage
WATCHDOG_INTERVAL = 60


class MQTTTransportStage(PipelineStage):
    """
    PipelineStage object which is responsible for interfacing with the MQTT protocol wrapper object.
    This stage handles all MQTT operations and any other operations (such as ConnectOperation) which
    is not in the MQTT group of operations, but can only be run at the protocol level.
    """

    def __init__(self):
        super().__init__()

        # The transport will be instantiated upon receiving the InitializePipelineOperation
        self.transport = None
        # The current in-progress op that affects connection state (Connect, Disconnect, Reauthorize)
        self._pending_connection_op = None

    @pipeline_thread.runs_on_pipeline_thread
    def _cancel_pending_connection_op(self, error=None):
        """
        Cancel any running connect, disconnect or reauthorize connection op. Since our ability to "cancel" is fairly limited,
        all this does (for now) is to fail the operation
        """

        op = self._pending_connection_op
        if op:
            # NOTE: This code path should NOT execute in normal flow. There should never already be a pending
            # connection op when another is added, due to the ConnectionLock stage.
            # If this block does execute, there is a bug in the codebase.
            if not error:
                error = pipeline_exceptions.OperationCancelled(
                    "Cancelling because new ConnectOperation or DisconnectOperation was issued"
                )
            self._cancel_connection_watchdog(op)
            self._pending_connection_op = None
            op.complete(error=error)

    @pipeline_thread.runs_on_pipeline_thread
    def _start_connection_watchdog(self, connection_op):
        """
        Start a watchdog on the connection operation. This protects against cases where transport.connect()
        succeeds but the CONNACK never arrives. This is like a timeout, but it is handled at this level
        because specific cleanup needs to take place on timeout (see below), and this cleanup doesn't
        belong anywhere else since it is very specific to this stage.
        """
        logger.debug("{}({}): Starting watchdog".format(self.name, connection_op.name))

        self_weakref = weakref.ref(self)
        op_weakref = weakref.ref(connection_op)

        @pipeline_thread.invoke_on_pipeline_thread
        def watchdog_function():
            this = self_weakref()
            op = op_weakref()
            if this and op and this._pending_connection_op is op:
                logger.info(
                    "{}({}): Connection watchdog expired.  Cancelling op".format(this.name, op.name)
                )
<<<<<<< HEAD
                this.transport.disconnect()
                if this.pipeline_nucleus.connected:
=======
                try:
                    this.transport.disconnect()
                except Exception:
                    # If we don't catch this, the pending connection op might not ever be cancelled.
                    # Most likely, the transport isn't actually connected, but other failures are theoretically
                    # possible. Either way, if disconnect fails, we should assume that we're disconnected.
                    logger.info(
                        "transport.disconnect raised error while disconnecting in watchdog.  Safe to ignore."
                    )
                    logger.info(traceback.format_exc())

                if this.pipeline_root.connected:
>>>>>>> bdc391b4
                    logger.info(
                        "{}({}): Pipeline is still connected on watchdog expiration.  Sending DisconnectedEvent".format(
                            this.name, op.name
                        )
                    )
                    this.send_event_up(pipeline_events_base.DisconnectedEvent())
                this._cancel_pending_connection_op(
                    error=pipeline_exceptions.OperationTimeout(
                        "Transport timeout on connection operation"
                    )
                )
            else:
                logger.debug("Connection watchdog expired, but pending op is not the same op")

        connection_op.watchdog_timer = threading.Timer(WATCHDOG_INTERVAL, watchdog_function)
        connection_op.watchdog_timer.daemon = True
        connection_op.watchdog_timer.start()

    @pipeline_thread.runs_on_pipeline_thread
    def _cancel_connection_watchdog(self, op):
        try:
            if op.watchdog_timer:
                logger.debug("{}({}): cancelling watchdog".format(self.name, op.name))
                op.watchdog_timer.cancel()
                op.watchdog_timer = None
        except AttributeError:
            pass

    @pipeline_thread.runs_on_pipeline_thread
    def _run_op(self, op):
        if isinstance(op, pipeline_ops_base.InitializePipelineOperation):

            # If there is a gateway hostname, use that as the hostname for connection,
            # rather than the hostname itself
            if self.pipeline_nucleus.pipeline_configuration.gateway_hostname:
                logger.debug(
                    "Gateway Hostname Present. Setting Hostname to: {}".format(
                        self.pipeline_nucleus.pipeline_configuration.gateway_hostname
                    )
                )
                hostname = self.pipeline_nucleus.pipeline_configuration.gateway_hostname
            else:
                logger.debug(
                    "Gateway Hostname not present. Setting Hostname to: {}".format(
                        self.pipeline_nucleus.pipeline_configuration.hostname
                    )
                )
                hostname = self.pipeline_nucleus.pipeline_configuration.hostname

            # Create the Transport object, set it's handlers
            logger.debug("{}({}): got connection args".format(self.name, op.name))
            self.transport = MQTTTransport(
                client_id=op.client_id,
                hostname=hostname,
                username=op.username,
                server_verification_cert=self.pipeline_nucleus.pipeline_configuration.server_verification_cert,
                x509_cert=self.pipeline_nucleus.pipeline_configuration.x509,
                websockets=self.pipeline_nucleus.pipeline_configuration.websockets,
                cipher=self.pipeline_nucleus.pipeline_configuration.cipher,
                proxy_options=self.pipeline_nucleus.pipeline_configuration.proxy_options,
                keep_alive=self.pipeline_nucleus.pipeline_configuration.keep_alive,
            )
            self.transport.on_mqtt_connected_handler = self._on_mqtt_connected
            self.transport.on_mqtt_connection_failure_handler = self._on_mqtt_connection_failure
            self.transport.on_mqtt_disconnected_handler = self._on_mqtt_disconnected
            self.transport.on_mqtt_message_received_handler = self._on_mqtt_message_received

            # There can only be one pending connection operation (Connect, Disconnect)
            # at a time. The existing one must be completed or canceled before a new one is set.

            # Currently, this means that if, say, a connect operation is the pending op and is executed
            # but another connection op is begins by the time the CONNACK is received, the original
            # operation will be cancelled, but the CONNACK for it will still be received, and complete the
            # NEW operation. This is not desirable, but it is how things currently work.

            # We are however, checking the type, so the CONNACK from a cancelled Connect, cannot successfully
            # complete a Disconnect operation.

            # Note that a ReauthorizeConnectionOperation will never be pending because it will
            # instead spawn separate Connect and Disconnect operations.
            self._pending_connection_op = None

            op.complete()

        elif isinstance(op, pipeline_ops_base.ShutdownPipelineOperation):
            try:
                self.transport.shutdown()
            except Exception as e:
                logger.info("transport.shutdown raised error")
                logger.info(traceback.format_exc())
                op.complete(error=e)
            else:
                op.complete()

        elif isinstance(op, pipeline_ops_base.ConnectOperation):
            logger.debug("{}({}): connecting".format(self.name, op.name))

            self._cancel_pending_connection_op()
            self._pending_connection_op = op
            self._start_connection_watchdog(op)
            # Use SasToken as password if present. If not present (e.g. using X509),
            # then no password is required because auth is handled via other means.
            if self.pipeline_nucleus.pipeline_configuration.sastoken:
                password = str(self.pipeline_nucleus.pipeline_configuration.sastoken)
            else:
                password = None
            try:
                self.transport.connect(password=password)
            except Exception as e:
                logger.info("transport.connect raised error")
                logger.info(traceback.format_exc())
                self._cancel_connection_watchdog(op)
                self._pending_connection_op = None
                op.complete(error=e)

        elif isinstance(op, pipeline_ops_base.DisconnectOperation):
            logger.debug("{}({}): disconnecting".format(self.name, op.name))

            self._cancel_pending_connection_op()
            self._pending_connection_op = op
            # We don't need a watchdog on disconnect because there's no callback to wait for
            # and we respond to a watchdog timeout by calling disconnect, which is what we're
            # already doing.

            try:
                # The connect after the disconnect will be triggered upon completion of the
                # disconnect in the on_disconnected handler
                self.transport.disconnect(clear_inflight=op.hard)
            except Exception as e:
                logger.info("transport.disconnect raised error while disconnecting")
                logger.info(traceback.format_exc())
                self._pending_connection_op = None
                op.complete(error=e)

        elif isinstance(op, pipeline_ops_base.ReauthorizeConnectionOperation):
            logger.debug(
                "{}({}): reauthorizing. Will issue disconnect and then a connect".format(
                    self.name, op.name
                )
            )
            self_weakref = weakref.ref(self)
            reauth_op = op  # rename for clarity

            def on_disconnect_complete(op, error):
                this = self_weakref()
                if error:
                    # Failing a disconnect should still get us disconnected, so can proceed anyway
                    logger.debug(
                        "Disconnect failed during reauthorization, continuing with connect"
                    )
                connect_op = reauth_op.spawn_worker_op(pipeline_ops_base.ConnectOperation)

                # NOTE: this relies on the fact that before the disconnect is completed it is
                # unset as the pending connection op. Otherwise there would be issues here.
                this.run_op(connect_op)

            disconnect_op = pipeline_ops_base.DisconnectOperation(callback=on_disconnect_complete)
            disconnect_op.hard = False

            self.run_op(disconnect_op)

        elif isinstance(op, pipeline_ops_mqtt.MQTTPublishOperation):
            logger.debug("{}({}): publishing on {}".format(self.name, op.name, op.topic))

            @pipeline_thread.invoke_on_pipeline_thread_nowait
            def on_complete(cancelled=False):
                if cancelled:
                    op.complete(
                        error=pipeline_exceptions.OperationCancelled(
                            "Operation cancelled before PUBACK received"
                        )
                    )
                else:
                    logger.debug(
                        "{}({}): PUBACK received. completing op.".format(self.name, op.name)
                    )
                    op.complete()

            try:
                self.transport.publish(topic=op.topic, payload=op.payload, callback=on_complete)
            except Exception as e:
                op.complete(error=e)

        elif isinstance(op, pipeline_ops_mqtt.MQTTSubscribeOperation):
            logger.debug("{}({}): subscribing to {}".format(self.name, op.name, op.topic))

            @pipeline_thread.invoke_on_pipeline_thread_nowait
            def on_complete(cancelled=False):
                if cancelled:
                    op.complete(
                        error=pipeline_exceptions.OperationCancelled(
                            "Operation cancelled before SUBACK received"
                        )
                    )
                else:
                    logger.debug(
                        "{}({}): SUBACK received. completing op.".format(self.name, op.name)
                    )
                    op.complete()

            try:
                self.transport.subscribe(topic=op.topic, callback=on_complete)
            except Exception as e:
                op.complete(error=e)

        elif isinstance(op, pipeline_ops_mqtt.MQTTUnsubscribeOperation):
            logger.debug("{}({}): unsubscribing from {}".format(self.name, op.name, op.topic))

            @pipeline_thread.invoke_on_pipeline_thread_nowait
            def on_complete(cancelled=False):
                if cancelled:
                    op.complete(
                        error=pipeline_exceptions.OperationCancelled(
                            "Operation cancelled before UNSUBACK received"
                        )
                    )
                else:
                    logger.debug(
                        "{}({}): UNSUBACK received.  completing op.".format(self.name, op.name)
                    )
                    op.complete()

            try:
                self.transport.unsubscribe(topic=op.topic, callback=on_complete)
            except Exception as e:
                op.complete(error=e)

        else:
            # This code block should not be reached in correct program flow.
            # This will raise an error when executed.
            self.send_op_down(op)

    @pipeline_thread.invoke_on_pipeline_thread_nowait
    def _on_mqtt_message_received(self, topic, payload):
        """
        Handler that gets called by the protocol library when an incoming message arrives.
        Convert that message into a pipeline event and pass it up for someone to handle.
        """
        logger.debug("{}: message received on topic {}".format(self.name, topic))
        self.send_event_up(
            pipeline_events_mqtt.IncomingMQTTMessageEvent(topic=topic, payload=payload)
        )

    @pipeline_thread.invoke_on_pipeline_thread_nowait
    def _on_mqtt_connected(self):
        """
        Handler that gets called by the transport when it connects.
        """
        logger.info("_on_mqtt_connected called")
        # Send an event to tell other pipeline stages that we're connected. Do this before
        # we do anything else (in case upper stages have any "are we connected" logic.
        self.send_event_up(pipeline_events_base.ConnectedEvent())

        if isinstance(self._pending_connection_op, pipeline_ops_base.ConnectOperation):
            logger.debug("{}: completing connect op".format(self.name))
            op = self._pending_connection_op
            self._cancel_connection_watchdog(op)
            self._pending_connection_op = None
            op.complete()
        else:
            # This should indicate something odd is going on.
            # If this occurs, either a connect was completed while there was no pending op,
            # OR that a connect was completed while a disconnect op was pending
            logger.info(
                "{}: Connection was unexpected (no connection op pending)".format(self.name)
            )

    @pipeline_thread.invoke_on_pipeline_thread_nowait
    def _on_mqtt_connection_failure(self, cause):
        """
        Handler that gets called by the transport when a connection fails.

        :param Exception cause: The Exception that caused the connection failure.
        """

        logger.info("{}: _on_mqtt_connection_failure called: {}".format(self.name, cause))

        if isinstance(self._pending_connection_op, pipeline_ops_base.ConnectOperation):
            logger.debug("{}: failing connect op".format(self.name))
            op = self._pending_connection_op
            self._cancel_connection_watchdog(op)
            self._pending_connection_op = None
            op.complete(error=cause)
        else:
            logger.debug("{}: Connection failure was unexpected".format(self.name))
            handle_exceptions.swallow_unraised_exception(
                cause,
                log_msg="Unexpected connection failure (no pending operation). Safe to ignore.",
                log_lvl="info",
            )

    @pipeline_thread.invoke_on_pipeline_thread_nowait
    def _on_mqtt_disconnected(self, cause=None):
        """
        Handler that gets called by the transport when the transport disconnects.

        :param Exception cause: The Exception that caused the disconnection, if any (optional)
        """
        if cause:
            logger.info("{}: _on_mqtt_disconnect called: {}".format(self.name, cause))
        else:
            logger.info("{}: _on_mqtt_disconnect called".format(self.name))

        # Send an event to tell other pipeline stages that we're disconnected. Do this before
        # we do anything else (in case upper stages have any "are we connected" logic.)
        # NOTE: Other stages rely on the fact that this occurs before any op that may be in
        # progress is completed. Be careful with changing the order things occur here.
        self.send_event_up(pipeline_events_base.DisconnectedEvent())

        if self._pending_connection_op:

            op = self._pending_connection_op

            if isinstance(op, pipeline_ops_base.DisconnectOperation):
                logger.debug(
                    "{}: Expected disconnect - completing pending disconnect op".format(self.name)
                )
                # Swallow any errors if we intended to disconnect - even if something went wrong, we
                # got to the state we wanted to be in!
                if cause:
                    handle_exceptions.swallow_unraised_exception(
                        cause,
                        log_msg="Unexpected error while disconnecting - swallowing error",
                    )
                # Disconnect complete, no longer pending
                self._pending_connection_op = None
                op.complete()

            else:
                logger.debug(
                    "{}: Unexpected disconnect - completing pending {} operation".format(
                        self.name, op.name
                    )
                )
                # Cancel any potential connection watchdog, and clear the pending op
                self._cancel_connection_watchdog(op)
                self._pending_connection_op = None
                # Complete
                if cause:
                    op.complete(error=cause)
                else:
                    op.complete(
                        error=transport_exceptions.ConnectionDroppedError("transport disconnected")
                    )
        else:
            logger.info("{}: Unexpected disconnect (no pending connection op)".format(self.name))

            # If there is no connection retry, cancel any transport operations waiting on response
            # so that they do not get stuck there.
            if not self.pipeline_nucleus.pipeline_configuration.connection_retry:
                logger.debug(
                    "{}: Connection Retry disabled - cancelling in-flight operations".format(
                        self.name
                    )
                )
                # TODO: Remove private access to the op manager (this layer shouldn't know about it)
                # This is a stopgap. I didn't want to invest too much infrastructure into a cancel flow
                # given that future development of individual operation cancels might affect the
                # approach to cancelling inflight ops waiting in the transport.
                self.transport._op_manager.cancel_all_operations()

            # Regardless of cause, it is now a ConnectionDroppedError. Log it and swallow it.
            # Higher layers will see that we're disconnected and may reconnect as necessary.
            e = transport_exceptions.ConnectionDroppedError("Unexpected disconnection")
            e.__cause__ = cause
            self.report_background_exception(e)<|MERGE_RESOLUTION|>--- conflicted
+++ resolved
@@ -83,10 +83,6 @@
                 logger.info(
                     "{}({}): Connection watchdog expired.  Cancelling op".format(this.name, op.name)
                 )
-<<<<<<< HEAD
-                this.transport.disconnect()
-                if this.pipeline_nucleus.connected:
-=======
                 try:
                     this.transport.disconnect()
                 except Exception:
@@ -98,8 +94,8 @@
                     )
                     logger.info(traceback.format_exc())
 
-                if this.pipeline_root.connected:
->>>>>>> bdc391b4
+                if this.pipeline_nucleus.connected:
+
                     logger.info(
                         "{}({}): Pipeline is still connected on watchdog expiration.  Sending DisconnectedEvent".format(
                             this.name, op.name
