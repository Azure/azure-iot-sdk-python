# --------------------------------------------------------------------------------------------
# Copyright (c) Microsoft Corporation. All rights reserved.
# Licensed under the MIT License. See License.txt in the project root for
# license information.
# --------------------------------------------------------------------------

import logging
import six
import traceback
from . import (
    pipeline_ops_base,
    PipelineStage,
    pipeline_ops_mqtt,
    pipeline_events_mqtt,
    pipeline_thread,
    pipeline_exceptions,
)
from azure.iot.device.common.mqtt_transport import MQTTTransport
from azure.iot.device.common import handle_exceptions, transport_exceptions
from azure.iot.device.common.callable_weak_method import CallableWeakMethod

logger = logging.getLogger(__name__)


class MQTTTransportStage(PipelineStage):
    """
    PipelineStage object which is responsible for interfacing with the MQTT protocol wrapper object.
    This stage handles all MQTT operations and any other operations (such as ConnectOperation) which
    is not in the MQTT group of operations, but can only be run at the protocol level.
    """

    @pipeline_thread.runs_on_pipeline_thread
    def _cancel_pending_connection_op(self):
        """
        Cancel any running connect, disconnect or reconnect op. Since our ability to "cancel" is fairly limited,
        all this does (for now) is to fail the operation
        """

        op = self._pending_connection_op
        if op:
            # NOTE: This code path should NOT execute in normal flow. There should never already be a pending
            # connection op when another is added, due to the SerializeConnectOps stage.
            # If this block does execute, there is a bug in the codebase.
            error = pipeline_exceptions.OperationCancelled(
                "Cancelling because new ConnectOperation, DisconnectOperation, or ReconnectOperation was issued"
            )  # TODO: should this actually somehow cancel the operation?
            op.complete(error=error)
            self._pending_connection_op = None

    @pipeline_thread.runs_on_pipeline_thread
    def _execute_op(self, op):
        if isinstance(op, pipeline_ops_mqtt.SetMQTTConnectionArgsOperation):
            # pipeline_ops_mqtt.SetMQTTConnectionArgsOperation is where we create our MQTTTransport object and set
            # all of its properties.
            logger.debug("{}({}): got connection args".format(self.name, op.name))
            self.hostname = op.hostname
            self.username = op.username
            self.client_id = op.client_id
            self.ca_cert = op.ca_cert
            self.sas_token = op.sas_token
            self.client_cert = op.client_cert
            self.transport = MQTTTransport(
                client_id=self.client_id,
                hostname=self.hostname,
                username=self.username,
                ca_cert=self.ca_cert,
                x509_cert=self.client_cert,
                websockets=self.pipeline_root.pipeline_configuration.websockets,
            )
            self.transport.on_mqtt_connected_handler = CallableWeakMethod(
                self, "_on_mqtt_connected"
            )
            self.transport.on_mqtt_connection_failure_handler = CallableWeakMethod(
                self, "_on_mqtt_connection_failure"
            )
            self.transport.on_mqtt_disconnected_handler = CallableWeakMethod(
                self, "_on_mqtt_disconnected"
            )
            self.transport.on_mqtt_message_received_handler = CallableWeakMethod(
                self, "_on_mqtt_message_received"
            )

            # There can only be one pending connection operation (Connect, Reconnect, Disconnect)
            # at a time. The existing one must be completed or canceled before a new one is set.

            # Currently, this means that if, say, a connect operation is the pending op and is executed
            # but another connection op is begins by the time the CONNACK is received, the original
            # operation will be cancelled, but the CONNACK for it will still be received, and complete the
            # NEW operation. This is not desirable, but it is how things currently work.

            # We are however, checking the type, so the CONNACK from a cancelled Connect, cannot successfully
            # complete a Disconnect operation.
            self._pending_connection_op = None

            self.pipeline_root.transport = self.transport
            op.complete()

        elif isinstance(op, pipeline_ops_base.UpdateSasTokenOperation):
            logger.debug("{}({}): saving sas token and completing".format(self.name, op.name))
            self.sas_token = op.sas_token
            op.complete()

        elif isinstance(op, pipeline_ops_base.ConnectOperation):
            logger.info("{}({}): connecting".format(self.name, op.name))

            self._cancel_pending_connection_op()
            self._pending_connection_op = op
            try:
                self.transport.connect(password=self.sas_token)
            except Exception as e:
                logger.error("transport.connect raised error")
                logger.error(traceback.format_exc())
                self._pending_connection_op = None
                op.complete(error=e)

        elif isinstance(op, pipeline_ops_base.ReconnectOperation):
            logger.info("{}({}): reconnecting".format(self.name, op.name))

            # We set _active_connect_op here because a reconnect is the same as a connect for "active operation" tracking purposes.
            self._cancel_pending_connection_op()
            self._pending_connection_op = op
            try:
                self.transport.reconnect(password=self.sas_token)
            except Exception as e:
                logger.error("transport.reconnect raised error")
                logger.error(traceback.format_exc())
                self._pending_connection_op = None
                op.complete(error=e)

        elif isinstance(op, pipeline_ops_base.DisconnectOperation):
            logger.info("{}({}): disconnecting".format(self.name, op.name))

            self._cancel_pending_connection_op()
            self._pending_connection_op = op
            try:
                self.transport.disconnect()
            except Exception as e:
                logger.error("transport.disconnect raised error")
                logger.error(traceback.format_exc())
                self._pending_connection_op = None
                op.complete(error=e)

        elif isinstance(op, pipeline_ops_mqtt.MQTTPublishOperation):
            logger.info("{}({}): publishing on {}".format(self.name, op.name, op.topic))

            @pipeline_thread.invoke_on_pipeline_thread_nowait
            def on_published():
                logger.debug("{}({}): PUBACK received. completing op.".format(self.name, op.name))
                op.complete()

            self.transport.publish(topic=op.topic, payload=op.payload, callback=on_published)

        elif isinstance(op, pipeline_ops_mqtt.MQTTSubscribeOperation):
            logger.info("{}({}): subscribing to {}".format(self.name, op.name, op.topic))

            @pipeline_thread.invoke_on_pipeline_thread_nowait
            def on_subscribed():
                logger.debug("{}({}): SUBACK received. completing op.".format(self.name, op.name))
                op.complete()

            self.transport.subscribe(topic=op.topic, callback=on_subscribed)

        elif isinstance(op, pipeline_ops_mqtt.MQTTUnsubscribeOperation):
            logger.info("{}({}): unsubscribing from {}".format(self.name, op.name, op.topic))

            @pipeline_thread.invoke_on_pipeline_thread_nowait
            def on_unsubscribed():
                logger.debug(
                    "{}({}): UNSUBACK received.  completing op.".format(self.name, op.name)
                )
                op.complete()

            self.transport.unsubscribe(topic=op.topic, callback=on_unsubscribed)

        else:
            self.send_op_down(op)

    @pipeline_thread.invoke_on_pipeline_thread_nowait
    def _on_mqtt_message_received(self, topic, payload):
        """
        Handler that gets called by the protocol library when an incoming message arrives.
        Convert that message into a pipeline event and pass it up for someone to handle.
        """
        self.send_event_up(
            pipeline_events_mqtt.IncomingMQTTMessageEvent(topic=topic, payload=payload)
        )

    @pipeline_thread.invoke_on_pipeline_thread_nowait
    def _on_mqtt_connected(self):
        """
        Handler that gets called by the transport when it connects.
        """
        logger.info("_on_mqtt_connected called")
        # self.on_connected() tells other pipeline stages that we're connected.  Do this before
        # we do anything else (in case upper stages have any "are we connected" logic.
        self.on_connected()

        if isinstance(
            self._pending_connection_op, pipeline_ops_base.ConnectOperation
        ) or isinstance(self._pending_connection_op, pipeline_ops_base.ReconnectOperation):
            logger.debug("completing connect op")
            op = self._pending_connection_op
            self._pending_connection_op = None
            op.complete()
        else:
            # This should indicate something odd is going on.
            # If this occurs, either a connect was completed while there was no pending op,
            # OR that a connect was completed while a disconnect op was pending
            logger.warning("Connection was unexpected")

    @pipeline_thread.invoke_on_pipeline_thread_nowait
    def _on_mqtt_connection_failure(self, cause):
        """
        Handler that gets called by the transport when a connection fails.

        :param Exception cause: The Exception that caused the connection failure.
        """

        logger.error("{}: _on_mqtt_connection_failure called: {}".format(self.name, cause))

        if isinstance(
            self._pending_connection_op, pipeline_ops_base.ConnectOperation
        ) or isinstance(self._pending_connection_op, pipeline_ops_base.ReconnectOperation):
            logger.debug("{}: failing connect op".format(self.name))
            op = self._pending_connection_op
            self._pending_connection_op = None
            op.complete(error=cause)
        else:
            logger.warning("{}: Connection failure was unexpected".format(self.name))
            handle_exceptions.handle_background_exception(cause)

    @pipeline_thread.invoke_on_pipeline_thread_nowait
    def _on_mqtt_disconnected(self, cause=None):
        """
        Handler that gets called by the transport when the transport disconnects.

        :param Exception cause: The Exception that caused the disconnection, if any (optional)
        """
        if cause:
            logger.error("{}: _on_mqtt_disconnect called: {}".format(self.name, cause))
        else:
            logger.info("{}: _on_mqtt_disconnect called".format(self.name))

        # self.on_disconnected() tells other pipeilne stages that we're disconnected.  Do this before
        # we do anything else (in case upper stages have any "are we connected" logic.
        self.on_disconnected()

        if self._pending_connection_op:
            # on_mqtt_disconnected will cause any pending connect op to complete.  This is how Paho
            # behaves when there is a connection error, and it also makes sense that on_mqtt_disconnected
            # would cause a pending connection op to fail.
            logger.debug(
                "{}: completing pending {} op".format(self.name, self._pending_connection_op.name)
            )
            op = self._pending_connection_op
            self._pending_connection_op = None

<<<<<<< HEAD
            # Swallow any errors, because we intended to disconnect - even if something went wrong, we
            # got to the state we wanted to be in!
            if cause:
                handle_exceptions.swallow_unraised_exception(
                    cause,
                    log_msg="Unexpected disconnect with error while disconnecting - swallowing error",
                )
            op.complete()
=======
            if isinstance(op, pipeline_ops_base.DisconnectOperation):
                # Swallow any errors if we intended to disconnect - even if something went wrong, we
                # got to the state we wanted to be in!
                if cause:
                    handle_exceptions.swallow_unraised_exception(
                        cause,
                        log_msg="Unexpected disconnect with error while disconnecting - swallowing error",
                    )
                self.complete_op(op)
            else:
                if cause:
                    self.complete_op(op, error=cause)
                else:
                    self.complete_op(
                        op,
                        error=transport_exceptions.ConnectionDroppedError("transport disconnected"),
                    )
>>>>>>> e4d57621
        else:
            logger.warning("{}: disconnection was unexpected".format(self.name))
            # Regardless of cause, it is now a ConnectionDroppedError
            e = transport_exceptions.ConnectionDroppedError(cause=cause)
            handle_exceptions.handle_background_exception(e)<|MERGE_RESOLUTION|>--- conflicted
+++ resolved
@@ -255,16 +255,8 @@
             op = self._pending_connection_op
             self._pending_connection_op = None
 
-<<<<<<< HEAD
             # Swallow any errors, because we intended to disconnect - even if something went wrong, we
             # got to the state we wanted to be in!
-            if cause:
-                handle_exceptions.swallow_unraised_exception(
-                    cause,
-                    log_msg="Unexpected disconnect with error while disconnecting - swallowing error",
-                )
-            op.complete()
-=======
             if isinstance(op, pipeline_ops_base.DisconnectOperation):
                 # Swallow any errors if we intended to disconnect - even if something went wrong, we
                 # got to the state we wanted to be in!
@@ -273,16 +265,14 @@
                         cause,
                         log_msg="Unexpected disconnect with error while disconnecting - swallowing error",
                     )
-                self.complete_op(op)
+                op.complete()
             else:
                 if cause:
-                    self.complete_op(op, error=cause)
+                    op.complete(error=cause)
                 else:
-                    self.complete_op(
-                        op,
-                        error=transport_exceptions.ConnectionDroppedError("transport disconnected"),
+                    op.complete(
+                        error=transport_exceptions.ConnectionDroppedError("transport disconnected")
                     )
->>>>>>> e4d57621
         else:
             logger.warning("{}: disconnection was unexpected".format(self.name))
             # Regardless of cause, it is now a ConnectionDroppedError
