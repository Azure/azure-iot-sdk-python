--- conflicted
+++ resolved
@@ -59,7 +59,6 @@
             self.sas_token = op.sas_token
             self.client_cert = op.client_cert
 
-<<<<<<< HEAD
             if self.pipeline_root.pipeline_configurations:
                 self.transport = MQTTTransport(
                     client_id=self.client_id,
@@ -82,18 +81,6 @@
                     x509_cert=self.client_cert,
                     websockets=False,
                 )
-            self.transport.on_mqtt_connected_handler = self._on_mqtt_connected
-            self.transport.on_mqtt_connection_failure_handler = self._on_mqtt_connection_failure
-            self.transport.on_mqtt_disconnected_handler = self._on_mqtt_disconnected
-            self.transport.on_mqtt_message_received_handler = self._on_mqtt_message_received
-=======
-            self.transport = MQTTTransport(
-                client_id=self.client_id,
-                hostname=self.hostname,
-                username=self.username,
-                ca_cert=self.ca_cert,
-                x509_cert=self.client_cert,
-            )
             self.transport.on_mqtt_connected_handler = CallableWeakMethod(
                 self, "_on_mqtt_connected"
             )
@@ -106,7 +93,6 @@
             self.transport.on_mqtt_message_received_handler = CallableWeakMethod(
                 self, "_on_mqtt_message_received"
             )
->>>>>>> 6d2ccbfb
 
             # There can only be one pending connection operation (Connect, Reconnect, Disconnect)
             # at a time. The existing one must be completed or canceled before a new one is set.
