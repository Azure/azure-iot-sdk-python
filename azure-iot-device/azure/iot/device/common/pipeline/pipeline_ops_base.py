# --------------------------------------------------------------------------------------------
# Copyright (c) Microsoft Corporation. All rights reserved.
# Licensed under the MIT License. See License.txt in the project root for
# license information.
# --------------------------------------------------------------------------
import sys
import logging
import traceback
from . import pipeline_exceptions
from . import pipeline_thread
from azure.iot.device.common import handle_exceptions

logger = logging.getLogger(__name__)


class PipelineOperation(object):
    """
    A base class for data objects representing operations that travels down the pipeline.

    Each PipelineOperation object represents a single asyncroneous operation that is performed
    by the pipeline. The PipelineOperation objects travel through "stages" of the pipeline,
    and each stage has the opportunity to act on each specific operation that it
    receives.  If a stage does not handle a particular operation, it needs to pass it to the
    next stage.  If the operation gets to the end of the pipeline without being handled
    (completed), then it is treated as an error.

    :ivar name: The name of the operation.  This is used primarily for logging
    :type name: str
    :ivar callback: The callback that is called when the operation is completed, either
        successfully or with a failure.
    :type callback: Function
    :ivar needs_connection: This is an attribute that indicates whether a particular operation
        requires a connection to operate.  This is currently used by the AutoConnectStage
        stage, but this functionality will be revamped shortly.
    :type needs_connection: Boolean
    :ivar error: The presence of a value in the error attribute indicates that the operation failed,
        absence of this value indicates that the operation either succeeded or hasn't been handled yet.
    :type error: Error
    """

    def __init__(self, callback):
        """
        Initializer for PipelineOperation objects.

        :param Function callback: The function that gets called when this operation is complete or has
            failed. The callback function must accept A PipelineOperation object which indicates
            the specific operation which has completed or failed.
        """
        if self.__class__ == PipelineOperation:
            raise TypeError(
                "Cannot instantiate PipelineOperation object.  You need to use a derived class"
            )
        self.name = self.__class__.__name__
        self.callback_stack = []
        self.needs_connection = False
        self.completed = False  # Operation has been fully completed
        self.completing = False  # Operation is in the process of completing
        self.error = None  # Error associated with Operation completion

        self.add_callback(callback)

    def add_callback(self, callback):
        """Adds a callback to the Operation that will be triggered upon Operation completion.

        When an Operation is completed, all callbacks will be resolved in LIFO order.

        Callbacks cannot be added to an already completed operation, or an operation that is
        currently undergoing a completion process.

        :param callback: The callback to add to the operation.

        :raises: OperationError if the operation is already completed, or is in the process of
            completing.
        """
        if self.completed:
            raise pipeline_exceptions.OperationError(
                "{}: Attempting to add a callback to an already-completed operation!".format(
                    self.name
                )
            )
        if self.completing:
            raise pipeline_exceptions.OperationError(
                "{}: Attempting to add a callback to a operation with completion in progress!".format(
                    self.name
                )
            )
        else:
            self.callback_stack.append(callback)

    @pipeline_thread.runs_on_pipeline_thread
    def complete(self, error=None):
        """ Complete the operation, and trigger all callbacks in LIFO order.

        The operation is completed successfully be default, or completed unsucessfully if an error
        is provided.

        An operation that is already fully completed, or in the process of completion cannot be
        completed again.

        This process can be halted if a callback for the operation invokes the .halt_completion()
        method on this Operation.

        :param error: Optionally provide an Exception object indicating the error that caused
            the completion. Providing an error indicates that the operation was unsucessful.
        """
        if error:
            logger.error("{}: completing with error {}".format(self.name, error))
        else:
            logger.debug("{}: completing without error".format(self.name))

        if self.completed or self.completing:
            logger.error("{}: has already been completed!".format(self.name))
            e = pipeline_exceptions.OperationError(
                "Attempting to complete an already-completed operation: {}".format(self.name)
            )
            # This could happen in a foreground or background thread, so err on the side of caution
            # and send it to the background handler.
            handle_exceptions.handle_background_exception(e)
        else:
            # Operation is now in the process of completing
            self.completing = True
            self.error = error

            while self.callback_stack:
                if not self.completing:
                    logger.debug("{}: Completion halted!".format(self.name))
                    break
                if self.completed:
                    # This block should never be reached - this is an invalid state.
                    # If this block is reached, there is a bug in the code.
                    logger.error(
                        "{}: Invalid State! Operation completed while resolving completion".format(
                            self.name
                        )
                    )
                    e = pipeline_exceptions.OperationError(
                        "Operation reached fully completed state while still resolving completion: {}".format(
                            self.name
                        )
                    )
                    handle_exceptions.handle_background_exception(e)
                    break

                callback = self.callback_stack.pop()
                try:
                    callback(op=self, error=error)
                except Exception as e:
                    logger.error(
                        "Unhandled error while triggering callback for {}".format(self.name)
                    )
                    logger.error(traceback.format_exc())
                    # This could happen in a foreground or background thread, so err on the side of caution
                    # and send it to the background handler.
                    handle_exceptions.handle_background_exception(e)

            if self.completing:
                # Operation is now completed, no longer in the process of completing
                self.completing = False
                self.completed = True

    @pipeline_thread.runs_on_pipeline_thread
    def halt_completion(self):
        """Halt the completion of an operation that is currently undergoing a completion process
        as a result of a call to .complete().

        Completion cannot be halted if there is no currently ongoing completion process. The only
        way to successfully invoke this method is from within a callback on the Operation in
        question.

        This method will leave any yet-untriggered callbacks on the Operation to be triggered upon
        a later completion.

        This method will clear any error associated with the currently ongoing completion process
        from the Operation.
        """
        if not self.completing:
            logger.error("{}: is not currently in the process of completion!".format(self.name))
            e = pipeline_exceptions.OperationError(
                "Attempting to halt completion of an operation not in the process of completion: {}".format(
                    self.name
                )
            )
            handle_exceptions.handle_background_exception(e)
        else:
            logger.debug("{}: Halting completion...".format(self.name))
            self.completing = False
            self.error = None

    @pipeline_thread.runs_on_pipeline_thread
    def spawn_worker_op(self, worker_op_type, **kwargs):
        """Create and return a new operation, which, when completed, will complete the operation
        it was spawned from.

        :param worker_op_type: The type (class) of the new worker operation.
        :param **kwargs: The arguments to instantiate the new worker operation with. Note that a
            callback is not required, but if provided, will be triggered prior to completing the
            operation that spawned the worker operation.

        :returns: A new worker operation of the type specified in the worker_op_type parameter.
        """
        logger.debug("{}: creating worker op of type {}".format(self.name, worker_op_type.__name__))

        @pipeline_thread.runs_on_pipeline_thread
        def on_worker_op_complete(op, error):
            logger.debug("{}: Worker op ({}) has been completed".format(self.name, op.name))
            self.complete(error=error)

        if "callback" in kwargs:
            provided_callback = kwargs["callback"]
            kwargs["callback"] = on_worker_op_complete
            worker_op = worker_op_type(**kwargs)
            worker_op.add_callback(provided_callback)
        else:
            kwargs["callback"] = on_worker_op_complete
            worker_op = worker_op_type(**kwargs)

        return worker_op


class ConnectOperation(PipelineOperation):
    """
    A PipelineOperation object which tells the pipeline to connect to whatever service it needs to connect to.

    This operation is in the group of base operations because connecting is a common operation that many clients might need to do.

    Even though this is an base operation, it will most likely be handled by a more specific stage (such as an IoTHub or MQTT stage).
    """

    def __init__(self, callback):
        self.retry_timer = None
        super(ConnectOperation, self).__init__(callback)


class ReconnectOperation(PipelineOperation):
    """
    A PipelineOperation object which tells the pipeline to reconnect to whatever service it is connected to.

    Clients will most-likely submit a Reconnect operation when some credential (such as a sas token) has changed and the protocol client
    needs to re-establish the connection to refresh the credentials

    This operation is in the group of base operations because reconnecting is a common operation that many clients might need to do.

    Even though this is an base operation, it will most likely be handled by a more specific stage (such as an IoTHub or MQTT stage).
    """

    pass


class DisconnectOperation(PipelineOperation):
    """
    A PipelineOperation object which tells the pipeline to disconnect from whatever service it might be connected to.

    This operation is in the group of base operations because disconnecting is a common operation that many clients might need to do.

    Even though this is an base operation, it will most likely be handled by a more specific stage (such as an IoTHub or MQTT stage).
    """

    pass


class EnableFeatureOperation(PipelineOperation):
    """
    A PipelineOperation object which tells the pipeline to "enable" a particular feature.

    A "feature" is just a string which represents some set of functionality that needs to be enabled, such as "C2D" or "Twin".

    This object has no notion of what it means to "enable" a feature.  That knowledge is handled by stages in the pipeline which might convert
    this operation to a more specific operation (such as an MQTT subscribe operation with a specific topic name).

    This operation is in the group of base operations because disconnecting is a common operation that many clients might need to do.

    Even though this is an base operation, it will most likely be handled by a more specific stage (such as an IoTHub or MQTT stage).
    """

    def __init__(self, feature_name, callback):
        """
        Initializer for EnableFeatureOperation objects.

        :param str feature_name: Name of the feature that is being enabled.  The meaning of this
            string is defined in the stage which handles this operation.
        :param Function callback: The function that gets called when this operation is complete or has
            failed.  The callback function must accept A PipelineOperation object which indicates
            the specific operation which has completed or failed.
        """
        super(EnableFeatureOperation, self).__init__(callback=callback)
        self.feature_name = feature_name


class DisableFeatureOperation(PipelineOperation):
    """
    A PipelineOperation object which tells the pipeline to "disable" a particular feature.

    A "feature" is just a string which represents some set of functionality that needs to be disabled, such as "C2D" or "Twin".

    This object has no notion of what it means to "disable" a feature.  That knowledge is handled by stages in the pipeline which might convert
    this operation to a more specific operation (such as an MQTT unsubscribe operation with a specific topic name).

    This operation is in the group of base operations because disconnecting is a common operation that many clients might need to do.

    Even though this is an base operation, it will most likely be handled by a more specific stage (such as an IoTHub or MQTT stage).
    """

    def __init__(self, feature_name, callback):
        """
        Initializer for DisableFeatureOperation objects.

        :param str feature_name: Name of the feature that is being disabled.  The meaning of this
            string is defined in the stage which handles this operation.
        :param Function callback: The function that gets called when this operation is complete or has
            failed.  The callback function must accept A PipelineOperation object which indicates
            the specific operation which has completed or failed.
        """
        super(DisableFeatureOperation, self).__init__(callback=callback)
        self.feature_name = feature_name


class UpdateSasTokenOperation(PipelineOperation):
    """
    A PipelineOperation object which contains a SAS token used for connecting.  This operation was likely initiated
    by a pipeline stage that knows how to generate SAS tokens.

    This operation is in the group of base operations because many different clients use the concept of a SAS token.

    Even though this is an base operation, it will most likely be generated and also handled by more specifics stages
    (such as IoTHub or MQTT stages).
    """

    def __init__(self, sas_token, callback):
        """
        Initializer for UpdateSasTokenOperation objects.

        :param str sas_token: The token string which will be used to authenticate with whatever
            service this pipeline connects with.
        :param Function callback: The function that gets called when this operation is complete or has
            failed.  The callback function must accept A PipelineOperation object which indicates
            the specific operation which has completed or failed.
        """
        super(UpdateSasTokenOperation, self).__init__(callback=callback)
        self.sas_token = sas_token


class RequestAndResponseOperation(PipelineOperation):
    """
    A PipelineOperation object which wraps the common operation of sending a request to iothub with a request_id ($rid)
    value and waiting for a response with the same $rid value.  This convention is used by both Twin and Provisioning
    features.

    Even though this is an base operation, it will most likely be generated and also handled by more specifics stages
    (such as IoTHub or MQTT stages).

    The type of the request payload and the response payload is undefined at this level.  The type of the payload is defined
    based on the type of request that is being executed.  If types need to be converted, that is the responsibility of
    the stage which creates this operation, and also the stage which executes on the operation.

    :ivar status_code: The status code returned by the response.  Any value under 300 is considered success.
    :type status_code: int
    :ivar response_body: The body of the response.
    :type response_body: Undefined
    :ivar registration_id: The registration ID is used to uniquely identify a device in the Device Provisioning Service.
    :type registration_id: str
    :ivar operation_id: The id of the operation as returned by the initial provisioning request.
    :type operation_id: str
    """

    def __init__(
        self, request_type, method, resource_location, request_body, callback, query_params=None
    ):
        """
        Initializer for RequestAndResponseOperation objects

        :param str request_type: The type of request.  This is a string which is used by protocol-specific stages to
            generate the actual request.  For example, if request_type is "twin", then the iothub_mqtt stage will convert
            the request into an MQTT publish with topic that begins with $iothub/twin
        :param str method: The method for the request, in the REST sense of the word, such as "POST", "GET", etc.
        :param str resource_location: The resource that the method is acting on, in the REST sense of the word.
            For twin request with method "GET", this is most likely the string "/" which retrieves the entire twin
        :param request_body: The body of the request.  This is a required field, and a single space can be used to denote
            an empty body.
        :type request_body: Undefined
        :param Function callback: The function that gets called when this operation is complete or has
            failed.  The callback function must accept A PipelineOperation object which indicates
            the specific operation which has completed or failed.
        """
        super(RequestAndResponseOperation, self).__init__(callback=callback)
        self.request_type = request_type
        self.method = method
        self.resource_location = resource_location
        self.request_body = request_body
        self.status_code = None
        self.response_body = None
        self.query_params = query_params


class RequestOperation(PipelineOperation):
    """
    A PipelineOperation object which is the first part of an RequestAndResponseOperation operation (the request). The second
    part of the RequestAndResponseOperation operation (the response) is returned via an ResponseEvent event.

    Even though this is an base operation, it will most likely be generated and also handled by more specifics stages
    (such as IoTHub or MQTT stages).
    """

    def __init__(
        self,
        request_type,
        method,
        resource_location,
        request_body,
        request_id,
        callback,
        query_params=None,
    ):
        """
        Initializer for RequestOperation objects

        :param str request_type: The type of request.  This is a string which is used by protocol-specific stages to
            generate the actual request.  For example, if request_type is "twin", then the iothub_mqtt stage will convert
            the request into an MQTT publish with topic that begins with $iothub/twin
        :param str method: The method for the request, in the REST sense of the word, such as "POST", "GET", etc.
        :param str resource_location: The resource that the method is acting on, in the REST sense of the word.
            For twin request with method "GET", this is most likely the string "/" which retrieves the entire twin
        :param request_body: The body of the request.  This is a required field, and a single space can be used to denote
            an empty body.
        :type request_body: dict, str, int, float, bool, or None (JSON compatible values)
        :param Function callback: The function that gets called when this operation is complete or has
<<<<<<< HEAD
          failed.  The callback function must accept A PipelineOperation object which indicates
          the specific operation which has completed or failed.
        :param str registration_id: The registration ID is used to uniquely identify a device in the Device Provisioning Service.
        :param str operation_id: The id of the operation as returned by the initial provisioning request.
=======
            failed.  The callback function must accept A PipelineOperation object which indicates
            the specific operation which has completed or failed.
>>>>>>> 15ecac13
        """
        super(RequestOperation, self).__init__(callback=callback)
        self.method = method
        self.resource_location = resource_location
        self.request_type = request_type
        self.request_body = request_body
        self.request_id = request_id
        self.query_params = query_params<|MERGE_RESOLUTION|>--- conflicted
+++ resolved
@@ -356,10 +356,8 @@
     :type status_code: int
     :ivar response_body: The body of the response.
     :type response_body: Undefined
-    :ivar registration_id: The registration ID is used to uniquely identify a device in the Device Provisioning Service.
-    :type registration_id: str
-    :ivar operation_id: The id of the operation as returned by the initial provisioning request.
-    :type operation_id: str
+    :ivar query_params: Any query parameters that need to be sent with the request.
+    Example is the id of the operation as returned by the initial provisioning request.
     """
 
     def __init__(
@@ -423,15 +421,10 @@
             an empty body.
         :type request_body: dict, str, int, float, bool, or None (JSON compatible values)
         :param Function callback: The function that gets called when this operation is complete or has
-<<<<<<< HEAD
-          failed.  The callback function must accept A PipelineOperation object which indicates
-          the specific operation which has completed or failed.
-        :param str registration_id: The registration ID is used to uniquely identify a device in the Device Provisioning Service.
-        :param str operation_id: The id of the operation as returned by the initial provisioning request.
-=======
             failed.  The callback function must accept A PipelineOperation object which indicates
             the specific operation which has completed or failed.
->>>>>>> 15ecac13
+        :type query_params: Any query parameters that need to be sent with the request.
+        Example is the id of the operation as returned by the initial provisioning request.
         """
         super(RequestOperation, self).__init__(callback=callback)
         self.method = method
