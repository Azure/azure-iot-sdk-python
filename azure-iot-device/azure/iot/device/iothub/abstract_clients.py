--- conflicted
+++ resolved
@@ -140,19 +140,11 @@
         self._inbox_manager.clear_all_method_requests()
         logger.info("Cleared all pending method requests due to disconnect")
 
-<<<<<<< HEAD
     def _on_new_sastoken_required(self):
         logger.info("New SasToken required from user")
         client_event_inbox = self._inbox_manager.get_client_event_inbox()
         event = client_event.ClientEvent(client_event.NEW_SASTOKEN_REQUIRED)
         client_event_inbox.put(event)
-=======
-    # def _on_new_sastoken_required(self):
-    #     logger.info("New SasToken required from user")
-    #     client_event_inbox = self._inbox_manager.get_client_event_inbox()
-    #     event = client_event.ClientEvent(client_event.NEW_SASTOKEN_REQUIRED)
-    #     client_event_inbox.put(event)
->>>>>>> d5856b40
 
     def _check_receive_mode_is_api(self):
         """Call this function first in EVERY receive API"""
