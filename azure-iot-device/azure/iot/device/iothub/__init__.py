"""Azure IoT Hub Device Library

This library provides functionality for communicating with the Azure IoT Hub
as a Device or Module.
"""

from .sync_clients import IoTHubDeviceClient, IoTHubModuleClient
<<<<<<< HEAD
from .sync_inbox import InboxEmpty
from .models import Message, MethodRequest, MethodResponse

__all__ = [
    "IoTHubDeviceClient",
    "IoTHubModuleClient",
    "Message",
    "MethodRequest",
    "MethodResponse",
    "InboxEmpty",
]
=======
from .models import Message, MethodRequest, MethodResponse

__all__ = ["IoTHubDeviceClient", "IoTHubModuleClient", "Message", "MethodRequest", "MethodResponse"]
>>>>>>> 4409e0c7
<|MERGE_RESOLUTION|>--- conflicted
+++ resolved
@@ -5,20 +5,6 @@
 """
 
 from .sync_clients import IoTHubDeviceClient, IoTHubModuleClient
-<<<<<<< HEAD
-from .sync_inbox import InboxEmpty
 from .models import Message, MethodRequest, MethodResponse
 
-__all__ = [
-    "IoTHubDeviceClient",
-    "IoTHubModuleClient",
-    "Message",
-    "MethodRequest",
-    "MethodResponse",
-    "InboxEmpty",
-]
-=======
-from .models import Message, MethodRequest, MethodResponse
-
-__all__ = ["IoTHubDeviceClient", "IoTHubModuleClient", "Message", "MethodRequest", "MethodResponse"]
->>>>>>> 4409e0c7
+__all__ = ["IoTHubDeviceClient", "IoTHubModuleClient", "Message", "MethodRequest", "MethodResponse"]