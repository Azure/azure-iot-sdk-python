--- conflicted
+++ resolved
@@ -7,10 +7,7 @@
 import logging
 from azure.iot.device.common.evented_callback import EventedCallback
 from azure.iot.device.common.pipeline import (
-<<<<<<< HEAD
     pipeline_nucleus,
-=======
->>>>>>> bdc391b4
     pipeline_stages_base,
     pipeline_ops_base,
     pipeline_stages_mqtt,
