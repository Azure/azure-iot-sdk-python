--- conflicted
+++ resolved
@@ -38,11 +38,7 @@
 
 ## Device Samples
 
-<<<<<<< HEAD
-Check out the [samples repository](https://github.com/Azure/azure-iot-sdk-python/azure-iot-device/samples) for example code showing how the SDK can be used in a variety of scenarios, including:
-=======
 Check out the [samples repository](https://github.com/Azure/azure-iot-sdk-python/tree/master/azure-iot-device/samples) for example code showing how the SDK can be used in a variety of scenarios, including:
->>>>>>> 4e68b224
 
 * Sending multiple telemetry messages at once.
 * Receiving Cloud-to-Device messages.
