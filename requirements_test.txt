--- conflicted
+++ resolved
@@ -1,9 +1,5 @@
-<<<<<<< HEAD
-pytest
+pytest < 8.0.0
 pytest-asyncio <= 0.16
-=======
-pytest < 8.0.0      # lazy_fixture currently broken in 8
->>>>>>> df7fa5be
 pytest-mock
 pytest-testdox>=1.1.1
 pytest-cov
