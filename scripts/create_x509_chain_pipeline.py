import os
import re
import base64
import shutil
import subprocess
import argparse
import getpass


def create_custom_config():
    """
    This function creates a custom configuration based on the already present openssl
    configuration file present in local machine. The custom configuration is needed for
    creating these certificates for sample and tests.
    NOte : For this to work the local openssl conf file path needs to be stored in an
    environment variable.
    """
    # The paths from different OS is different.
    # For example OS X path is "/usr/local/etc/openssl/openssl.cnf"
    # Windows path is "C:/Openssl/bin//openssl.cnf" etc
    # Best options is to have the location of openssl config file in an env variable
    # The openssl config file extension could be "cfg" or "cnf"

    config_path = os.getenv("OPENSSL_CONF")
    with open(config_path, "r") as openssl_config:
        config = openssl_config.read()
    lines = config.splitlines()
    policy_loose_found = False
    policy_any_found = False

    policy_any_regex = re.compile(r"\s*\[\s*policy_anything\s*\]\s*")

    # First, try to find policy_anything in the openssl config file
    for number, line in enumerate(lines):
        if re.search(policy_any_regex, line):
            policy_any_found = True
            break
    # Of not found the try the search with policy_loose
    if not policy_any_found:
        policy_loose_regex = re.compile(r"\s*\[\s*policy_loose\s*\]\s*")
        for number, line in enumerate(lines):
            if re.search(policy_loose_regex, line):
                policy_loose_found = True
                break

    list_of_lines = list()
    ca_default_regex = re.compile(r"\s*\[\s*CA_default\s*\]\s*")
    ca_default_section_found = False
    policy_regex = re.compile(r"\s*\s*(policy\s*=\s*policy_strict|policy\s*=\s*policy_match)")
    with open(config_path, "r") as change_openssl_config:
        for line in change_openssl_config:
            if not ca_default_section_found and re.search(ca_default_regex, line):
                ca_default_section_found = True
            if ca_default_section_found and re.search(policy_regex, line):
                if policy_loose_found:
                    line = policy_regex.sub("policy = policy_loose", line)
                if policy_any_found:
                    line = policy_regex.sub("policy = policy_anything", line)
            list_of_lines.append(line.strip())

    with open("demoCA/openssl.cnf", "w") as local_file:
        local_file.write("\n".join(list_of_lines) + "\n")


<<<<<<< HEAD
def create_verification_cert(nonce, root_verify, ca_password=None, intermediate_password=None, key_size=4096):
=======
def create_verification_cert(nonce, root_verify, ca_password, intermediate_password, key_size=4096):
>>>>>>> 0582df52

    print(ca_password)
    print("Done generating verification key")
    # subject = "//C=US/CN=" + nonce
    subject = "/CN=" + nonce

    if root_verify:
        key_file = "demoCA/private/verification_root_key.pem"
        csr_file = "demoCA/newcerts/verification_root_csr.pem"
        in_key_file = "demoCA/private/ca_key.pem"
        in_cert_file = "demoCA/newcerts/ca_cert.pem"
        out_cert_file = "demoCA/newcerts/verification_root_cert.pem"
        passphrase = ca_password
    else:
        key_file = "demoCA/private/verification_inter_key.pem"
        csr_file = "demoCA/newcerts/verification_inter_csr.pem"
        in_key_file = "demoCA/private/intermediate_key.pem"
        in_cert_file = "demoCA/newcerts/intermediate_cert.pem"
        out_cert_file = "demoCA/newcerts/verification_inter_cert.pem"
        passphrase = intermediate_password

    command_verification_key = ["openssl", "genrsa", "-out", key_file, str(key_size)]

    run_verification_key = subprocess.run(
        command_verification_key,
        universal_newlines=True,
        stdout=subprocess.PIPE,
        stderr=subprocess.PIPE,
    )

    print_subprocess_output(run_verification_key)

    command_verification_csr = ["openssl", "req", "-key", key_file, "-new", "-out", csr_file, "-subj", subject]

    run_verification_csr = subprocess.run(
        command_verification_csr,
        universal_newlines=True,
        stdout=subprocess.PIPE,
        stderr=subprocess.PIPE,
    )

    print_subprocess_output(run_verification_csr)

    command_verification_cert = ["openssl", "x509", "-req", "-in", csr_file, "-CA", in_cert_file, "-CAkey", in_key_file,
                                 "-passin",
                                 "pass:" + passphrase,
                                 "-CAcreateserial",
                                 "-out",
                                 out_cert_file,
                                 "-days",
                                 str(30),
                                 "-sha256"]

    run_verification_cert = subprocess.run(
        command_verification_cert,
        universal_newlines=True,
        stdout=subprocess.PIPE,
        stderr=subprocess.PIPE,
    )

    print_subprocess_output(run_verification_cert)

    if os.path.exists(out_cert_file):
        print("Done generating verification certificate. Upload to IoT Hub to verify")
    else:
        print("verification cert NOT generated")


def print_subprocess_output(run_command):
    print(run_command.stdout)
    print(run_command.stderr)
    print(run_command.returncode)


def create_directories_and_prereq_files(pipeline):
    """
    This function creates the necessary directories and files. This needs to be called as the first step before doing anything.
    :param pipeline: The boolean representing if function has been called from pipeline or not. True for pipeline, False for calling like a script.
    """
    os.system("mkdir demoCA")
    if pipeline:
        # This command does not work when we run locally. So we have to pass in the pipeline variable
        os.system("touch demoCA/index.txt")
        # TODO Do we need this
        # os.system("touch demoCA/index.txt.attr")
    else:
        os.system("type nul > demoCA/index.txt")
        # TODO Do we need this
        # os.system("type nul > demoCA/index.txt.attr")

    os.system("echo 1000 > demoCA/serial")
    # Create this folder as configuration file makes new keys go here
    os.mkdir("demoCA/private")
    # Create this folder as configuration file makes new certificates go here
    os.mkdir("demoCA/newcerts")


def create_root(common_name, ca_password, key_size=4096, days=3650):
<<<<<<< HEAD
    """
    This function creates the root key and the root certificate.

    :param common_name: The common name to be used in the subject.
    :param ca_password: The password for the root certificate which is going to be referenced by the intermediate.
    :param key_size: The key size to use for encryption. Default is 4096.
    :param days: The number of days for which the certificate is valid. Default is 10 years (3650 days)
    """
    command_root_key = [
        "openssl",
        "genrsa",
        "-aes256",
        "-out",
        "demoCA/private/ca_key.pem",
        "-passout",
        "pass:" + ca_password,
        str(key_size),
    ]

    run_root_key = subprocess.run(
        command_root_key, universal_newlines=True, stdout=subprocess.PIPE, stderr=subprocess.PIPE
=======
    os.system(
        "openssl genrsa -aes256 -out demoCA/private/ca_key.pem -passout pass:"
        + ca_password
        + " "
        + str(key_size)
>>>>>>> 0582df52
    )

    print_subprocess_output(run_root_key)

    if os.path.exists("demoCA/private/ca_key.pem"):
        print("Done generating root key")
    else:
        print("root key NOT generated")

    subject = "/CN=" + common_name

    command_root_cert = [
        "openssl",
        "req",
        "-config",
        "demoCA/openssl.cnf",
        "-key",
        "demoCA/private/ca_key.pem",
        "-passin",
        "pass:" + ca_password,
        "-new",
        "-x509",
        "-days",
        str(days),
        "-sha256",
        "-extensions",
        "v3_ca",
        "-out",
        "demoCA/newcerts/ca_cert.pem",
        "-subj",
        subject,
    ]

    run_root_cert = subprocess.run(
        command_root_cert, universal_newlines=True, stdout=subprocess.PIPE, stderr=subprocess.PIPE
    )

    print_subprocess_output(run_root_cert)

    if os.path.exists("demoCA/newcerts/ca_cert.pem"):
        print("Done generating root cert")
    else:
        print("root cert NOT generated")


def create_intermediate(
    common_name, pipeline, ca_password, intermediate_password, key_size=4096, days=365
):
    """
    This method will create an intermediate key, then an intermediate certificate request and finally an intermediate certificate.
    :param common_name: The common name to be used in the subject.
    :param pipeline: A boolean variable representing whether this script is being run in Azure Dev Ops pipeline or not.
    When this function is called from Azure Dev Ops this variable is True otherwise False
    :param ca_password: The password for the root certificate which is going to be referenced by the intermediate.
    :param intermediate_password: The password for the intermediate certificate
    :param key_size: The key size to use for encryption. Default is 4096.
    :param days: The number of days for which the certificate is valid. Default is 1 year (365 days)
    """

    if pipeline:
        ca_cert = os.getenv("PROVISIONING_ROOT_CERT")
        ca_key = os.getenv("PROVISIONING_ROOT_CERT_KEY")
        in_cert_file_path = "ca_cert.pem"
        in_key_file_path = "ca_key.pem"
        with open(in_cert_file_path, "w") as out_ca_pem:
            cert = str(base64.b64decode(ca_cert), "ascii")
            out_ca_pem.write(cert)

            if os.path.exists(in_cert_file_path):
                print("root cert decoded and created")
            else:
                print("root cert NOT decoded and created")
        with open(in_key_file_path, "w") as out_ca_key:
            key = str(base64.b64decode(ca_key), "ascii")
            out_ca_key.write(key)

            if os.path.exists(in_key_file_path):
                print("root key decoded and created")
            else:
                print("root key NOT decoded and created")
    else:
        in_cert_file_path = "demoCA/newcerts/ca_cert.pem"
        in_key_file_path = "demoCA/private/ca_key.pem"

    command_intermediate_key = [
        "openssl",
        "genrsa",
        "-aes256",
        "-out",
        "demoCA/private/intermediate_key.pem",
        "-passout",
        "pass:" + intermediate_password,
        str(key_size),
    ]

    run_intermediate_key = subprocess.run(
        command_intermediate_key,
        universal_newlines=True,
        stdout=subprocess.PIPE,
        stderr=subprocess.PIPE,
    )

    print_subprocess_output(run_intermediate_key)

    if os.path.exists("demoCA/private/intermediate_key.pem"):
        print("Done generating intermediate key")
    else:
        print("intermediate key NOT generated")

    subject = "/CN=" + common_name
    command_intermediate_csr = [
        "openssl",
        "req",
        "-config",
        "demoCA/openssl.cnf",
        "-key",
        "demoCA/private/intermediate_key.pem",
        "-passin",
        "pass:" + intermediate_password,
        "-new",
        "-sha256",
        "-out",
        "demoCA/newcerts/intermediate_csr.pem",
        "-subj",
        subject,
    ]

    run_intermediate_csr = subprocess.run(
        command_intermediate_csr,
        universal_newlines=True,
        stdout=subprocess.PIPE,
        stderr=subprocess.PIPE,
    )
    print_subprocess_output(run_intermediate_csr)

    if os.path.exists("demoCA/newcerts/intermediate_csr.pem"):
        print("Done generating intermediate CSR")
    else:
        print("intermediate csr NOT generated")

    command_intermediate_cert = [
        "openssl",
        "ca",
        "-config",
        "demoCA/openssl.cnf",
        "-in",
        "demoCA/newcerts/intermediate_csr.pem",
        "-out",
        "demoCA/newcerts/intermediate_cert.pem",
        "-keyfile",
        in_key_file_path,
        "-cert",
        in_cert_file_path,
        "-passin",
        "pass:" + ca_password,
        "-extensions",
        "v3_ca",
        "-days",
        str(days),
        "-notext",
        "-md",
        "sha256",
        "-batch",
    ]

    run_intermediate_cert = subprocess.run(
        command_intermediate_cert,
        universal_newlines=True,
        stdout=subprocess.PIPE,
        stderr=subprocess.PIPE,
    )
    print_subprocess_output(run_intermediate_cert)

    if os.path.exists("demoCA/newcerts/intermediate_cert.pem"):
        print("Done generating intermediate certificate")
    else:
        print("intermediate cert NOT generated")


def create_certificate_chain(
    common_name,
    ca_password,
    intermediate_password,
    device_password,
    device_count=1,
    key_size=4096,
    days=365,
):
    """
    This method will create a basic 3 layered chain certificate containing a root, then an intermediate and then some number of leaf certificates.
    This function is only used when the certificates are created from script.

    :param common_name: The common name to be used in the subject. This is a single common name which would be applied to all certs created. Since this common name is meant for all,
    this common name will be prepended by the words "root", "inter" and "device" for root, intermediate and device certificates.
    For device certificates the common name will be further appended with the index of the device.
    :param ca_password: The password for the root certificate which is going to be referenced by the intermediate.
    :param intermediate_password: The password for the intermediate certificate
    :param device_password: The password for the device certificate
    :param device_count: The number of leaf devices for which that many number of certificates will be generated.
    :param key_size: The key size to use for encryption. The default is 4096.
    :param days: The number of days for which the certificate is valid. The default is 1 year or 365 days.
    For the root cert this value is multiplied by 10. For the device certificates this number will be divided by 10.
    """
    common_name_for_root = "root" + common_name
    create_root(common_name_for_root, ca_password=ca_password, key_size=key_size, days=days * 10)

    common_name_for_intermediate = "inter" + common_name
    create_intermediate(
        common_name_for_intermediate,
        pipeline=False,
        ca_password=ca_password,
        intermediate_password=intermediate_password,
        key_size=key_size,
        days=days,
    )

    for index in range(0, device_count):
        index = index + 1
        print("creating device certificate for " + str(index))
        common_name_for_all_device = "device" + common_name
        create_leaf_certificates(
            index,
            common_name_for_all_device,
            intermediate_password=intermediate_password,
            device_password=device_password,
            key_size=key_size,
            days=int(days / 10),
        )


def create_leaf_certificates(
    index,
    common_name_for_all_device,
    intermediate_password,
    device_password,
    key_size=4096,
    days=30,
):
    """
    This function creates leaf or device certificates for a single device within a group represented
     by the index in the group.

    :param index: The index representing the ith device in the group.
    :param common_name_for_all_device: The common name to be used in the subject. This is applicable
    of all the certificates created using this method. The common name will be appended by the
    index to create an unique common name for each certificate.
    :param intermediate_password: The password for the intermediate certificate
    :param device_password: The password for the device certificate
    :param key_size: The key size to use for encryption. The default is 4096.
    :param days: The number of days for which the certificate is valid. The default is 1 month or 30 days.
    """

    key_file_name = "device_key" + str(index) + ".pem"
    csr_file_name = "device_csr" + str(index) + ".pem"
    cert_file_name = "device_cert" + str(index) + ".pem"

    command_device_key = [
        "openssl",
        "genrsa",
        "-aes256",
        "-out",
        "demoCA/private/" + key_file_name,
        "-passout",
        "pass:" + device_password,
        str(key_size),
    ]

    run_device_key = subprocess.run(
        command_device_key, universal_newlines=True, stdout=subprocess.PIPE, stderr=subprocess.PIPE
    )
    print(run_device_key.stdout)
    print(run_device_key.stderr)
    print(run_device_key.returncode)

    if os.path.exists("demoCA/private/" + key_file_name):
        print("Done generating device key with filename {filename}".format(filename=key_file_name))
    else:
        print("device key NOT generated")

    subject = "/CN=" + common_name_for_all_device + str(index)
    command_device_csr = [
        "openssl",
        "req",
        "-config",
        "demoCA/openssl.cnf",
        "-key",
        "demoCA/private/" + key_file_name,
        "-passin",
        "pass:" + device_password,
        "-new",
        "-sha256",
        "-out",
        "demoCA/newcerts/" + csr_file_name,
        "-subj",
        subject,
    ]

    run_device_csr = subprocess.run(
        command_device_csr, universal_newlines=True, stdout=subprocess.PIPE, stderr=subprocess.PIPE
    )
    print(run_device_csr.stdout)
    print(run_device_csr.stderr)
    print(run_device_csr.returncode)

    if os.path.exists("demoCA/newcerts/" + csr_file_name):
        print("Done generating device CSR with filename {filename}".format(filename=csr_file_name))
    else:
        print("device CSR NOT generated")

    command_device_cert = [
        "openssl",
        "ca",
        "-config",
        "demoCA/openssl.cnf",
        "-in",
        "demoCA/newcerts/" + csr_file_name,
        "-out",
        "demoCA/newcerts/" + cert_file_name,
        "-keyfile",
        "demoCA/private/intermediate_key.pem",
        "-cert",
        "demoCA/newcerts/intermediate_cert.pem",
        "-passin",
        "pass:" + intermediate_password,
        "-extensions",
        "usr_cert",
        "-days",
        str(days),
        "-notext",
        "-md",
        "sha256",
        "-batch",
    ]

    run_device_cert = subprocess.run(
        command_device_cert, universal_newlines=True, stdout=subprocess.PIPE, stderr=subprocess.PIPE
    )
    print(run_device_cert.stdout)
    print(run_device_cert.stderr)
    print(run_device_cert.returncode)

    if os.path.exists("demoCA/newcerts/" + cert_file_name):
        print(
            "Done generating device cert with filename {filename}".format(filename=cert_file_name)
        )
    else:
        print("device cert NOT generated")


def before_cert_creation_from_pipeline():
    """
    This function creates the required folder and files before creating certificates.
    This also copies an openssl configurtaion file to be used for the generation of this certificates.
    NOTE : This function is only applicable when called from the pipeline via E2E tests
    and need not be used when it is called as a script.
    """
    create_directories_and_prereq_files(True)

    shutil.copy("config/openssl.cnf", "demoCA/openssl.cnf")

    if os.path.exists("demoCA/openssl.cnf"):
        print("Configuration file have been copied")
    else:
        print("Configuration file have NOT been copied")


def call_intermediate_cert_creation_from_pipeline(
    common_name, ca_password, intermediate_password, key_size=4096, days=365
):
    """
    This function creates an intermediate certificate by getting called from the pipeline.
    This method will create an intermediate key, then an intermediate certificate request and finally an intermediate certificate.
    :param common_name: The common name to be used in the subject.
    :param ca_password: The password for the root certificate which is going to be referenced by the intermediate.
    :param intermediate_password: The password for the intermediate certificate
    :param key_size: The key size to use for encryption. Default is 4096.
    :param days: The number of days for which the certificate is valid. Default is 1 year (365 days)
    :param common_name: The common name of the intermediate certificate.
    :param ca_password: The password for the root ca certificate from which the intermediate certificate will be created.
    :param intermediate_password: The password for the intermediate certificate.
    :param key_size: The key size for the intermediate key. Default is 4096.
    :param days: The number of days for hich
    :return:
    """

    create_intermediate(
        common_name=common_name,
        pipeline=True,
        ca_password=ca_password,
        intermediate_password=intermediate_password,
        key_size=key_size,
        days=days,
    )


def create_device_certs(
    common_name, intermediate_password, device_password, key_size=4096, days=30, device_count=1
):
    """
    Creates device certificates from an already created intermediate certificate which exists in
    the demoCA/newcerts directory. Assumption that intermediate has already been created with the
    name 'intermediate_cert.pem' and the key file is 'intermediate_key.pem'
    Hence the intermediate password is known to whoever using this function.

    :param common_name: The common name for all device certificates. This will be appended by the
    index of the specific device for which the cert is being created.
    :param intermediate_password: The intermediate password which should be already known.
    :param device_password: The device cert password.
    :param key_size: Expected key size. Default is 4096.
    :param days: Expected days. Default is 30
    :param device_count: The count of devices for which certs needs to be created. Default is 1 device.
    """
    for index in range(0, device_count):
        index = index + 1
        print("creating device certificate for " + str(index))
        create_leaf_certificates(
            index,
            common_name_for_all_device=common_name,
            intermediate_password=intermediate_password,
            device_password=device_password,
            key_size=key_size,
            days=days,
        )


def delete_directories_certs_created_from_pipeline():
    dirPath = "demoCA"
    try:
        shutil.rmtree(dirPath)
    except Exception:
        print("Error while deleting directory")
    if os.path.exists("out_ca_cert.pem"):
        os.remove("out_ca_cert.pem")
    else:
        print("The file does not exist")
    if os.path.exists("out_ca_key.pem"):
        os.remove("out_ca_key.pem")
    else:
        print("The file does not exist")
    if os.path.exists(".rnd"):
        os.remove(".rnd")
    else:
        print("The file does not exist")


if __name__ == "__main__":
    parser = argparse.ArgumentParser(description="Generate a certificate chain.")
    parser.add_argument("domain", help="Domain name or common name.")
    parser.add_argument(
        "-s",
        "--key-size",
        type=int,
        help="Size of the key in bits. 2048 bit is quite common. "
        + "4096 bit is more secure and the default.",
    )
    parser.add_argument(
        "-d",
        "--days",
        type=int,
        help="Validity time in days. Default is 10 years for root , 1 year for intermediate and 1 month for leaf",
    )
    parser.add_argument(
        "--ca-password", type=str, help="CA key password. If omitted it will be prompted."
    )
    parser.add_argument(
        "--intermediate-password",
        type=str,
        help="intermediate key password. If omitted it will be prompted.",
    )
    parser.add_argument(
        "--device-password", type=str, help="device key password. If omitted it will be prompted."
    )

    parser.add_argument(
        "--device-count", type=str, help="Number of devices that present in a group. Default is 1."
    )

    parser.add_argument(
        "--mode",
        type=str,
        help="The mode in which certificate is created. By default non-verification mode. For verification use 'verification'",
    )
    parser.add_argument(
        "--nonce",
        type=str,
        help="thumprint generated from iot hub certificates. During verification mode if omitted it will be prompted.",
    )
    parser.add_argument(
        "--root-verify",
        type=str,
        help="The boolean value to enter in case it is the root or intermediate verification. By default it is True meaning root verifictaion. If veriication of intermediate certification is needed please enter False ",
    )
    args = parser.parse_args()

    common_name = args.domain

    if args.key_size:
        key_size = args.key_size
    else:
        key_size = 4096
    if args.days:
        days = args.days
    else:
        days = 30

    ca_password = None
    intermediate_password = None
    if args.mode:
        if args.mode == "verification":
            mode = "verification"
            print("in verification mode")
        else:
            raise ValueError(
                "No other mode except verification is accepted. Default is non-verification"
            )
    else:
        mode = "non-verification"

    if mode == "non-verification":
        if args.ca_password:
            ca_password = args.ca_password
        else:
            ca_password = getpass.getpass("Enter pass phrase for root key: ")
        if args.intermediate_password:
            intermediate_password = args.intermediate_password
        else:
            intermediate_password = getpass.getpass("Enter pass phrase for intermediate key: ")
        if args.device_password:
            device_password = args.device_password
        else:
            device_password = getpass.getpass("Enter pass phrase for device key: ")
        if args.device_count:
            device_count = args.device_count
        else:
            device_count = 1

    else:
        print("in verification mode")
        if args.nonce:
            nonce = args.nonce
            print("got nonce")
        else:
            nonce = getpass.getpass("Enter nonce for verification mode")
        if args.root_verify:
            lower_root_verify = args.root_verify.lower()
            print("root verify is False")
            if lower_root_verify == "false":
                root_verify = False
                if args.intermediate_password:
                    intermediate_password = args.intermediate_password
                else:
                    intermediate_password = getpass.getpass(
                        "Enter pass phrase for intermediate key: "
                    )
            else:
                root_verify = True
                print("root verify is TRue")
                if args.ca_password:
                    ca_password = args.ca_password
                    print("putting ca password")
                else:
                    ca_password = getpass.getpass("Enter pass phrase for root key: ")
        else:
            root_verify = True
            print("root verify is default TRue")
            if args.ca_password:
                ca_password = args.ca_password
            else:
                ca_password = getpass.getpass("Enter pass phrase for root key: ")
            print(ca_password)

    if os.path.exists("demoCA/private/") and os.path.exists("demoCA/newcerts/"):
        print("demoCA already exists.")
    else:
        create_directories_and_prereq_files(False)
        create_custom_config()

    if mode == "verification":
        create_verification_cert(nonce, root_verify, ca_password, intermediate_password)
    else:
        create_certificate_chain(
            common_name=args.domain,
            ca_password=ca_password,
            intermediate_password=intermediate_password,
            device_password=device_password,
            device_count=int(device_count),
        )<|MERGE_RESOLUTION|>--- conflicted
+++ resolved
@@ -62,12 +62,7 @@
         local_file.write("\n".join(list_of_lines) + "\n")
 
 
-<<<<<<< HEAD
 def create_verification_cert(nonce, root_verify, ca_password=None, intermediate_password=None, key_size=4096):
-=======
-def create_verification_cert(nonce, root_verify, ca_password, intermediate_password, key_size=4096):
->>>>>>> 0582df52
-
     print(ca_password)
     print("Done generating verification key")
     # subject = "//C=US/CN=" + nonce
@@ -165,7 +160,6 @@
 
 
 def create_root(common_name, ca_password, key_size=4096, days=3650):
-<<<<<<< HEAD
     """
     This function creates the root key and the root certificate.
 
@@ -187,13 +181,6 @@
 
     run_root_key = subprocess.run(
         command_root_key, universal_newlines=True, stdout=subprocess.PIPE, stderr=subprocess.PIPE
-=======
-    os.system(
-        "openssl genrsa -aes256 -out demoCA/private/ca_key.pem -passout pass:"
-        + ca_password
-        + " "
-        + str(key_size)
->>>>>>> 0582df52
     )
 
     print_subprocess_output(run_root_key)
