--- conflicted
+++ resolved
@@ -6,8 +6,4 @@
 """This module defines constants for use across the azure-iot-hub package
 """
 
-<<<<<<< HEAD
-VERSION = "2.2.2-preview.0"
-=======
-VERSION = "2.2.2"
->>>>>>> addc82a8
+VERSION = "2.2.2"