# --------------------------------------------------------------------------
# Copyright (c) Microsoft Corporation. All rights reserved.
# Licensed under the MIT License. See License.txt in the project root for
# license information.
# --------------------------------------------------------------------------

import pytest
import time
import base64
import hmac
import hashlib
import copy
import logging
import uamqp
from azure.iot.hub.iothub_amqp_client import IoTHubAmqpClient

try:
    from urllib import quote, quote_plus, urlencode  # Py2
except Exception:
    from urllib.parse import quote, quote_plus, urlencode

"""---Constants---"""

fake_shared_access_key = "Zm9vYmFy"
fake_shared_access_key_name = "test_key_name"
fake_hostname = "hostname.mytest-net"
fake_device_id = "device_id"
fake_message = "fake_message"
fake_app_prop = {"fake_prop1": "fake_value1"}
fake_sys_prop = {
    "contentType": "value1",
    "contentEncoding": "value2",
    "correlationId": "value3",
    "expiryTimeUtc": 1584727659,
<<<<<<< HEAD
    "userId": "value4",
=======
    "messageId": 42,
>>>>>>> b7dba33e
}
fake_empty_prop = {}
"""----Shared fixtures----"""


@pytest.fixture(scope="function", autouse=True)
def mock_uamqp_SendClient(mocker):
    mock_uamqp_SendClient = mocker.patch.object(uamqp, "SendClient")
    return mock_uamqp_SendClient


@pytest.mark.describe("IoTHubAmqpClient - Amqp Client Connections")
class TestIoTHubAmqpClient(object):
    @pytest.mark.it("Send Message To Device")
    def test_send_message_to_device(self, mocker, mock_uamqp_SendClient):
        iothub_amqp_client = IoTHubAmqpClient(
            fake_hostname, fake_shared_access_key_name, fake_shared_access_key
        )
        iothub_amqp_client.send_message_to_device(fake_device_id, fake_message, fake_app_prop)
        amqp_client_obj = mock_uamqp_SendClient.return_value

        assert amqp_client_obj.queue_message.call_count == 1
        assert amqp_client_obj.send_all_messages.call_count == 1

    @pytest.mark.it("Send Message To Device system prop")
    def test_send_message_to_device_sys_props(self, mocker, mock_uamqp_SendClient):
        iothub_amqp_client = IoTHubAmqpClient(
            fake_hostname, fake_shared_access_key_name, fake_shared_access_key
        )
        iothub_amqp_client.send_message_to_device(fake_device_id, fake_message, fake_sys_prop)
        amqp_client_obj = mock_uamqp_SendClient.return_value

        assert amqp_client_obj.queue_message.call_count == 1
        assert amqp_client_obj.send_all_messages.call_count == 1

    @pytest.mark.it("Raises an Exception if send_all_messages Fails")
    def test_raise_exception_on_send_fail(self, mocker, mock_uamqp_SendClient):
        iothub_amqp_client = IoTHubAmqpClient(
            fake_hostname, fake_shared_access_key_name, fake_shared_access_key
        )
        amqp_client_obj = mock_uamqp_SendClient.return_value
        mocker.patch.object(
            amqp_client_obj, "send_all_messages", {uamqp.constants.MessageState.SendFailed}
        )
        with pytest.raises(Exception):
            iothub_amqp_client.send_message_to_device(fake_device_id, fake_message, fake_app_prop)

    @pytest.mark.it("Disconnect a Device")
    def test_disconnect_sync(self, mocker, mock_uamqp_SendClient):
        iothub_amqp_client = IoTHubAmqpClient(
            fake_hostname, fake_shared_access_key_name, fake_shared_access_key
        )
        amqp_client_obj = mock_uamqp_SendClient.return_value
        iothub_amqp_client.disconnect_sync()

        assert amqp_client_obj.close.call_count == 1<|MERGE_RESOLUTION|>--- conflicted
+++ resolved
@@ -32,11 +32,8 @@
     "contentEncoding": "value2",
     "correlationId": "value3",
     "expiryTimeUtc": 1584727659,
-<<<<<<< HEAD
     "userId": "value4",
-=======
     "messageId": 42,
->>>>>>> b7dba33e
 }
 fake_empty_prop = {}
 """----Shared fixtures----"""
