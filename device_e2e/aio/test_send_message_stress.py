# Copyright (c) Microsoft Corporation. All rights reserved.

# Licensed under the MIT License. See License.txt in the project root for
# license information.
import asyncio
import pytest
import logging
import json
import uuid
import time
import parametrize
import contextlib
import psutil
import threading
import os
import task_cleanup
from iptables import all_disconnect_types
from utils import get_random_message, fault_injection_types, get_fault_injection_message
from azure.iot.device.exceptions import (
    ConnectionFailedError,
    ConnectionDroppedError,
    OperationCancelled,
    NoConnectionError,
)

logger = logging.getLogger(__name__)
logger.setLevel(level=logging.INFO)

pytestmark = pytest.mark.asyncio

"""

We will eventually have three different kinds of stress tests:
    1. Tests which are run frequently (every night).  These are used to provide assurance that
       we do not have any regressions.  They The run relatively quickly and rarely fail. They
       exist to produce statistics which we can compare between libraries and from run to run.
    2. Tests which run less frequently that are used to find bugs.  These stress the library
       much more than the first set of tests.  They run longer than the first set of tests.
       They are expected to fail and/or produce actionable bug reports..  If they don't,
       we're not pushing limits hard enough.
    3. Long haul tests.  These are designed to run for a long time under more realistic
       scenarios.  Their purpose is to behave in a more realistic manner and find bugs that
       might not come up in the artificial conditions we use for the first to sets of tests.

This file contains tests from the first set.

"""


# Settings that apply to all tests in this module
TELEMETRY_PAYLOAD_SIZE = 16 * 1024
<<<<<<< HEAD
PEAK_RESIDENT_MEMORY_MB_FAILURE_TRIGGER = 512
PEAK_TELEMETRY_ARRIVAL_TIME_FAILURE_TRIGGER = 300
PEAK_RECONNECT_TIME_FAILURE_TRIGGER = 30
=======
>>>>>>> 33db1b86

# Settings that apply to continuous telemetry test
CONTINUOUS_TELEMETRY_TEST_DURATION = 120
CONTINUOUS_TELEMETRY_MESSAGES_PER_SECOND = 30

# Settings that apply to all-at-once telemetry test
ALL_AT_ONCE_MESSAGE_COUNT = 3000
ALL_AT_ONCE_TOTAL_ELAPSED_TIME_FAILURE_TRIGGER = 5 * 60

# Settings that apply to flaky network telemetry test
SEND_TELEMETRY_FLAKY_NETWORK_TEST_DURATION = 5 * 60
SEND_TELEMETRY_FLAKY_NETWORK_MESSAGES_PER_SECOND = 20
SEND_TELEMETRY_FLAKY_NETWORK_KEEPALIVE_INTERVAL = 10
SEND_TELEMETRY_FLAKY_NETWORK_CONNECTED_INTERVAL = 15
SEND_TELEMETRY_FLAKY_NETWORK_DISCONNECTED_INTERVAL = 15


@pytest.mark.stress
@pytest.mark.describe("Client Stress")
class TestSendMessageStress(object):
    async def send_and_verify_single_telemetry_message(self, client, service_helper):
        """
        Send a single message and verify that it gets received by EventHub
        """

        random_message = get_random_message(TELEMETRY_PAYLOAD_SIZE)

        # We keep track of outstanding messages by message_id.  This is useful when reading
        # logs on failure because it lets us know _which_ messages didn't finish.
        self.outstanding_message_ids.add(random_message.message_id)

        sent = False
        attempt = 1

        # "Poor-man's" retry policy.  retry 5 times with linear backoff
        while not sent:
            try:
                # If we're not connected, we need to connect.  This could be done better.
                # If we're sending 10 messages per second, this will give us ten calls to
                # client.connect when we really only need one.
                if not client.connected:
                    logger.info("Connecting for  message {}".format(random_message.message_id))
                    await client.connect()

                logger.info("Sending message {}".format(random_message.message_id))
                await client.send_message(random_message)
                logger.info("Done sending message {}".format(random_message.message_id))

                sent = True

            except (
                ConnectionFailedError,
                ConnectionDroppedError,
                OperationCancelled,
                NoConnectionError,
            ) as e:
                # These are the errors that client.connect or client.send_message can raise
                # if we're not connected.  Can we limit this list?  Surely, we don't expect
                # ConnectoinDroppedError if auto_connect==True.  Do we want to fail if we do?
                logger.info(
                    "{} exception for for message {}".format(type(e), random_message.message_id)
                )
                if attempt == 5:
                    raise
                sleep_time = 5 * attempt

                logger.warning(
                    "ConnectionFailedError.  Sleeping for {} before trying again".format(sleep_time)
                )
                await asyncio.sleep(sleep_time)
                attempt += 1
            except Exception as e:
                logger.info("send_message raised {}".format(type(e)))
                raise

        # Wait for the arrival of the message.  We have a relatively short timeout here
        # (set as a default parameter to wait_for_eventhub_arrival), but that's OK because
        # the message has already been sent at this point.
        logger.info("Waiting for arrival of message {}".format(random_message.message_id))
        event = await service_helper.wait_for_eventhub_arrival(random_message.message_id)

        # verify the mesage
        assert event, "service helper returned falsy event"
        assert (
            event.system_properties["message-id"] == random_message.message_id
        ), "service helper returned event with mismatched message_id"
        assert (
            json.dumps(event.message_body) == random_message.data
        ), "service helper returned event with mismatched body"
        logger.info("Message {} received".format(random_message.message_id))

        self.outstanding_message_ids.remove(random_message.message_id)

    async def send_and_verify_continous_telemetry(
        self,
        client,
        service_helper,
        messages_per_second,
        test_length_in_seconds,
<<<<<<< HEAD
        stress_measurements,
=======
        task_cleanup_list,
>>>>>>> 33db1b86
    ):
        """
        Send continuous telemetry.  This coroutine will queue telemetry at a regular rate
        of `messages_per_second` and verify that they arive at eventhub.
        """

        # We use `self.outstanding_message_ids` for logging.
        # And we use `futures` to konw when all tasks have been completed.
        self.outstanding_message_ids = set()
        test_end = time.time() + test_length_in_seconds
        futures = list()

        done_sending = False
        sleep_interval = 1 / messages_per_second

        try:
            # go until time runs out and our list of futures is empty.
            while not done_sending or len(futures) > 0:

<<<<<<< HEAD
                # When time runs out, stop sending, and slow down out loop so we call
                # asyncio.gather much less often.
                if time.time() >= test_end:
                    done_sending = True
                    sleep_interval = 5

                # if the test is still running, send another message
                if not done_sending:
                    task = asyncio.ensure_future(
                        self.send_and_verify_single_telemetry_message(
                            client=client,
                            service_helper=service_helper,
                            stress_measurements=stress_measurements,
                        )
=======
            # When time runs out, stop sending, and slow down out loop so we call
            # asyncio.gather much less often.
            if time.time() >= test_end:
                done_sending = True
                sleep_interval = 5

            # if the test is still running, send another message
            if not done_sending:
                task = asyncio.ensure_future(
                    self.send_and_verify_single_telemetry_message(
                        client=client,
                        service_helper=service_helper,
>>>>>>> 33db1b86
                    )
                    futures.append(task)

                # see which tasks are done.
                done, pending = await asyncio.wait(
                    futures, timeout=sleep_interval, return_when=asyncio.ALL_COMPLETED
                )
                logger.info(
                    "From {} futures, {} are done and {} are pending".format(
                        len(futures), len(done), len(pending)
                    )
                )

                # If we're done sending, and nothing finished in this last interval, log which
                # message_ids are outstanding. This can be used to grep logs for outstanding messages.
                if done_sending and len(done) == 0:
                    logger.warning("Not received: {}".format(self.outstanding_message_ids))

                # Use `asyncio.gather` to reraise any exceptions that might have been raised inside our
                # futures.
                await asyncio.gather(*done)

                # And loop again, but we only need to worry about incomplete futures.
                futures = list(pending)

        finally:
            # Clean up any (possily) running tasks to avoid "Task exception was never retrieved" errors
            if len(futures):
                task_cleanup.cleanup_tasks(futures)

    async def send_and_verify_many_telemetry_messages(
<<<<<<< HEAD
        self, client, service_helper, message_count, stress_measurements
=======
        self, client, service_helper, message_count, task_cleanup_list
>>>>>>> 33db1b86
    ):
        """
        Send a whole bunch of messages all at once and verify that they arrive at eventhub
        """
        sleep_interval = 5
        self.outstanding_message_ids = set()
        futures = [
            asyncio.ensure_future(
                self.send_and_verify_single_telemetry_message(
                    client=client,
                    service_helper=service_helper,
                )
            )
            for _ in range(message_count)
        ]

        try:
            while len(futures):
                # see which tasks are done.
                done, pending = await asyncio.wait(
                    futures, timeout=sleep_interval, return_when=asyncio.ALL_COMPLETED
                )
                logger.info(
                    "From {} futures, {} are done and {} are pending".format(
                        len(futures), len(done), len(pending)
                    )
                )

                # If nothing finished in this last interval, log which
                # message_ids are outstanding. This can be used to grep logs for outstanding messages.
                if len(done) == 0:
                    logger.warning("Not received: {}".format(self.outstanding_message_ids))

                # Use `asyncio.gather` to reraise any exceptions that might have been raised inside our
                # futures.
                await asyncio.gather(*done)

                # And loop again, but we only need to worry about incomplete futures.
                futures = list(pending)

        finally:
            # Clean up any (possily) running tasks to avoid "Task exception was never retrieved" errors
            if len(futures):
                task_cleanup.cleanup_tasks(futures)

    async def do_periodic_network_disconnects(
        self,
        client,
        test_length_in_seconds,
        disconnected_interval,
        connected_interval,
        dropper,
    ):
        """
        Periodically disconnect and reconnect the network.  When this coroutine starts, the
        network is connected.  It sleeps for `connected_interval`, then it disconnects the network,
        sleeps for `disconnected_interval`, and reconnects the network.  It finishes after
        `test_length_in_seconds` elapses, and it returns with the network connected again.
        """

        try:
            test_end = time.time() + test_length_in_seconds
            loop_index = 0

            while time.time() < test_end:
                await asyncio.sleep(min(connected_interval, test_end - time.time()))

                if time.time() >= test_end:
                    return

                dropper.disconnect_outgoing(
                    all_disconnect_types[loop_index % len(all_disconnect_types)]
                )
                loop_index += 1

                await asyncio.sleep(min(disconnected_interval, test_end - time.time()))

                dropper.restore_all()
        finally:
            dropper.restore_all()

    @pytest.mark.it(
        "regular message delivery {} messages per second for {} seconds".format(
            CONTINUOUS_TELEMETRY_MESSAGES_PER_SECOND, CONTINUOUS_TELEMETRY_TEST_DURATION
        )
    )
    @pytest.mark.timeout(CONTINUOUS_TELEMETRY_TEST_DURATION * 5)
    async def test_stress_send_continuous_telemetry(
        self,
        client,
        service_helper,
<<<<<<< HEAD
        stress_measurements,
=======
        task_cleanup_list,
>>>>>>> 33db1b86
        messages_per_second=CONTINUOUS_TELEMETRY_MESSAGES_PER_SECOND,
        test_length_in_seconds=CONTINUOUS_TELEMETRY_TEST_DURATION,
    ):
        """
        This tests send_message at a regular interval.
        We do this to test very basic functionality first before we start pushing the
        limits of the code
        """

        await self.send_and_verify_continous_telemetry(
            client=client,
            service_helper=service_helper,
            messages_per_second=messages_per_second,
            test_length_in_seconds=test_length_in_seconds,
            task_cleanup_list=task_cleanup_list,
        )

<<<<<<< HEAD
        try:
            await self.send_and_verify_continous_telemetry(
                client=client,
                service_helper=service_helper,
                messages_per_second=messages_per_second,
                test_length_in_seconds=test_length_in_seconds,
                stress_measurements=stress_measurements,
            )
        finally:
            stop_recorder_event.set()
            await recorder

        assert (
            stress_measurements.peak_reconnect_time <= PEAK_RECONNECT_TIME_FAILURE_TRIGGER
        ), "Reconnect took too long"
        assert (
            stress_measurements.peak_resident_memory_mb <= PEAK_RESIDENT_MEMORY_MB_FAILURE_TRIGGER
        ), "Resident memory overflow"
        assert (
            stress_measurements.peak_telemetry_arrival_time
            <= PEAK_TELEMETRY_ARRIVAL_TIME_FAILURE_TRIGGER
        ), "Telemetry message took too long to arrive"

=======
>>>>>>> 33db1b86
    @pytest.mark.it("send {} messages all at once".format(ALL_AT_ONCE_MESSAGE_COUNT))
    @pytest.mark.timeout(ALL_AT_ONCE_TOTAL_ELAPSED_TIME_FAILURE_TRIGGER)
    async def test_stress_send_message_all_at_once(
        self,
        client,
        service_helper,
<<<<<<< HEAD
        stress_measurements,
=======
        task_cleanup_list,
>>>>>>> 33db1b86
        message_count=ALL_AT_ONCE_MESSAGE_COUNT,
    ):
        """
        This tests send_message with a large quantity of messages, all at once, with no faults
        injected.  We do this to test the limits of our message queueing to make sure we can
        handle large volumes of outstanding messages.
        """
<<<<<<< HEAD
        stop_recorder_event = asyncio.Event()
        recorder = asyncio.ensure_future(
            self.record_stress_measurements(client, stop_recorder_event, stress_measurements)
        )

        try:
            await self.send_and_verify_many_telemetry_messages(
                client=client,
                service_helper=service_helper,
                message_count=message_count,
                stress_measurements=stress_measurements,
            )
        finally:
            stop_recorder_event.set()
            await recorder
=======
>>>>>>> 33db1b86

        await self.send_and_verify_many_telemetry_messages(
            client=client,
            service_helper=service_helper,
            message_count=message_count,
            task_cleanup_list=task_cleanup_list,
        )

    @pytest.mark.it(
        "regular message delivery with flaky network {} messages per second for {} seconds".format(
            SEND_TELEMETRY_FLAKY_NETWORK_MESSAGES_PER_SECOND,
            SEND_TELEMETRY_FLAKY_NETWORK_TEST_DURATION,
        )
    )
    @pytest.mark.keep_alive(SEND_TELEMETRY_FLAKY_NETWORK_KEEPALIVE_INTERVAL)
    @pytest.mark.timeout(SEND_TELEMETRY_FLAKY_NETWORK_TEST_DURATION * 2)
    @pytest.mark.dropped_connection
    async def test_stress_send_message_with_flaky_network(
        self,
        client,
        service_helper,
        dropper,
<<<<<<< HEAD
        stress_measurements,
=======
        task_cleanup_list,
>>>>>>> 33db1b86
        messages_per_second=SEND_TELEMETRY_FLAKY_NETWORK_MESSAGES_PER_SECOND,
        test_length_in_seconds=SEND_TELEMETRY_FLAKY_NETWORK_TEST_DURATION,
    ):
        """
        This test calls send_message continuously and alternately disconnects and reconnects
        the network.  We do this to verify that we can call send_message regardless of the
        current connection state, and the code will queue the messages as necessary and verify
        that they always arrive.
        """

<<<<<<< HEAD
        stop_recorder_event = asyncio.Event()
        recorder = asyncio.ensure_future(
            self.record_stress_measurements(client, stop_recorder_event, stress_measurements)
        )

        try:
            await asyncio.gather(
                self.do_periodic_network_disconnects(
                    client=client,
                    test_length_in_seconds=test_length_in_seconds,
                    disconnected_interval=SEND_TELEMETRY_FLAKY_NETWORK_DISCONNECTED_INTERVAL,
                    connected_interval=SEND_TELEMETRY_FLAKY_NETWORK_CONNECTED_INTERVAL,
                    dropper=dropper,
                ),
                self.send_and_verify_continous_telemetry(
                    client=client,
                    service_helper=service_helper,
                    messages_per_second=messages_per_second,
                    test_length_in_seconds=test_length_in_seconds,
                    stress_measurements=stress_measurements,
                ),
            )
        finally:
            stop_recorder_event.set()
            await recorder

        assert (
            stress_measurements.peak_reconnect_time <= PEAK_RECONNECT_TIME_FAILURE_TRIGGER
        ), "Reconnect took too long"
        assert (
            stress_measurements.peak_resident_memory_mb <= PEAK_RESIDENT_MEMORY_MB_FAILURE_TRIGGER
        ), "Resident memory overflow"
        assert (
            stress_measurements.peak_telemetry_arrival_time
            <= PEAK_TELEMETRY_ARRIVAL_TIME_FAILURE_TRIGGER
        ), "Telemetry message took too long to arrive"

    # skipping becuase:
    # 1. IoTHub appears to ignore AzIoTHub_FaultOperationDelayInSecs and instead fault immediately.
    # 2. A packet which forces a disconnect will get re-sent again as soon as the client reconnects. (bug 12512080)
    @pytest.mark.skip()
    @pytest.mark.it(
        "regular message delivery with fault injection {} messages per second for {} seconds".format(
            SEND_TELEMETRY_FAULT_INJECTION_MESSAGES_PER_SECOND,
            SEND_TELEMETRY_FAULT_INJECTION_TEST_DURATION,
        )
    )
    @pytest.mark.timeout(SEND_TELEMETRY_FAULT_INJECTION_TEST_DURATION * 2)
    async def test_stress_send_message_with_fault_injection(
        self,
        client,
        service_helper,
        stress_measurements,
        messages_per_second=SEND_TELEMETRY_FAULT_INJECTION_MESSAGES_PER_SECOND,
        test_length_in_seconds=SEND_TELEMETRY_FAULT_INJECTION_TEST_DURATION,
    ):
        """
        This test calls send_message continuously and injects faults at regular intervals
        We do this to verify that we can call send_message regardless of the
        current connection state, and the code will queue the messages as necessary and verify
        that they always arrive.
        """

        stop_recorder_event = asyncio.Event()
        recorder = asyncio.ensure_future(
            self.record_stress_measurements(client, stop_recorder_event, stress_measurements)
        )

        try:
            await asyncio.gather(
                self.inject_periodic_faults(
                    client=client,
                    test_length_in_seconds=test_length_in_seconds,
                    fault_interval=SEND_TELEMETRY_FAULT_INJECTION_FAULT_INTERVAL,
                ),
                self.send_and_verify_continous_telemetry(
                    client=client,
                    service_helper=service_helper,
                    messages_per_second=messages_per_second,
                    test_length_in_seconds=test_length_in_seconds,
                    stress_measurements=stress_measurements,
                ),
            )

        finally:
            stop_recorder_event.set()
            await recorder

        assert (
            stress_measurements.peak_reconnect_time <= PEAK_RECONNECT_TIME_FAILURE_TRIGGER
        ), "Reconnect took too long"
        assert (
            stress_measurements.peak_resident_memory_mb <= PEAK_RESIDENT_MEMORY_MB_FAILURE_TRIGGER
        ), "Resident memory overflow"
        assert (
            stress_measurements.peak_telemetry_arrival_time
            <= PEAK_TELEMETRY_ARRIVAL_TIME_FAILURE_TRIGGER
        ), "Telemetry message took too long to arrive"
=======
        await asyncio.gather(
            self.do_periodic_network_disconnects(
                client=client,
                test_length_in_seconds=test_length_in_seconds,
                disconnected_interval=SEND_TELEMETRY_FLAKY_NETWORK_DISCONNECTED_INTERVAL,
                connected_interval=SEND_TELEMETRY_FLAKY_NETWORK_CONNECTED_INTERVAL,
                dropper=dropper,
            ),
            self.send_and_verify_continous_telemetry(
                client=client,
                service_helper=service_helper,
                messages_per_second=messages_per_second,
                test_length_in_seconds=test_length_in_seconds,
                task_cleanup_list=task_cleanup_list,
            ),
        )
>>>>>>> 33db1b86
<|MERGE_RESOLUTION|>--- conflicted
+++ resolved
@@ -49,12 +49,6 @@
 
 # Settings that apply to all tests in this module
 TELEMETRY_PAYLOAD_SIZE = 16 * 1024
-<<<<<<< HEAD
-PEAK_RESIDENT_MEMORY_MB_FAILURE_TRIGGER = 512
-PEAK_TELEMETRY_ARRIVAL_TIME_FAILURE_TRIGGER = 300
-PEAK_RECONNECT_TIME_FAILURE_TRIGGER = 30
-=======
->>>>>>> 33db1b86
 
 # Settings that apply to continuous telemetry test
 CONTINUOUS_TELEMETRY_TEST_DURATION = 120
@@ -154,11 +148,6 @@
         service_helper,
         messages_per_second,
         test_length_in_seconds,
-<<<<<<< HEAD
-        stress_measurements,
-=======
-        task_cleanup_list,
->>>>>>> 33db1b86
     ):
         """
         Send continuous telemetry.  This coroutine will queue telemetry at a regular rate
@@ -178,7 +167,6 @@
             # go until time runs out and our list of futures is empty.
             while not done_sending or len(futures) > 0:
 
-<<<<<<< HEAD
                 # When time runs out, stop sending, and slow down out loop so we call
                 # asyncio.gather much less often.
                 if time.time() >= test_end:
@@ -191,22 +179,7 @@
                         self.send_and_verify_single_telemetry_message(
                             client=client,
                             service_helper=service_helper,
-                            stress_measurements=stress_measurements,
                         )
-=======
-            # When time runs out, stop sending, and slow down out loop so we call
-            # asyncio.gather much less often.
-            if time.time() >= test_end:
-                done_sending = True
-                sleep_interval = 5
-
-            # if the test is still running, send another message
-            if not done_sending:
-                task = asyncio.ensure_future(
-                    self.send_and_verify_single_telemetry_message(
-                        client=client,
-                        service_helper=service_helper,
->>>>>>> 33db1b86
                     )
                     futures.append(task)
 
@@ -237,13 +210,7 @@
             if len(futures):
                 task_cleanup.cleanup_tasks(futures)
 
-    async def send_and_verify_many_telemetry_messages(
-<<<<<<< HEAD
-        self, client, service_helper, message_count, stress_measurements
-=======
-        self, client, service_helper, message_count, task_cleanup_list
->>>>>>> 33db1b86
-    ):
+    async def send_and_verify_many_telemetry_messages(self, client, service_helper, message_count):
         """
         Send a whole bunch of messages all at once and verify that they arrive at eventhub
         """
@@ -334,11 +301,6 @@
         self,
         client,
         service_helper,
-<<<<<<< HEAD
-        stress_measurements,
-=======
-        task_cleanup_list,
->>>>>>> 33db1b86
         messages_per_second=CONTINUOUS_TELEMETRY_MESSAGES_PER_SECOND,
         test_length_in_seconds=CONTINUOUS_TELEMETRY_TEST_DURATION,
     ):
@@ -353,46 +315,14 @@
             service_helper=service_helper,
             messages_per_second=messages_per_second,
             test_length_in_seconds=test_length_in_seconds,
-            task_cleanup_list=task_cleanup_list,
         )
 
-<<<<<<< HEAD
-        try:
-            await self.send_and_verify_continous_telemetry(
-                client=client,
-                service_helper=service_helper,
-                messages_per_second=messages_per_second,
-                test_length_in_seconds=test_length_in_seconds,
-                stress_measurements=stress_measurements,
-            )
-        finally:
-            stop_recorder_event.set()
-            await recorder
-
-        assert (
-            stress_measurements.peak_reconnect_time <= PEAK_RECONNECT_TIME_FAILURE_TRIGGER
-        ), "Reconnect took too long"
-        assert (
-            stress_measurements.peak_resident_memory_mb <= PEAK_RESIDENT_MEMORY_MB_FAILURE_TRIGGER
-        ), "Resident memory overflow"
-        assert (
-            stress_measurements.peak_telemetry_arrival_time
-            <= PEAK_TELEMETRY_ARRIVAL_TIME_FAILURE_TRIGGER
-        ), "Telemetry message took too long to arrive"
-
-=======
->>>>>>> 33db1b86
     @pytest.mark.it("send {} messages all at once".format(ALL_AT_ONCE_MESSAGE_COUNT))
     @pytest.mark.timeout(ALL_AT_ONCE_TOTAL_ELAPSED_TIME_FAILURE_TRIGGER)
     async def test_stress_send_message_all_at_once(
         self,
         client,
         service_helper,
-<<<<<<< HEAD
-        stress_measurements,
-=======
-        task_cleanup_list,
->>>>>>> 33db1b86
         message_count=ALL_AT_ONCE_MESSAGE_COUNT,
     ):
         """
@@ -400,30 +330,11 @@
         injected.  We do this to test the limits of our message queueing to make sure we can
         handle large volumes of outstanding messages.
         """
-<<<<<<< HEAD
-        stop_recorder_event = asyncio.Event()
-        recorder = asyncio.ensure_future(
-            self.record_stress_measurements(client, stop_recorder_event, stress_measurements)
-        )
-
-        try:
-            await self.send_and_verify_many_telemetry_messages(
-                client=client,
-                service_helper=service_helper,
-                message_count=message_count,
-                stress_measurements=stress_measurements,
-            )
-        finally:
-            stop_recorder_event.set()
-            await recorder
-=======
->>>>>>> 33db1b86
 
         await self.send_and_verify_many_telemetry_messages(
             client=client,
             service_helper=service_helper,
             message_count=message_count,
-            task_cleanup_list=task_cleanup_list,
         )
 
     @pytest.mark.it(
@@ -440,11 +351,6 @@
         client,
         service_helper,
         dropper,
-<<<<<<< HEAD
-        stress_measurements,
-=======
-        task_cleanup_list,
->>>>>>> 33db1b86
         messages_per_second=SEND_TELEMETRY_FLAKY_NETWORK_MESSAGES_PER_SECOND,
         test_length_in_seconds=SEND_TELEMETRY_FLAKY_NETWORK_TEST_DURATION,
     ):
@@ -455,106 +361,6 @@
         that they always arrive.
         """
 
-<<<<<<< HEAD
-        stop_recorder_event = asyncio.Event()
-        recorder = asyncio.ensure_future(
-            self.record_stress_measurements(client, stop_recorder_event, stress_measurements)
-        )
-
-        try:
-            await asyncio.gather(
-                self.do_periodic_network_disconnects(
-                    client=client,
-                    test_length_in_seconds=test_length_in_seconds,
-                    disconnected_interval=SEND_TELEMETRY_FLAKY_NETWORK_DISCONNECTED_INTERVAL,
-                    connected_interval=SEND_TELEMETRY_FLAKY_NETWORK_CONNECTED_INTERVAL,
-                    dropper=dropper,
-                ),
-                self.send_and_verify_continous_telemetry(
-                    client=client,
-                    service_helper=service_helper,
-                    messages_per_second=messages_per_second,
-                    test_length_in_seconds=test_length_in_seconds,
-                    stress_measurements=stress_measurements,
-                ),
-            )
-        finally:
-            stop_recorder_event.set()
-            await recorder
-
-        assert (
-            stress_measurements.peak_reconnect_time <= PEAK_RECONNECT_TIME_FAILURE_TRIGGER
-        ), "Reconnect took too long"
-        assert (
-            stress_measurements.peak_resident_memory_mb <= PEAK_RESIDENT_MEMORY_MB_FAILURE_TRIGGER
-        ), "Resident memory overflow"
-        assert (
-            stress_measurements.peak_telemetry_arrival_time
-            <= PEAK_TELEMETRY_ARRIVAL_TIME_FAILURE_TRIGGER
-        ), "Telemetry message took too long to arrive"
-
-    # skipping becuase:
-    # 1. IoTHub appears to ignore AzIoTHub_FaultOperationDelayInSecs and instead fault immediately.
-    # 2. A packet which forces a disconnect will get re-sent again as soon as the client reconnects. (bug 12512080)
-    @pytest.mark.skip()
-    @pytest.mark.it(
-        "regular message delivery with fault injection {} messages per second for {} seconds".format(
-            SEND_TELEMETRY_FAULT_INJECTION_MESSAGES_PER_SECOND,
-            SEND_TELEMETRY_FAULT_INJECTION_TEST_DURATION,
-        )
-    )
-    @pytest.mark.timeout(SEND_TELEMETRY_FAULT_INJECTION_TEST_DURATION * 2)
-    async def test_stress_send_message_with_fault_injection(
-        self,
-        client,
-        service_helper,
-        stress_measurements,
-        messages_per_second=SEND_TELEMETRY_FAULT_INJECTION_MESSAGES_PER_SECOND,
-        test_length_in_seconds=SEND_TELEMETRY_FAULT_INJECTION_TEST_DURATION,
-    ):
-        """
-        This test calls send_message continuously and injects faults at regular intervals
-        We do this to verify that we can call send_message regardless of the
-        current connection state, and the code will queue the messages as necessary and verify
-        that they always arrive.
-        """
-
-        stop_recorder_event = asyncio.Event()
-        recorder = asyncio.ensure_future(
-            self.record_stress_measurements(client, stop_recorder_event, stress_measurements)
-        )
-
-        try:
-            await asyncio.gather(
-                self.inject_periodic_faults(
-                    client=client,
-                    test_length_in_seconds=test_length_in_seconds,
-                    fault_interval=SEND_TELEMETRY_FAULT_INJECTION_FAULT_INTERVAL,
-                ),
-                self.send_and_verify_continous_telemetry(
-                    client=client,
-                    service_helper=service_helper,
-                    messages_per_second=messages_per_second,
-                    test_length_in_seconds=test_length_in_seconds,
-                    stress_measurements=stress_measurements,
-                ),
-            )
-
-        finally:
-            stop_recorder_event.set()
-            await recorder
-
-        assert (
-            stress_measurements.peak_reconnect_time <= PEAK_RECONNECT_TIME_FAILURE_TRIGGER
-        ), "Reconnect took too long"
-        assert (
-            stress_measurements.peak_resident_memory_mb <= PEAK_RESIDENT_MEMORY_MB_FAILURE_TRIGGER
-        ), "Resident memory overflow"
-        assert (
-            stress_measurements.peak_telemetry_arrival_time
-            <= PEAK_TELEMETRY_ARRIVAL_TIME_FAILURE_TRIGGER
-        ), "Telemetry message took too long to arrive"
-=======
         await asyncio.gather(
             self.do_periodic_network_disconnects(
                 client=client,
@@ -568,7 +374,5 @@
                 service_helper=service_helper,
                 messages_per_second=messages_per_second,
                 test_length_in_seconds=test_length_in_seconds,
-                task_cleanup_list=task_cleanup_list,
             ),
-        )
->>>>>>> 33db1b86
+        )