# Copyright (c) Microsoft Corporation. All rights reserved.
# Licensed under the MIT License. See License.txt in the project root for
# license information.
import pytest
import logging
import concurrent.futures
import test_config
import device_identity_helper
import const
import sys
import leak_tracker as leak_tracker_module
import iptables
import e2e_settings
from utils import get_random_message, get_random_dict, is_windows

# noqa: F401 defined in .flake8 file in root of repo

from drop_fixtures import dropper
from client_fixtures import (
    client_kwargs,
    auto_connect,
    connection_retry,
    websockets,
    device_id,
    module_id,
    sastoken_ttl,
    keep_alive,
)

logging.basicConfig(
<<<<<<< HEAD
    format="%(asctime)s %(levelname)-8s %(module)s:%(funcName)s:%(message)s",
=======
    format="%(asctime)s %(levelname)-8s %(message)s",
>>>>>>> 09255922
    level=logging.WARNING,
    datefmt="%Y-%m-%d %H:%M:%S",
)
logging.getLogger("e2e").setLevel(level=logging.DEBUG)
logging.getLogger("paho").setLevel(level=logging.DEBUG)
logging.getLogger("azure.iot").setLevel(level=logging.DEBUG)

logger = logging.getLogger(__name__)
logger.setLevel(level=logging.INFO)


@pytest.fixture(scope="module")
def transport():
    return test_config.config.transport


@pytest.fixture(scope="module")
def executor():
    return concurrent.futures.ThreadPoolExecutor()


@pytest.fixture(scope="function")
def random_message():
    return get_random_message()


@pytest.fixture(scope="function")
def random_reported_props():
    return {const.TEST_CONTENT: get_random_dict()}


# define what objects are allowed to leak.
# `all_objects_can_leak` lists types which are allowed to leak an arbitrary number of objects.
# `one_object_can_leak` lists types where a single object is allowed to leak.
#    These are typically cases where an object that is in the initial object list gets replaced
#    during the run, such as a new `Alarm` being set to replace a previous `Alarm` object. Without
#    this suppression, the replacement object might otherwise show up as a leak.
all_objects_can_leak = []
one_object_can_leak = [
    "<class 'azure.iot.device.common.alarm.Alarm'>",
    "<class 'paho.mqtt.client.WebsocketWrapper'>",
]


def leak_tracker_filter(leaks):
    """
    Function to filter false positives out of a leak list.  Returns a new list after filtering
    is complete
    """
    for allowed_leak in all_objects_can_leak:
        # Remove all objects of a given type from the leak list.  This is useful for
        # suppressing known leaks until a bug can be fixed.
        new_list = []
        for leak in leaks:
            if str(leak.object_type) not in all_objects_can_leak:
                new_list.append(leak)
        leaks = new_list

    for allowed_leak in one_object_can_leak:
        # Remove a single object from the leak list.  This is useful in cases where
        # a new object gets allocated to replace an old object (like a new Alert replacing
        # an expired Alert).
        for i in range(len(leaks)):
            if str(leaks[i].object_type) == allowed_leak:
                del leaks[i]
                break

    return leaks


@pytest.fixture(scope="function")
def leak_tracker():
    tracker = leak_tracker_module.LeakTracker()
    tracker.track_module("azure.iot.device")
    tracker.track_module("paho")
    tracker.filter_callback = leak_tracker_filter
    return tracker


@pytest.fixture(scope="session")
def device_identity():

    if test_config.config.auth == test_config.AUTH_CONNECTION_STRING:
        device_identity = device_identity_helper.create_device_with_symmetric_key()
        logger.info(
            "Created connection string device with deviceId = {}".format(device_identity.device_id)
        )
    elif test_config.config.auth == test_config.AUTH_SYMMETRIC_KEY:
        device_identity = device_identity_helper.create_device_with_symmetric_key()
        logger.info(
            "Created symmetric key device with deviceId = {}".format(device_identity.device_id)
        )
    elif test_config.config.auth == test_config.AUTH_SAS_TOKEN:
        device_identity = device_identity_helper.create_device_with_sas()
        logger.info("Created sas token device with deviceId = {}".format(device_identity.device_id))
    elif test_config.config.auth in test_config.AUTH_CHOICES:
        # need to implement
        raise Exception("{} Auth not yet implemented".format(test_config.config.auth))
    else:
        raise Exception("config.auth invalid")

    yield device_identity

    logger.info("Deleting device with deviceId = {}".format(device_identity.device_id))
    device_identity_helper.delete_device(device_identity.device_id)


def pytest_addoption(parser):
    """
    This hook runs before parsing command line args.
    We use this to add args.
    """
    parser.addoption(
        "--transport",
        help="Transport to use for tests",
        type=str,
        choices=test_config.TRANSPORT_CHOICES,
        default=test_config.TRANSPORT_MQTT,
    )
    parser.addoption(
        "--auth",
        help="Auth to use for tests",
        type=str,
        choices=test_config.AUTH_CHOICES,
        default=test_config.AUTH_CONNECTION_STRING,
    )
    parser.addoption(
        "--identity",
        help="Identity (client type) to use for tests",
        type=str,
        choices=test_config.IDENTITY_CHOICES,
        default=test_config.IDENTITY_DEVICE,
    )


def pytest_configure(config):
    """
    Ths hook runs after parsing the command line, and before collecting tests.

    We use this to save command line options because these can affect which
    tests run and which tests get skipped.
    """
    test_config.config.transport = config.getoption("transport")
    test_config.config.auth = config.getoption("auth")
    test_config.config.identity = config.getoption("identity")


@pytest.hookimpl(tryfirst=True)
def pytest_runtest_setup(item):
    """
    This hook runs for every test (after paramratizing), as part of the test setup.

    If a single function has parameters that make it run 8 times with different options,
    then this function will be called 8 times.

    We use this to skip tests based on command line args and to take our leak-check
    snapshot.
    """

    # reconnect in case a previously interrupted test run left our network disconnected
    iptables.reconnect_all(test_config.config.transport, e2e_settings.IOTHUB_HOSTNAME)

    # tests that use iptables need to be skipped on Windows
    if is_windows():
        for x in item.iter_markers("uses_iptables"):
            pytest.skip("test uses iptables")
            return
        for x in item.iter_markers("dropped_connection"):
            pytest.skip("test uses iptables")
            return

    # We have 2 leak trackers.
    #
    # 1. The `outer_leak_tracker` object attached to tests is called after `disconnect` or
    #    `shutdown` is called. This means it can only detect objects that survive `shutdown`.
    #
    # 2. The `leak_tracker` fixture is used within tests and needs to be manually invoked.
    #    This means it gets called before `shutdown`, so it can detect leaks that might otherwise
    #    get cleaned up.
    #
    # Of these 2, the `leak_tracker` fixture is more useful, but it does require manual steps.
    #
    item.outer_leak_tracker = leak_tracker_module.LeakTracker()
    item.outer_leak_tracker.track_module("azure.iot.device")
    item.outer_leak_tracker.track_module("paho")
    item.outer_leak_tracker.filter_callback = leak_tracker_filter
    item.outer_leak_tracker.set_initial_object_list()


@pytest.hookimpl(hookwrapper=True)
def pytest_exception_interact(node, call, report):
    e = call.excinfo.value
    logger.error("------------------------------------------------------")
    logger.error("EXCEPTION RAISED in {} phase: {}".format(report.when, str(e) or type(e)))
    logger.error("------------------------------------------------------")

<<<<<<< HEAD
    if hasattr(node, "outer_leak_tracker"):
        logger.info("Skipping leak tracking because of Exception {}".format(str(e) or type(e)))
        del node.outer_leak_tracker
=======
    if hasattr(node, "leak_tracker"):
        logger.info("Skipping leak tracking because of Exception {}".format(str(e) or type(e)))
        del node.leak_tracker
>>>>>>> 09255922

    yield


@pytest.hookimpl(trylast=True)
def pytest_runtest_teardown(item, nextitem):
    """
    This hook runs after the test is done tearing down.

    We use this to check for leaks.
    """
    if hasattr(item, "outer_leak_tracker"):
        logger.info("CHECKING FOR LEAKS")
        # Get rid of our fixtures so they don't cause leaks.
        #
        # We need to do this because we have fixtures like `client`, which is an
        # example of the kind of object we're tracking.  If we leave any references
        # to the client object, it will show up as a leak.  `item._request` is
        # where the fixture values are stored, so, if we set item._request to False,
        # it gives the garbage collector a chance to collect everything used by
        # our fixtures, including, in this example. `client`.
        #
        # This is a bit of a hack, but we don't have a better place to do this, and
        # these 2 fields get set immediately after this hook returns, so we're not
        # hurting anything by doing this.

        # These 2 lines copied from `runtestprotocol` in pytest's `runner.py`
        item._request = False
        item.funcargs = None

        # now that fixtures are gone, we can check for leaks.  `check_for_leaks` will
        # call into the garbage collector to make sure everything is cleaned up before
        # we check.
        item.outer_leak_tracker.check_for_leaks()
        del item.outer_leak_tracker
        logger.info("DONE CHECKING FOR LEAKS")


collect_ignore = ["test_settings.py"]<|MERGE_RESOLUTION|>--- conflicted
+++ resolved
@@ -8,7 +8,7 @@
 import device_identity_helper
 import const
 import sys
-import leak_tracker as leak_tracker_module
+import leak_tracker
 import iptables
 import e2e_settings
 from utils import get_random_message, get_random_dict, is_windows
@@ -28,11 +28,7 @@
 )
 
 logging.basicConfig(
-<<<<<<< HEAD
-    format="%(asctime)s %(levelname)-8s %(module)s:%(funcName)s:%(message)s",
-=======
     format="%(asctime)s %(levelname)-8s %(message)s",
->>>>>>> 09255922
     level=logging.WARNING,
     datefmt="%Y-%m-%d %H:%M:%S",
 )
@@ -62,54 +58,6 @@
 @pytest.fixture(scope="function")
 def random_reported_props():
     return {const.TEST_CONTENT: get_random_dict()}
-
-
-# define what objects are allowed to leak.
-# `all_objects_can_leak` lists types which are allowed to leak an arbitrary number of objects.
-# `one_object_can_leak` lists types where a single object is allowed to leak.
-#    These are typically cases where an object that is in the initial object list gets replaced
-#    during the run, such as a new `Alarm` being set to replace a previous `Alarm` object. Without
-#    this suppression, the replacement object might otherwise show up as a leak.
-all_objects_can_leak = []
-one_object_can_leak = [
-    "<class 'azure.iot.device.common.alarm.Alarm'>",
-    "<class 'paho.mqtt.client.WebsocketWrapper'>",
-]
-
-
-def leak_tracker_filter(leaks):
-    """
-    Function to filter false positives out of a leak list.  Returns a new list after filtering
-    is complete
-    """
-    for allowed_leak in all_objects_can_leak:
-        # Remove all objects of a given type from the leak list.  This is useful for
-        # suppressing known leaks until a bug can be fixed.
-        new_list = []
-        for leak in leaks:
-            if str(leak.object_type) not in all_objects_can_leak:
-                new_list.append(leak)
-        leaks = new_list
-
-    for allowed_leak in one_object_can_leak:
-        # Remove a single object from the leak list.  This is useful in cases where
-        # a new object gets allocated to replace an old object (like a new Alert replacing
-        # an expired Alert).
-        for i in range(len(leaks)):
-            if str(leaks[i].object_type) == allowed_leak:
-                del leaks[i]
-                break
-
-    return leaks
-
-
-@pytest.fixture(scope="function")
-def leak_tracker():
-    tracker = leak_tracker_module.LeakTracker()
-    tracker.track_module("azure.iot.device")
-    tracker.track_module("paho")
-    tracker.filter_callback = leak_tracker_filter
-    return tracker
 
 
 @pytest.fixture(scope="session")
@@ -204,22 +152,9 @@
             pytest.skip("test uses iptables")
             return
 
-    # We have 2 leak trackers.
-    #
-    # 1. The `outer_leak_tracker` object attached to tests is called after `disconnect` or
-    #    `shutdown` is called. This means it can only detect objects that survive `shutdown`.
-    #
-    # 2. The `leak_tracker` fixture is used within tests and needs to be manually invoked.
-    #    This means it gets called before `shutdown`, so it can detect leaks that might otherwise
-    #    get cleaned up.
-    #
-    # Of these 2, the `leak_tracker` fixture is more useful, but it does require manual steps.
-    #
-    item.outer_leak_tracker = leak_tracker_module.LeakTracker()
-    item.outer_leak_tracker.track_module("azure.iot.device")
-    item.outer_leak_tracker.track_module("paho")
-    item.outer_leak_tracker.filter_callback = leak_tracker_filter
-    item.outer_leak_tracker.set_initial_object_list()
+    item.leak_tracker = leak_tracker.LeakTracker()
+    item.leak_tracker.track_module("azure.iot.device")
+    item.leak_tracker.set_initial_object_list()
 
 
 @pytest.hookimpl(hookwrapper=True)
@@ -229,15 +164,9 @@
     logger.error("EXCEPTION RAISED in {} phase: {}".format(report.when, str(e) or type(e)))
     logger.error("------------------------------------------------------")
 
-<<<<<<< HEAD
-    if hasattr(node, "outer_leak_tracker"):
-        logger.info("Skipping leak tracking because of Exception {}".format(str(e) or type(e)))
-        del node.outer_leak_tracker
-=======
     if hasattr(node, "leak_tracker"):
         logger.info("Skipping leak tracking because of Exception {}".format(str(e) or type(e)))
         del node.leak_tracker
->>>>>>> 09255922
 
     yield
 
@@ -249,7 +178,7 @@
 
     We use this to check for leaks.
     """
-    if hasattr(item, "outer_leak_tracker"):
+    if hasattr(item, "leak_tracker"):
         logger.info("CHECKING FOR LEAKS")
         # Get rid of our fixtures so they don't cause leaks.
         #
@@ -271,9 +200,13 @@
         # now that fixtures are gone, we can check for leaks.  `check_for_leaks` will
         # call into the garbage collector to make sure everything is cleaned up before
         # we check.
-        item.outer_leak_tracker.check_for_leaks()
-        del item.outer_leak_tracker
+        item.leak_tracker.check_for_leaks()
+        del item.leak_tracker
         logger.info("DONE CHECKING FOR LEAKS")
 
 
-collect_ignore = ["test_settings.py"]+collect_ignore = ["test_settings.py"]
+
+# Ignore Async tests if below Python 3.5
+if sys.version_info < (3, 5):
+    collect_ignore.append("aio")