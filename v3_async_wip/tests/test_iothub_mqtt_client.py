# -------------------------------------------------------------------------
# Copyright (c) Microsoft Corporation. All rights reserved.
# Licensed under the MIT License. See License.txt in the project root for
# license information.
# --------------------------------------------------------------------------
import abc
import asyncio
import json
import pytest
import ssl
import sys
import time
import typing
import urllib
from pytest_lazyfixture import lazy_fixture
from dev_utils import custom_mock
from v3_async_wip.iothub_mqtt_client import (
    IoTHubMQTTClient,
    DEFAULT_RECONNECT_INTERVAL,
)
from v3_async_wip.iot_exceptions import IoTHubClientError, IoTHubError
from v3_async_wip import config, constant, models, user_agent
from v3_async_wip import mqtt_client as mqtt
from v3_async_wip import request_response as rr
from v3_async_wip import mqtt_topic_iothub as mqtt_topic
from v3_async_wip import sastoken as st


FAKE_DEVICE_ID = "fake_device_id"
FAKE_MODULE_ID = "fake_module_id"
FAKE_DEVICE_CLIENT_ID = "fake_device_id"
FAKE_MODULE_CLIENT_ID = "fake_device_id/fake_module_id"
FAKE_HOSTNAME = "fake.hostname"
FAKE_SIGNATURE = "ajsc8nLKacIjGsYyB4iYDFCZaRMmmDrUuY5lncYDYPI="
FAKE_EXPIRY = str(int(time.time()) + 3600)
FAKE_URI = "fake/resource/location"
FAKE_INPUT_NAME = "fake_input"


# Parametrizations
# TODO: expand this when we know more about what exceptions get raised from MQTTClient
mqtt_connect_exceptions = [
    pytest.param(mqtt.MQTTConnectionFailedError(), id="MQTTConnectionFailedError"),
    pytest.param(lazy_fixture("arbitrary_exception"), id="Unexpected Exception"),
]
mqtt_disconnect_exceptions = [
    pytest.param(lazy_fixture("arbitrary_exception"), id="Unexpected Exception")
]
mqtt_publish_exceptions = [
    pytest.param(mqtt.MQTTError(rc=5), id="MQTTError"),
    pytest.param(ValueError(), id="ValueError"),
    pytest.param(TypeError(), id="TypeError"),
    pytest.param(lazy_fixture("arbitrary_exception"), id="Unexpected Exception"),
]
mqtt_subscribe_exceptions = [
    # NOTE: CancelledError is here because network failure can cancel a subscribe
    # without explicit invocation of cancel on the subscribe
    pytest.param(mqtt.MQTTError(rc=5), id="MQTTError"),
    pytest.param(asyncio.CancelledError(), id="CancelledError (Not initiated)"),
    pytest.param(lazy_fixture("arbitrary_exception"), id="Unexpected Exception"),
]
mqtt_unsubscribe_exceptions = [
    # NOTE: CancelledError is here because network failure can cancel an unsubscribe
    # without explicit invocation of cancel on the unsubscribe
    pytest.param(mqtt.MQTTError(rc=5), id="MQTTError"),
    pytest.param(asyncio.CancelledError(), id="CancelledError (Not initiated)"),
    pytest.param(lazy_fixture("arbitrary_exception"), id="Unexpected Exception"),
]


# Fixtures


@pytest.fixture
def sastoken():
    sastoken_str = "SharedAccessSignature sr={resource}&sig={signature}&se={expiry}".format(
        resource=FAKE_URI, signature=FAKE_SIGNATURE, expiry=FAKE_EXPIRY
    )
    return st.SasToken(sastoken_str)


@pytest.fixture
def mock_sastoken_provider(mocker, sastoken):
    provider = mocker.MagicMock(spec=st.SasTokenProvider)
    provider.get_current_sastoken.return_value = sastoken
    # Use a HangingAsyncMock so that it isn't constantly returning
    provider.wait_for_new_sastoken = custom_mock.HangingAsyncMock()
    provider.wait_for_new_sastoken.return_value = sastoken
    # NOTE: Technically, this mock just always returns the same SasToken,
    # even after an "update", but for the purposes of testing at this level,
    # it doesn't matter
    return provider


@pytest.fixture
def client_config():
    """Defaults to Device Configuration. Required values only.
    Customize in test if you need specific options (incl. Module)"""

    client_config = config.IoTHubClientConfig(
        device_id=FAKE_DEVICE_ID, hostname=FAKE_HOSTNAME, ssl_context=ssl.SSLContext()
    )
    return client_config


@pytest.fixture
async def client(mocker, client_config):
    client = IoTHubMQTTClient(client_config)
    # Mock just the network operations from the MQTTClient, not the whole thing.
    # This makes using the generators easier
    client._mqtt_client.connect = mocker.AsyncMock()
    client._mqtt_client.disconnect = mocker.AsyncMock()
    client._mqtt_client.subscribe = mocker.AsyncMock()
    client._mqtt_client.unsubscribe = mocker.AsyncMock()
    client._mqtt_client.publish = mocker.AsyncMock()
    # Also mock the set credentials method since we test that
    client._mqtt_client.set_credentials = mocker.MagicMock()

    # NOTE: No need to invoke .start() here, at least, not yet.
    return client


@pytest.mark.describe("IoTHubMQTTClient -- Instantiation")
class TestIoTHubMQTTClientInstantiation:
    # NOTE: As the instantiation is the unit under test here, we shouldn't use the client fixture.
    # This means you may need to do a manual mock of the underlying MQTTClient where appropriate.

    @pytest.mark.it(
        "Stores the `device_id` and `module_id` values from the IoTHubClientConfig as attributes"
    )
    @pytest.mark.parametrize(
        "device_id, module_id",
        [
            pytest.param(FAKE_DEVICE_ID, None, id="Device Configuration"),
            pytest.param(FAKE_DEVICE_ID, FAKE_MODULE_ID, id="Module Configuration"),
        ],
    )
    async def test_simple_ids(self, client_config, device_id, module_id):
        client_config.device_id = device_id
        client_config.module_id = module_id

        client = IoTHubMQTTClient(client_config)
        assert client._device_id == client_config.device_id
        assert client._module_id == client_config.module_id

    @pytest.mark.it(
        "Derives the `client_id` from the `device_id` and `module_id` and stores it as an attribute"
    )
    @pytest.mark.parametrize(
        "device_id, module_id, expected_client_id",
        [
            pytest.param(FAKE_DEVICE_ID, None, FAKE_DEVICE_CLIENT_ID, id="Device Configuration"),
            pytest.param(
                FAKE_DEVICE_ID, FAKE_MODULE_ID, FAKE_MODULE_CLIENT_ID, id="Module Configuration"
            ),
        ],
    )
    async def test_client_id(self, client_config, device_id, module_id, expected_client_id):
        client_config.device_id = device_id
        client_config.module_id = module_id

        client = IoTHubMQTTClient(client_config)
        assert client._client_id == expected_client_id

    @pytest.mark.it("Derives the `username` and stores the result as an attribute")
    @pytest.mark.parametrize(
        "device_id, module_id, client_id",
        [
            pytest.param(FAKE_DEVICE_ID, None, FAKE_DEVICE_CLIENT_ID, id="Device Configuration"),
            pytest.param(
                FAKE_DEVICE_ID, FAKE_MODULE_ID, FAKE_MODULE_CLIENT_ID, id="Module Configuration"
            ),
        ],
    )
    @pytest.mark.parametrize(
        "product_info",
        [
            pytest.param("", id="No Product Info"),
            pytest.param("my-product-info", id="Custom Product Info"),
            pytest.param("my$product$info", id="Custom Product Info (URL encoding required)"),
            pytest.param(
                constant.DIGITAL_TWIN_PREFIX + ":com:example:ClimateSensor;1",
                id="Digital Twin Product Info",
            ),
            pytest.param(
                constant.DIGITAL_TWIN_PREFIX + ":com:example:$Climate$ensor;1",
                id="Digital Twin Product Info (URL encoding required)",
            ),
        ],
    )
    async def test_username(
        self,
        client_config,
        device_id,
        module_id,
        client_id,
        product_info,
    ):
        client_config.device_id = device_id
        client_config.module_id = module_id
        client_config.product_info = product_info

        ua = user_agent.get_iothub_user_agent()
        url_encoded_user_agent = urllib.parse.quote(ua, safe="")
        # NOTE: This assertion shows the URL encoding was meaningful
        assert user_agent != url_encoded_user_agent

        url_encoded_product_info = urllib.parse.quote(product_info, safe="")
        # NOTE: We can't really make the same assertion here, because this isn't always meaningful

        # Determine expected username based on config
        if product_info.startswith(constant.DIGITAL_TWIN_PREFIX):
            expected_username = "{hostname}/{client_id}/?api-version={api_version}&DeviceClientType={user_agent}&{digital_twin_prefix}={custom_product_info}".format(
                hostname=client_config.hostname,
                client_id=client_id,
                api_version=constant.IOTHUB_API_VERSION,
                user_agent=url_encoded_user_agent,
                digital_twin_prefix=constant.DIGITAL_TWIN_QUERY_HEADER,
                custom_product_info=url_encoded_product_info,
            )
        else:
            expected_username = "{hostname}/{client_id}/?api-version={api_version}&DeviceClientType={user_agent}{custom_product_info}".format(
                hostname=client_config.hostname,
                client_id=client_id,
                api_version=constant.IOTHUB_API_VERSION,
                user_agent=url_encoded_user_agent,
                custom_product_info=url_encoded_product_info,
            )

        client = IoTHubMQTTClient(client_config)
        # The expected username was derived
        assert client._username == expected_username

    @pytest.mark.it("Stores the `sastoken_provider` from the IoTHubClientConfig as an attribute")
    @pytest.mark.parametrize(
        "sastoken_provider",
        [
            pytest.param(lazy_fixture("mock_sastoken_provider"), id="SasTokenProvider present"),
            pytest.param(None, id="No SasTokenProvider present"),
        ],
    )
    @pytest.mark.parametrize(
        "device_id, module_id",
        [
            pytest.param(FAKE_DEVICE_ID, None, id="Device Configuration"),
            pytest.param(FAKE_DEVICE_ID, FAKE_MODULE_ID, id="Module Configuration"),
        ],
    )
    async def test_sastoken_provider(self, client_config, sastoken_provider, device_id, module_id):
        client_config.device_id = device_id
        client_config.module_id = module_id
        client_config.sastoken_provider = sastoken_provider

        client = IoTHubMQTTClient(client_config)
        assert client._sastoken_provider is sastoken_provider

    @pytest.mark.it(
        "Creates an MQTTClient instance based on the configuration of IoTHubClientConfig and stores it as an attribute"
    )
    @pytest.mark.parametrize(
        "device_id, module_id, expected_client_id",
        [
            pytest.param(FAKE_DEVICE_ID, None, FAKE_DEVICE_CLIENT_ID, id="Device Configuration"),
            pytest.param(
                FAKE_DEVICE_ID, FAKE_MODULE_ID, FAKE_MODULE_CLIENT_ID, id="Module Configuration"
            ),
        ],
    )
    @pytest.mark.parametrize(
        "websockets, expected_transport, expected_port, expected_ws_path",
        [
            pytest.param(True, "websockets", 443, "/$iothub/websocket", id="WebSockets"),
            pytest.param(False, "tcp", 8883, None, id="TCP"),
        ],
    )
    async def test_mqtt_client(
        self,
        mocker,
        client_config,
        device_id,
        module_id,
        expected_client_id,
        websockets,
        expected_transport,
        expected_port,
        expected_ws_path,
    ):
        # Configure the client_config based on params
        client_config.device_id = device_id
        client_config.module_id = module_id
        client_config.websockets = websockets

        # Patch the MQTTClient constructor
        mock_constructor = mocker.patch.object(mqtt, "MQTTClient", spec=mqtt.MQTTClient)
        assert mock_constructor.call_count == 0

        # Create the client under test
        client = IoTHubMQTTClient(client_config)

        # Assert that the MQTTClient was constructed as expected
        assert mock_constructor.call_count == 1
        assert mock_constructor.call_args == mocker.call(
            client_id=expected_client_id,
            hostname=client_config.hostname,
            port=expected_port,
            transport=expected_transport,
            keep_alive=client_config.keep_alive,
            auto_reconnect=client_config.auto_reconnect,
            reconnect_interval=DEFAULT_RECONNECT_INTERVAL,
            ssl_context=client_config.ssl_context,
            websockets_path=expected_ws_path,
            proxy_options=client_config.proxy_options,
        )
        assert client._mqtt_client is mock_constructor.return_value

    @pytest.mark.it(
        "Adds incoming message filter on the MQTTClient for C2D messages, if using a Device Configuration"
    )
    async def test_c2d_filter(self, mocker, client_config):
        client_config.device_id = FAKE_DEVICE_ID
        client_config.module_id = None
        expected_topic = mqtt_topic.get_c2d_topic_for_subscribe(FAKE_DEVICE_ID)

        mocker.patch.object(mqtt, "MQTTClient", spec=mqtt.MQTTClient)
        client = IoTHubMQTTClient(client_config)

        # NOTE: Multiple filters are added, but not all are covered in this test
        assert (
            mocker.call(expected_topic)
            in client._mqtt_client.add_incoming_message_filter.call_args_list
        )

    @pytest.mark.it(
        "Does not add incoming message filter on the MQTTClient for C2D messages, if using a Module Configuration"
    )
    async def test_c2d_message_filter_device(self, mocker, client_config):
        client_config.device_id = FAKE_DEVICE_ID
        client_config.module_id = FAKE_MODULE_ID

        mocker.patch.object(mqtt, "MQTTClient", spec=mqtt.MQTTClient)
        client = IoTHubMQTTClient(client_config)

        # NOTE: It's kind of weird to try and show a method wasn't called with an argument, when
        # what that argument would even be can't be created without a module ID in the first place.
        # What we do here is check every topic that a filter is added for to ensure none of them
        # contain the word "input", which an input message topic would uniquely have
        for call in client._mqtt_client.add_incoming_message_filter.call_args_list:
            topic = call[0][0]
            assert "devicebound" not in topic

    @pytest.mark.it(
        "Adds incoming message filter on the MQTTClient for input messages, if using a Module Configuration"
    )
    async def test_input_message_filter_module(self, mocker, client_config):
        client_config.device_id = FAKE_DEVICE_ID
        client_config.module_id = FAKE_MODULE_ID
        expected_topic = mqtt_topic.get_input_topic_for_subscribe(FAKE_DEVICE_ID, FAKE_MODULE_ID)

        mocker.patch.object(mqtt, "MQTTClient", spec=mqtt.MQTTClient)
        client = IoTHubMQTTClient(client_config)

        # NOTE: Multiple filters are added, but not all are covered in this test
        assert (
            mocker.call(expected_topic)
            in client._mqtt_client.add_incoming_message_filter.call_args_list
        )

    @pytest.mark.it(
        "Does not add incoming message filter on the MQTTClient for input messages, if using a Device Configuration"
    )
    async def test_input_message_filter_device(self, mocker, client_config):
        client_config.device_id = FAKE_DEVICE_ID
        client_config.module_id = None

        mocker.patch.object(mqtt, "MQTTClient", spec=mqtt.MQTTClient)
        client = IoTHubMQTTClient(client_config)

        # NOTE: It's kind of weird to try and show a method wasn't called with an argument, when
        # what that argument would even be can't be created without a module ID in the first place.
        # What we do here is check every topic that a filter is added for to ensure none of them
        # contain the word "input", which an input message topic would uniquely have
        for call in client._mqtt_client.add_incoming_message_filter.call_args_list:
            topic = call[0][0]
            assert "inputs" not in topic

    @pytest.mark.it("Adds incoming message filter on the MQTTClient for direct method requests")
    @pytest.mark.parametrize(
        "device_id, module_id",
        [
            pytest.param(FAKE_DEVICE_ID, None, id="Device Configuration"),
            pytest.param(FAKE_DEVICE_ID, FAKE_MODULE_ID, id="Module Configuration"),
        ],
    )
    async def test_direct_method_request_filter(self, mocker, client_config, device_id, module_id):
        client_config.device_id = device_id
        client_config.module_id = module_id
        expected_topic = mqtt_topic.get_direct_method_request_topic_for_subscribe()

        mocker.patch.object(mqtt, "MQTTClient", spec=mqtt.MQTTClient)
        client = IoTHubMQTTClient(client_config)

        # NOTE: Multiple filters are added, but not all are covered in this test
        assert (
            mocker.call(expected_topic)
            in client._mqtt_client.add_incoming_message_filter.call_args_list
        )

    @pytest.mark.it("Adds incoming message filter on the MQTTClient for twin patches")
    @pytest.mark.parametrize(
        "device_id, module_id",
        [
            pytest.param(FAKE_DEVICE_ID, None, id="Device Configuration"),
            pytest.param(FAKE_DEVICE_ID, FAKE_MODULE_ID, id="Module Configuration"),
        ],
    )
    async def test_twin_patch_filter(self, mocker, client_config, device_id, module_id):
        client_config.device_id = device_id
        client_config.module_id = module_id
        expected_topic = mqtt_topic.get_twin_patch_topic_for_subscribe()

        mocker.patch.object(mqtt, "MQTTClient", spec=mqtt.MQTTClient)
        client = IoTHubMQTTClient(client_config)

        # NOTE: Multiple filters are added, but not all are covered in this test
        assert (
            mocker.call(expected_topic)
            in client._mqtt_client.add_incoming_message_filter.call_args_list
        )

    @pytest.mark.it("Adds incoming message filter on the MQTTClient for twin responses")
    @pytest.mark.parametrize(
        "device_id, module_id",
        [
            pytest.param(FAKE_DEVICE_ID, None, id="Device Configuration"),
            pytest.param(FAKE_DEVICE_ID, FAKE_MODULE_ID, id="Module Configuration"),
        ],
    )
    async def test_twin_response_filter(self, mocker, client_config, device_id, module_id):
        client_config.device_id = device_id
        client_config.module_id = module_id
        expected_topic = mqtt_topic.get_twin_response_topic_for_subscribe()

        mocker.patch.object(mqtt, "MQTTClient", spec=mqtt.MQTTClient)
        client = IoTHubMQTTClient(client_config)

        # NOTE: Multiple filters are added, but not all are covered in this test
        assert (
            mocker.call(expected_topic)
            in client._mqtt_client.add_incoming_message_filter.call_args_list
        )

    # NOTE: For testing the functionality of this generator, see the corresponding test suite (TestIoTHubMQTTClientIncomingC2DMessages)
    @pytest.mark.it(
        "Provides an incoming C2D message generator as a read-only property, if using a Device Configuration"
    )
    async def test_incoming_c2d_messages_device(self, client_config):
        client_config.device_id = FAKE_DEVICE_ID
        client_config.module_id = None
        client = IoTHubMQTTClient(client_config)
        assert client.incoming_c2d_messages
        assert isinstance(client._incoming_c2d_messages, typing.AsyncGenerator)

    @pytest.mark.it(
        "Does not create an incoming C2D message generator, if using a Module Configuration"
    )
    async def test_c2d_message_generator_module(self, client_config):
        client_config.device_id = FAKE_DEVICE_ID
        client_config.module_id = FAKE_MODULE_ID
        client = IoTHubMQTTClient(client_config)
        assert client._incoming_c2d_messages is None

    # NOTE: For testing the functionality of this generator, see the corresponding test suite (TestIoTHubMQTTClientIncomingInputMessages)
    @pytest.mark.it(
        "Creates and stores an incoming input message generator as an attribute, if using a Module Configuration"
    )
    async def test_input_message_generator_module(self, client_config):
        client_config.device_id = FAKE_DEVICE_ID
        client_config.module_id = FAKE_MODULE_ID
        client = IoTHubMQTTClient(client_config)
        assert isinstance(client._incoming_input_messages, typing.AsyncGenerator)

    @pytest.mark.it(
        "Does not create an incoming input message generator, if using a Device Configuration"
    )
    async def test_input_message_generator_device(self, client_config):
        client_config.device_id = FAKE_DEVICE_ID
        client_config.module_id = None
        client = IoTHubMQTTClient(client_config)
        assert client._incoming_input_messages is None

    # NOTE: For testing the functionality of this generator, see the corresponding test suite (TestIoTHubMQTTClientIncomingDirectDirectMethodRequests)
    @pytest.mark.it(
        "Creates and stores an incoming direct method request generator as an attribute"
    )
    @pytest.mark.parametrize(
        "device_id, module_id",
        [
            pytest.param(FAKE_DEVICE_ID, None, id="Device Configuration"),
            pytest.param(FAKE_DEVICE_ID, FAKE_MODULE_ID, id="Module Configuration"),
        ],
    )
    async def test_direct_method_request_generator(self, client_config, device_id, module_id):
        client_config.device_id = device_id
        client_config.module_id = module_id
        client = IoTHubMQTTClient(client_config)
        assert isinstance(client._incoming_direct_method_requests, typing.AsyncGenerator)

    # NOTE: For testing the functionality of this generator, see the corresponding test suite (TestIoTHubMQTTClientIncomingTwinPatches)
    @pytest.mark.it("Creates and stores an incoming twin patch generator as an attribute")
    @pytest.mark.parametrize(
        "device_id, module_id",
        [
            pytest.param(FAKE_DEVICE_ID, None, id="Device Configuration"),
            pytest.param(FAKE_DEVICE_ID, FAKE_MODULE_ID, id="Module Configuration"),
        ],
    )
    async def test_twin_patch_generator(self, client_config, device_id, module_id):
        client_config.device_id = device_id
        client_config.module_id = module_id
        client = IoTHubMQTTClient(client_config)
        assert isinstance(client._incoming_twin_patches, typing.AsyncGenerator)

    @pytest.mark.it("Creates an empty RequestLedger")
    @pytest.mark.parametrize(
        "device_id, module_id",
        [
            pytest.param(FAKE_DEVICE_ID, None, id="Device Configuration"),
            pytest.param(FAKE_DEVICE_ID, FAKE_MODULE_ID, id="Module Configuration"),
        ],
    )
    async def test_request_ledger(self, client_config, device_id, module_id):
        client_config.device_id = device_id
        client_config.module_id = module_id
        client = IoTHubMQTTClient(client_config)
        assert isinstance(client._request_ledger, rr.RequestLedger)
        assert len(client._request_ledger) == 0

    @pytest.mark.it("Sets the twin_responses_enabled flag to False")
    @pytest.mark.parametrize(
        "device_id, module_id",
        [
            pytest.param(FAKE_DEVICE_ID, None, id="Device Configuration"),
            pytest.param(FAKE_DEVICE_ID, FAKE_MODULE_ID, id="Module Configuration"),
        ],
    )
    async def test_twin_responses_enabled(self, client_config, device_id, module_id):
        client_config.device_id = device_id
        client_config.module_id = module_id
        client = IoTHubMQTTClient(client_config)
        assert client._twin_responses_enabled is False

    @pytest.mark.it("Sets background task attributes to None")
    @pytest.mark.parametrize(
        "device_id, module_id",
        [
            pytest.param(FAKE_DEVICE_ID, None, id="Device Configuration"),
            pytest.param(FAKE_DEVICE_ID, FAKE_MODULE_ID, id="Module Configuration"),
        ],
    )
    async def test_bg_tasks(self, client_config, device_id, module_id):
        client_config.device_id = device_id
        client_config.module_id = module_id
        client = IoTHubMQTTClient(client_config)
        assert client._process_twin_responses_bg_task is None
        assert client._keep_credentials_fresh_bg_task is None


@pytest.mark.describe("IoTHubMQTTClient - .start()")
class TestIoTHubMQTTClientStart:
    @pytest.mark.it(
        "Sets the credentials on the MQTTClient, using the stored `username` as the username and no password, when not using SAS authentication"
    )
    async def test_mqtt_client_credentials_no_sas(self, mocker, client):
        assert client._sastoken_provider is None
        assert client._mqtt_client.set_credentials.call_count == 0

        await client.start()

        assert client._mqtt_client.set_credentials.call_count == 1
        assert client._mqtt_client.set_credentials.call_args == mocker.call(client._username, None)

        # Cleanup
        await client.stop()

    @pytest.mark.it(
        "Sets the credentials on the MQTTClient, using the stored `username` as the username and the string-converted current SasToken from the SasTokenProvider as the password, when using SAS authentication"
    )
    async def test_mqtt_client_credentials_with_sas(self, mocker, client, mock_sastoken_provider):
        client._sastoken_provider = mock_sastoken_provider
        fake_sastoken = mock_sastoken_provider.get_current_sastoken.return_value
        assert client._mqtt_client.set_credentials.call_count == 0

        await client.start()

        assert client._mqtt_client.set_credentials.call_count == 1
        assert client._mqtt_client.set_credentials.call_args(client._username, str(fake_sastoken))

        await client.stop()

    # NOTE: For testing the functionality of this task, see the corresponding test suite (TestIoTHubMQTTClientIncomingTwinResponse)
    @pytest.mark.it(
        "Begins running the ._process_twin_responses() coroutine method as a background task, storing it as an attribute"
    )
    async def test_process_twin_responses_bg_task(self, client):
        assert client._process_twin_responses_bg_task is None

        await client.start()

        assert isinstance(client._process_twin_responses_bg_task, asyncio.Task)
        assert not client._process_twin_responses_bg_task.done()
        if sys.version_info > (3, 8):
            # NOTE: There isn't a way to validate the contents of a task until 3.8
            # as far as I can tell.
            task_coro = client._process_twin_responses_bg_task.get_coro()
            assert task_coro.__qualname__ == "IoTHubMQTTClient._process_twin_responses"

        # Cleanup
        await client.stop()

    # NOTE: For testing the functionality of this task, see the corresponding test suite (TestIoTHubMQTTClientKeepCredentialsFresh)
    @pytest.mark.it(
        "Begins running the ._keep_credentials_fresh() coroutine method as a background task, storing it as an attribute, if using SAS authentication"
    )
    async def test_keep_credentials_fresh_bg_task(self, client, mock_sastoken_provider):
        client._sastoken_provider = mock_sastoken_provider
        assert client._keep_credentials_fresh_bg_task is None

        await client.start()

        # A task was created
        assert isinstance(client._keep_credentials_fresh_bg_task, asyncio.Task)
        assert not client._keep_credentials_fresh_bg_task.done()
        if sys.version_info > (3, 8):
            # NOTE: There isn't a way to validate the contents of a task until 3.8
            # as far as I can tell.
            task_coro_obj = client._keep_credentials_fresh_bg_task.get_coro()
            assert task_coro_obj.__qualname__ == "IoTHubMQTTClient._keep_credentials_fresh"

        # Cleanup
        await client.stop()

    @pytest.mark.it(
        "Does not begin running the ._keep_credentials_fresh() coroutine method as a background task if not using SAS authentication"
    )
    async def test_keep_credentials_fresh_bg_task_no_sas(self, client):
        assert client._sastoken_provider is None
        assert client._keep_credentials_fresh_bg_task is None

        await client.start()
<<<<<<< HEAD
=======

        assert client._keep_credentials_fresh_bg_task is None

        # Cleanup
        await client.stop()

    @pytest.mark.it(
        "Does not alter any background tasks if already started, but does reset the credentials with the same values"
    )
    @pytest.mark.parametrize(
        "sastoken_provider",
        [
            pytest.param(lazy_fixture("mock_sastoken_provider"), id="SAS Auth"),
            pytest.param(None, id="No SAS auth"),
        ],
    )
    async def test_already_started(self, client, sastoken_provider):
        client._sastoken_provider = sastoken_provider
        assert client._mqtt_client.set_credentials.call_count == 0
>>>>>>> 300812df

        # Start
        await client.start()

        # Current tasks
        current_keep_credentials_fresh_task = client._keep_credentials_fresh_bg_task
        current_process_twin_responses_task = client._process_twin_responses_bg_task
        # Credentials set
        assert client._mqtt_client.set_credentials.call_count == 1
        credential_args = client._mqtt_client.set_credentials.call_args

        # Start again
        await client.start()

        # Tasks unchanged
        assert client._keep_credentials_fresh_bg_task is current_keep_credentials_fresh_task
        assert client._process_twin_responses_bg_task is current_process_twin_responses_task
        # Credentials set again (the same values as before)
        assert client._mqtt_client.set_credentials.call_count == 2
        assert client._mqtt_client.set_credentials.call_args == credential_args

        # Cleanup
        await client.stop()


@pytest.mark.describe("IoTHubMQTTClient - .stop()")
class TestIoTHubMQTTClientStop:
    @pytest.fixture(autouse=True)
    async def modify_client(self, client, mock_sastoken_provider):
        client._sastoken_provider = mock_sastoken_provider
        # Need to start the client so we can stop it.
        await client.start()

    @pytest.mark.it("Disconnects the MQTTClient")
    async def test_disconnect(self, mocker, client):
        # NOTE: rather than mocking the MQTTClient, we just mock the .disconnect() method of the
        # IoTHubMQTTClient instead, since it's been fully tested elsewhere, and we assume
        # correctness, lest we have to repeat all .disconnect() tests here.
        original_disconnect = client.disconnect
        client.disconnect = mocker.AsyncMock()
        try:
            assert client.disconnect.await_count == 0

            await client.stop()

            assert client.disconnect.await_count == 1
            assert client.disconnect.await_args == mocker.call()
        finally:
            client.disconnect = original_disconnect

    @pytest.mark.it(
        "Cancels the 'process_twin_responses' background task and removes it, if it exists"
    )
    async def test_process_twin_responses_bg_task(self, client):
        assert isinstance(client._process_twin_responses_bg_task, asyncio.Task)
        t = client._process_twin_responses_bg_task
        assert not t.done()
<<<<<<< HEAD

        await client.stop()

        assert t.done()
        assert t.cancelled()
        assert client._process_twin_responses_bg_task is None

    # NOTE: Currently this is an invalid scenario. This shouldn't happen, but test it anyway.
    @pytest.mark.it("Handles the case where no 'process_twin_responses' background task exists")
    async def test_process_twin_responses_bg_task_no_exist(self, client):
        # The task is already running, so cancel and remove it
        assert isinstance(client._process_twin_responses_bg_task, asyncio.Task)
        client._process_twin_responses_bg_task.cancel()
        client._process_twin_responses_bg_task = None

=======

        await client.stop()

        assert t.done()
        assert t.cancelled()
        assert client._process_twin_responses_bg_task is None

    # NOTE: Currently this is an invalid scenario. This shouldn't happen, but test it anyway.
    @pytest.mark.it("Handles the case where no 'process_twin_responses' background task exists")
    async def test_process_twin_responses_bg_task_no_exist(self, client):
        # The task is already running, so cancel and remove it
        assert isinstance(client._process_twin_responses_bg_task, asyncio.Task)
        client._process_twin_responses_bg_task.cancel()
        client._process_twin_responses_bg_task = None

>>>>>>> 300812df
        await client.stop()
        # No AttributeError means success!

    @pytest.mark.it(
        "Cancels the 'keep_credentials_fresh' background task and removes it, if it exists"
    )
    async def test_keep_credentials_fresh_bg_task_exists(self, client):
        assert isinstance(client._keep_credentials_fresh_bg_task, asyncio.Task)
        t = client._keep_credentials_fresh_bg_task
        assert not t.done()

        await client.stop()

        assert t.done()
        assert t.cancelled()
        assert client._keep_credentials_fresh_bg_task is None

    @pytest.mark.it("Handles the case where no 'keep_credentials_fresh' background task exists")
    async def test_keep_credentials_fresh_bg_task_no_exist(self, client):
        # The task is already running, so cancel and remove it
        assert isinstance(client._keep_credentials_fresh_bg_task, asyncio.Task)
        client._keep_credentials_fresh_bg_task.cancel()
        client._keep_credentials_fresh_bg_task = None

        await client.stop()
        # No AttributeError means success!

    @pytest.mark.it(
        "Allows any exception raised during MQTTClient disconnect to propagate, but only after cancelling background tasks"
    )
    @pytest.mark.parametrize("exception", mqtt_disconnect_exceptions)
    async def test_disconnect_raises(self, mocker, client, exception):
        # NOTE: rather than mocking the MQTTClient, we just mock the .disconnect() method of the
        # IoTHubMQTTClient instead, since it's been fully tested elsewhere, and we assume
        # correctness, lest we have to repeat all .disconnect() tests here.
        original_disconnect = client.disconnect
        client.disconnect = mocker.AsyncMock(side_effect=exception)
        try:
            keep_credentials_fresh_bg_task = client._keep_credentials_fresh_bg_task
            process_twin_responses_bg_task = client._process_twin_responses_bg_task
            assert not keep_credentials_fresh_bg_task.done()
            assert not process_twin_responses_bg_task.done()

            with pytest.raises(type(exception)) as e_info:
                await client.stop()
            assert e_info.value is exception

            # Background tasks were also cancelled despite the exception
            assert keep_credentials_fresh_bg_task.done()
            assert keep_credentials_fresh_bg_task.cancelled()
            assert process_twin_responses_bg_task.done()
            assert process_twin_responses_bg_task.cancelled()
            # And they were unset too
            assert client._keep_credentials_fresh_bg_task is None
            assert client._process_twin_responses_bg_task is None
        finally:
            # Unset the mock so that tests can clean up
            client.disconnect = original_disconnect

    # TODO: when run by itself, this test leaves a task unresolved. Not sure why. Not too important.
    @pytest.mark.it(
        "Does not alter any background tasks if already stopped, but does disconnect again"
    )
    async def test_already_stopped(self, mocker, client):
        original_disconnect = client.disconnect
        client.disconnect = mocker.AsyncMock()
        try:
            assert client.disconnect.await_count == 0

            # Stop
            await client.stop()
            assert client._keep_credentials_fresh_bg_task is None
            assert client._process_twin_responses_bg_task is None
            assert client.disconnect.await_count == 1

            # Stop again
            await client.stop()
            assert client._keep_credentials_fresh_bg_task is None
            assert client._process_twin_responses_bg_task is None
            assert client.disconnect.await_count == 2

        finally:
            client.disconnect = original_disconnect

    # TODO: when run by itself, this test leaves a task unresolved. Not sure why. Not too important.
    @pytest.mark.it(
        "Can be cancelled while waiting for the MQTTClient disconnect to finish, but it won't stop background task cancellation"
    )
    async def test_cancel_disconnect(self, client):
        # NOTE: rather than mocking the MQTTClient, we just mock the .disconnect() method of the
        # IoTHubMQTTClient instead, since it's been fully tested elsewhere, and we assume
        # correctness, lest we have to repeat all .disconnect() tests here.
        original_disconnect = client.disconnect
        client.disconnect = custom_mock.HangingAsyncMock()
        try:
            keep_credentials_fresh_bg_task = client._keep_credentials_fresh_bg_task
            process_twin_responses_bg_task = client._process_twin_responses_bg_task
            assert not keep_credentials_fresh_bg_task.done()
            assert not process_twin_responses_bg_task.done()

            t = asyncio.create_task(client.stop())

            # Hanging, waiting for disconnect to finish
            await client.disconnect.wait_for_hang()
            assert not t.done()

            # Cancel
            t.cancel()
            with pytest.raises(asyncio.CancelledError):
                await t
            # Due to cancellation, the tasks we want to assert are done may need a moment
            # to finish, since we aren't waiting on them to exit
            await asyncio.sleep(0.1)

            # And yet the background tasks still were cancelled anyway
            assert keep_credentials_fresh_bg_task.done()
            assert keep_credentials_fresh_bg_task.cancelled()
            assert process_twin_responses_bg_task.done()
            assert process_twin_responses_bg_task.cancelled()
            # And they were unset too
            assert client._keep_credentials_fresh_bg_task is None
            assert client._process_twin_responses_bg_task is None
        finally:
            # Unset the mock so that tests can clean up.
            client.disconnect = original_disconnect

    @pytest.mark.it(
        "Can be cancelled while waiting for the background tasks to finish cancellation, but it won't stop the background task cancellation"
    )
    async def test_cancel_gather(self, mocker, client):
        original_gather = asyncio.gather
        asyncio.gather = custom_mock.HangingAsyncMock()
        spy_twin_response_bg_task_cancel = mocker.spy(
            client._process_twin_responses_bg_task, "cancel"
        )
        spy_credentials_bg_task_cancel = mocker.spy(
            client._keep_credentials_fresh_bg_task, "cancel"
        )
        try:
            keep_credentials_fresh_bg_task = client._keep_credentials_fresh_bg_task
            process_twin_responses_bg_task = client._process_twin_responses_bg_task
            assert not keep_credentials_fresh_bg_task.done()
            assert not process_twin_responses_bg_task.done()

            t = asyncio.create_task(client.stop())

            # Hanging waiting for gather to return (indicating tasks are all done cancellation)
            await asyncio.gather.wait_for_hang()
            assert not t.done()
            # Background tests may or may not have completed cancellation yet, hard to test accurately.
            # But their cancellation HAS been requested.
            assert spy_twin_response_bg_task_cancel.call_count == 1
            assert spy_credentials_bg_task_cancel.call_count == 1

            # Cancel
            t.cancel()
            with pytest.raises(asyncio.CancelledError):
                await t

            # Tasks will be cancelled very soon (if they aren't already)
            await asyncio.sleep(0.1)
            assert keep_credentials_fresh_bg_task.done()
            assert keep_credentials_fresh_bg_task.cancelled()
            assert process_twin_responses_bg_task.done()
            assert process_twin_responses_bg_task.cancelled()
            # And they were unset too
            assert client._keep_credentials_fresh_bg_task is None
            assert client._process_twin_responses_bg_task is None
        finally:
            # Unset the mock so that tests can clean up.
            asyncio.gather = original_gather


@pytest.mark.describe("IoTHubMQTTClient - .connect()")
class TestIoTHubMQTTClientConnect:
    @pytest.mark.it("Awaits a connect using the MQTTClient")
    async def test_mqtt_connect(self, mocker, client):
        assert client._mqtt_client.connect.await_count == 0

        await client.connect()

        assert client._mqtt_client.connect.await_count == 1
        assert client._mqtt_client.connect.await_args == mocker.call()

    @pytest.mark.it("Allows any exceptions raised during the MQTTClient connect to propagate")
    @pytest.mark.parametrize("exception", mqtt_connect_exceptions)
    async def test_mqtt_exception(self, client, exception):
        client._mqtt_client.connect.side_effect = exception

        with pytest.raises(type(exception)) as e_info:
            await client.connect()
        assert e_info.value is exception

    @pytest.mark.it("Can be cancelled while waiting for the MQTTClient connect to finish")
    async def test_cancel(self, client):
        client._mqtt_client.connect = custom_mock.HangingAsyncMock()

        t = asyncio.create_task(client.connect())

        # Hanging, waiting for MQTT connect to finish
        await client._mqtt_client.connect.wait_for_hang()
        assert not t.done()

        # Cancel
        t.cancel()
        with pytest.raises(asyncio.CancelledError):
            await t


@pytest.mark.describe("IoTHubMQTTClient - .disconnect()")
class TestIoTHubMQTTClientDisconnect:
    @pytest.mark.it("Awaits a disconnect using the MQTTClient")
    async def test_mqtt_disconnect(self, mocker, client):
        assert client._mqtt_client.disconnect.await_count == 0

        await client.disconnect()

        assert client._mqtt_client.disconnect.await_count == 1
        assert client._mqtt_client.disconnect.await_args == mocker.call()

    @pytest.mark.it("Allows any exceptions raised during the MQTTClient disconnect to propagate")
    @pytest.mark.parametrize("exception", mqtt_disconnect_exceptions)
    async def test_mqtt_exception(self, client, exception):
        client._mqtt_client.disconnect.side_effect = exception
        try:
            with pytest.raises(type(exception)) as e_info:
                await client.disconnect()
            assert e_info.value is exception
        finally:
            # Unset the side effect for cleanup (since shutdown uses disconnect)
            client._mqtt_client.disconnect.side_effect = None

    @pytest.mark.it("Can be cancelled while waiting for the MQTTClient disconnect to finish")
    async def test_cancel(self, mocker, client):
        client._mqtt_client.disconnect = custom_mock.HangingAsyncMock()
        try:
            t = asyncio.create_task(client.disconnect())

            # Hanging, waiting for MQTT disconnect to finish
            await client._mqtt_client.disconnect.wait_for_hang()
            assert not t.done()

            # Cancel
            t.cancel()
            with pytest.raises(asyncio.CancelledError):
                await t
        finally:
            # Unset the HangingMock for clean (since shutdown uses disconnect)
            client._mqtt_client.disconnect = mocker.AsyncMock()


@pytest.mark.describe("IoTHubMQTTClient - .send_message()")
class TestIoTHubMQTTClientSendMessage:
    @pytest.fixture
    def message(self):
        return models.Message("some payload")

    @pytest.mark.it(
        "Awaits a publish to the telemetry topic using the MQTTClient, sending the given Message's payload converted to bytes"
    )
    @pytest.mark.parametrize(
        "device_id, module_id",
        [
            pytest.param(FAKE_DEVICE_ID, None, id="Device Configuration"),
            pytest.param(FAKE_DEVICE_ID, FAKE_MODULE_ID, id="Module Configuration"),
        ],
    )
    async def test_mqtt_publish(self, mocker, client, device_id, module_id):
        assert client._mqtt_client.publish.await_count == 0
        client._device_id = device_id
        client._module_id = module_id
        message = models.Message(payload="some_payload")
        base_topic = mqtt_topic.get_telemetry_topic_for_publish(device_id, module_id)
        expected_topic = mqtt_topic.insert_message_properties_in_topic(
            topic=base_topic,
            system_properties=message.get_system_properties_dict(),
            custom_properties=message.custom_properties,
        )
        expected_payload = message.payload.encode("utf-8")

        assert client._mqtt_client.publish.await_count == 0
        await client.send_message(message)

        assert client._mqtt_client.publish.await_count == 1
        assert client._mqtt_client.publish.await_args == mocker.call(
            expected_topic, expected_payload
        )
        assert isinstance(expected_payload, bytes)

    @pytest.mark.it(
        "Derives the byte payload from the Message payload according to the Message's content encoding and content type properties"
    )
    @pytest.mark.parametrize(
        "device_id, module_id",
        [
            pytest.param(FAKE_DEVICE_ID, None, id="Device Configuration"),
            pytest.param(FAKE_DEVICE_ID, FAKE_MODULE_ID, id="Module Configuration"),
        ],
    )
    @pytest.mark.parametrize("content_encoding", ["utf-8", "utf-16", "utf-32"])
    @pytest.mark.parametrize(
        "content_type, payload, expected_str_payload",
        [
            pytest.param("text/plain", "some_text", "some_text", id="text/plain"),
            pytest.param(
                "application/json", {"some": "json"}, '{"some": "json"}', id="application/json"
            ),
        ],
    )
    async def test_publish_payload(
        self,
        mocker,
        client,
        device_id,
        module_id,
        content_encoding,
        content_type,
        payload,
        expected_str_payload,
    ):
        client._device_id = device_id
        client._module_id = module_id
        message = models.Message(
            payload=payload, content_encoding=content_encoding, content_type=content_type
        )
        base_topic = mqtt_topic.get_telemetry_topic_for_publish(device_id, module_id)
        expected_topic = mqtt_topic.insert_message_properties_in_topic(
            topic=base_topic,
            system_properties=message.get_system_properties_dict(),
            custom_properties=message.custom_properties,
        )
        expected_byte_payload = expected_str_payload.encode(content_encoding)

        await client.send_message(message)

        assert client._mqtt_client.publish.await_count == 1
        assert client._mqtt_client.publish.await_args == mocker.call(
            expected_topic, expected_byte_payload
        )

    @pytest.mark.it("Supports any string-convertible payload when using text/plain content type")
    @pytest.mark.parametrize(
        "device_id, module_id",
        [
            pytest.param(FAKE_DEVICE_ID, None, id="Device Configuration"),
            pytest.param(FAKE_DEVICE_ID, FAKE_MODULE_ID, id="Module Configuration"),
        ],
    )
    @pytest.mark.parametrize(
        "payload",
        [
            pytest.param("String Payload", id="String Payload"),
            pytest.param(1234, id="Int Payload"),
            pytest.param(2.0, id="Float Payload"),
            pytest.param(True, id="Boolean Payload"),
            pytest.param([1, 2, 3], id="List Payload"),
            pytest.param({"some": {"dictionary": "value"}}, id="Dictionary Payload"),
            pytest.param((1, 2), id="Tuple Payload"),
            pytest.param(None, id="No Payload"),
        ],
    )
    async def test_text_plain_payload(self, mocker, client, device_id, module_id, payload):
        client._device_id = device_id
        client._module_id = module_id
        message = models.Message(payload=payload, content_type="text/plain")
        base_topic = mqtt_topic.get_telemetry_topic_for_publish(device_id, module_id)
        expected_topic = mqtt_topic.insert_message_properties_in_topic(
            topic=base_topic,
            system_properties=message.get_system_properties_dict(),
            custom_properties=message.custom_properties,
        )
        expected_byte_payload = str(message.payload).encode("utf-8")

        await client.send_message(message)

        assert client._mqtt_client.publish.await_count == 1
        assert client._mqtt_client.publish.await_args == mocker.call(
            expected_topic, expected_byte_payload
        )

    @pytest.mark.it(
        "Supports any JSON-serializable payload when using application/json content type"
    )
    @pytest.mark.parametrize(
        "device_id, module_id",
        [
            pytest.param(FAKE_DEVICE_ID, None, id="Device Configuration"),
            pytest.param(FAKE_DEVICE_ID, FAKE_MODULE_ID, id="Module Configuration"),
        ],
    )
    @pytest.mark.parametrize(
        "payload",
        [
            pytest.param("String Payload", id="String Payload"),
            pytest.param(1234, id="Int Payload"),
            pytest.param(2.0, id="Float Payload"),
            pytest.param(True, id="Boolean Payload"),
            pytest.param([1, 2, 3], id="List Payload"),
            pytest.param({"some": {"dictionary": "value"}}, id="Dictionary Payload"),
            pytest.param((1, 2), id="Tuple Payload"),
            pytest.param(None, id="No Payload"),
        ],
    )
    async def test_application_json_payload(self, mocker, client, device_id, module_id, payload):
        client._device_id = device_id
        client._module_id = module_id
        message = models.Message(payload=payload, content_type="application/json")
        base_topic = mqtt_topic.get_telemetry_topic_for_publish(device_id, module_id)
        expected_topic = mqtt_topic.insert_message_properties_in_topic(
            topic=base_topic,
            system_properties=message.get_system_properties_dict(),
            custom_properties=message.custom_properties,
        )
        expected_byte_payload = json.dumps(message.payload).encode("utf-8")

        await client.send_message(message)

        assert client._mqtt_client.publish.await_count == 1
        assert client._mqtt_client.publish.await_args == mocker.call(
            expected_topic, expected_byte_payload
        )

    @pytest.mark.it("Inserts any Message properties in the telemetry topic")
    @pytest.mark.parametrize(
        "device_id, module_id",
        [
            pytest.param(FAKE_DEVICE_ID, None, id="Device Configuration"),
            pytest.param(FAKE_DEVICE_ID, FAKE_MODULE_ID, id="Module Configuration"),
        ],
    )
    async def test_message_properties(self, mocker, client, device_id, module_id, message):
        assert client._mqtt_client.publish.await_count == 0
        client._device_id = device_id
        client._module_id = module_id

        message.message_id = "some message id"
        message.content_encoding = "utf-8"
        message.content_type = "text/plain"
        message.output_name = "some output"
        message.custom_properties["custom_property1"] = 123
        message.custom_properties["custom_property2"] = "456"
        message.set_as_security_message()
        base_topic = mqtt_topic.get_telemetry_topic_for_publish(device_id, module_id)
        expected_topic = mqtt_topic.insert_message_properties_in_topic(
            topic=base_topic,
            system_properties=message.get_system_properties_dict(),
            custom_properties=message.custom_properties,
        )

        assert "%24.mid" in expected_topic  # message_id
        assert "%24.ce" in expected_topic  # content_encoding
        assert "%24.ct" in expected_topic  # content_type
        assert "%24.on" in expected_topic  # output_name
        assert "%24.ifid" in expected_topic  # security message indicator
        assert "custom_property1" in expected_topic  # custom property
        assert "custom_property2" in expected_topic  # custom property

        await client.send_message(message)

        assert client._mqtt_client.publish.await_count == 1
        assert client._mqtt_client.publish.await_args == mocker.call(expected_topic, mocker.ANY)

    @pytest.mark.it("Allows any exceptions raised from the MQTTClient publish to propagate")
    @pytest.mark.parametrize("exception", mqtt_publish_exceptions)
    async def test_mqtt_exception(self, client, exception, message):
        client._mqtt_client.publish.side_effect = exception

        with pytest.raises(type(exception)) as e_info:
            await client.send_message(message)
        assert e_info.value is exception

    @pytest.mark.it("Can be cancelled while waiting for the MQTTClient publish to finish")
    async def test_cancel(self, client, message):
        client._mqtt_client.publish = custom_mock.HangingAsyncMock()

        t = asyncio.create_task(client.send_message(message))

        # Hanging, waiting for MQTT publish to finish
        await client._mqtt_client.publish.wait_for_hang()
        assert not t.done()

        # Cancel
        t.cancel()
        with pytest.raises(asyncio.CancelledError):
            await t


@pytest.mark.describe("IoTHubMQTTClient - .send_direct_method_response()")
class TestIoTHubMQTTClientSendDirectMethodResponse:
    @pytest.fixture
    def method_response(self):
        json_response = {"some": {"json": "payload"}}
        method_response = models.DirectMethodResponse(
            request_id="123", status=200, payload=json_response
        )
        return method_response

    @pytest.mark.it(
        "Awaits a publish to the direct method response topic using the MQTTClient, sending the given DirectMethodResponse's JSON payload converted to string"
    )
    async def test_mqtt_publish(self, mocker, client, method_response):
        assert client._mqtt_client.publish.await_count == 0

        expected_topic = mqtt_topic.get_direct_method_response_topic_for_publish(
            method_response.request_id, method_response.status
        )
        expected_payload = json.dumps(method_response.payload)

        await client.send_direct_method_response(method_response)

        assert client._mqtt_client.publish.await_count == 1
        assert client._mqtt_client.publish.await_args == mocker.call(
            expected_topic, expected_payload
        )

    @pytest.mark.it("Allows any exceptions raised from the MQTTClient publish to propagate")
    @pytest.mark.parametrize("exception", mqtt_publish_exceptions)
    async def test_mqtt_exception(self, client, method_response, exception):
        client._mqtt_client.publish.side_effect = exception

        with pytest.raises(type(exception)) as e_info:
            await client.send_direct_method_response(method_response)
        assert e_info.value is exception

    @pytest.mark.it("Can be cancelled while waiting for the MQTTClient publish to finish")
    async def test_cancel(self, client, method_response):
        client._mqtt_client.publish = custom_mock.HangingAsyncMock()

        t = asyncio.create_task(client.send_direct_method_response(method_response))

        # Hanging, waiting for MQTT publish to finish
        await client._mqtt_client.publish.wait_for_hang()
        assert not t.done()

        # Cancel
        t.cancel()
        with pytest.raises(asyncio.CancelledError):
            await t


@pytest.mark.describe("IoTHubMQTTClient - .send_twin_patch()")
class TestIoTHubMQTTClientSendTwinPatch:
    @pytest.fixture
    def twin_patch(self):
        return {"property": "updated_value"}

    @pytest.fixture(autouse=True)
    def modify_publish(self, client):
        # Add a side effect to publish that will complete the pending request for that request id.
        # This will allow most tests to be able to ignore request/response infrastructure mocks.
        # If this is not the desired behavior (such as in tests OF the request/response paradigm)
        # override the publish behavior.
        #
        # To see tests regarding how this actually works in practice, see the relevant test suite
        async def fake_publish(topic, payload):
            rid = topic[topic.rfind("$rid=") :].split("=")[1]
            response = rr.Response(rid, 200, "body")
            await client._request_ledger.match_response(response)

        client._mqtt_client.publish.side_effect = fake_publish

    @pytest.mark.it(
        "Awaits a subscribe to the twin response topic using the MQTTClient, if twin responses have not already been enabled"
    )
    async def test_mqtt_subscribe_not_enabled(self, mocker, client, twin_patch):
        assert client._mqtt_client.subscribe.await_count == 0
        assert client._twin_responses_enabled is False
        expected_topic = mqtt_topic.get_twin_response_topic_for_subscribe()

        await client.send_twin_patch(twin_patch)

        assert client._mqtt_client.subscribe.await_count == 1
        assert client._mqtt_client.subscribe.await_args == mocker.call(expected_topic)

    @pytest.mark.it("Does not perform a subscribe if twin responses have already been enabled")
    async def test_mqtt_subscribe_already_enabled(self, client, twin_patch):
        assert client._mqtt_client.subscribe.await_count == 0
        client._twin_responses_enabled = True

        await client.send_twin_patch(twin_patch)

        assert client._mqtt_client.subscribe.call_count == 0

    @pytest.mark.it("Sets the twin_response_enabled flag to True upon subscribe success")
    async def test_response_enabled_flag_success(self, client, twin_patch):
        assert client._twin_responses_enabled is False

        await client.send_twin_patch(twin_patch)

        assert client._twin_responses_enabled is True

    @pytest.mark.it("Generates a new Request, using the RequestLedger stored on the client")
    @pytest.mark.parametrize(
        "responses_enabled",
        [
            pytest.param(True, id="Twin Responses Already Enabled"),
            pytest.param(False, id="Twin Responses Not Yet Enabled"),
        ],
    )
    async def test_generate_request(self, mocker, client, twin_patch, responses_enabled):
        client._twin_responses_enabled = responses_enabled
        spy_create_request = mocker.spy(client._request_ledger, "create_request")

        await client.send_twin_patch(twin_patch)

        assert spy_create_request.await_count == 1

    @pytest.mark.it(
        "Awaits a publish to the twin patch topic using the MQTTClient, sending the given twin patch JSON converted to string"
    )
    @pytest.mark.parametrize(
        "responses_enabled",
        [
            pytest.param(True, id="Twin Responses Already Enabled"),
            pytest.param(False, id="Twin Responses Not Yet Enabled"),
        ],
    )
    async def test_mqtt_publish(self, mocker, client, twin_patch, responses_enabled):
        client._twin_responses_enabled = responses_enabled
        spy_create_request = mocker.spy(client._request_ledger, "create_request")
        assert client._mqtt_client.publish.await_count == 0

        await client.send_twin_patch(twin_patch)

        request = spy_create_request.spy_return
        expected_topic = mqtt_topic.get_twin_patch_topic_for_publish(request.request_id)
        expected_payload = json.dumps(twin_patch)

        assert client._mqtt_client.publish.await_count == 1
        assert client._mqtt_client.publish.await_args == mocker.call(
            expected_topic, expected_payload
        )

    @pytest.mark.it("Awaits a received Response to the Request")
    @pytest.mark.parametrize(
        "responses_enabled",
        [
            pytest.param(True, id="Twin Responses Already Enabled"),
            pytest.param(False, id="Twin Responses Not Yet Enabled"),
        ],
    )
    async def test_get_response(self, mocker, client, twin_patch, responses_enabled):
        client._twin_responses_enabled = responses_enabled
        # Override autocompletion behavior on publish (we don't want it here)
        client._mqtt_client.publish = mocker.AsyncMock()
        # Mock out the ledger to return a mocked request
        mock_request = mocker.MagicMock(spec=rr.Request)
        mock_request.request_id = "fake_request_id"  # Need this for string manipulation
        mocker.patch.object(client._request_ledger, "create_request", return_value=mock_request)
        # Mock out the request to return a response
        mock_response = mocker.MagicMock(spec=rr.Response)
        mock_response.status = 200
        mock_request.get_response.return_value = mock_response

        await client.send_twin_patch(twin_patch)

        assert mock_request.get_response.await_count == 1
        assert mock_request.get_response.await_args == mocker.call()

    @pytest.mark.it("Raises an IoTHubError if an unsuccessful status is received via the Response")
    @pytest.mark.parametrize(
        "responses_enabled",
        [
            pytest.param(True, id="Twin Responses Already Enabled"),
            pytest.param(False, id="Twin Responses Not Yet Enabled"),
        ],
    )
    @pytest.mark.parametrize(
        "failed_status",
        [
            pytest.param(300, id="Status Code: 300"),
            pytest.param(400, id="Status Code: 400"),
            pytest.param(500, id="Status Code: 500"),
        ],
    )
    async def test_failed_response(
        self, mocker, client, twin_patch, responses_enabled, failed_status
    ):
        client._twin_responses_enabled = responses_enabled
        # Override autocompletion behavior on publish (we don't need it here)
        client._mqtt_client.publish = mocker.AsyncMock()
        # Mock out the ledger to return a mocked request
        mock_request = mocker.MagicMock(spec=rr.Request)
        mock_request.request_id = "fake_request_id"  # Need this for string manipulation
        mocker.patch.object(client._request_ledger, "create_request", return_value=mock_request)
        # Mock out the request to return a response
        mock_response = mocker.MagicMock(spec=rr.Response)
        mock_response.status = failed_status
        mock_request.get_response.return_value = mock_response

        with pytest.raises(IoTHubError):
            await client.send_twin_patch(twin_patch)

    # NOTE: MQTTClient subscribe can generate it's own cancellations due to network failure.
    # This is different from a user-initiated cancellation
    @pytest.mark.it("Allows any exceptions raised from the MQTTClient subscribe to propagate")
    @pytest.mark.parametrize("exception", mqtt_subscribe_exceptions)
    async def test_mqtt_subscribe_exception(self, client, twin_patch, exception):
        assert client._twin_responses_enabled is False
        client._mqtt_client.subscribe.side_effect = exception

        with pytest.raises(type(exception)) as e_info:
            await client.send_twin_patch(twin_patch)
        assert e_info.value is exception

    # NOTE: MQTTClient subscribe can generate it's own cancellations due to network failure.
    # This is different from a user-initiated cancellation
    @pytest.mark.it(
        "Does not set the twin_response_enabled flag to True or create a Request if MQTTClient subscribe raises"
    )
    @pytest.mark.parametrize("exception", mqtt_subscribe_exceptions)
    async def test_subscribe_exception_cleanup(self, mocker, client, twin_patch, exception):
        assert client._twin_responses_enabled is False
        spy_create_request = mocker.spy(client._request_ledger, "create_request")
        client._mqtt_client.subscribe.side_effect = exception

        with pytest.raises(type(exception)):
            await client.send_twin_patch(twin_patch)

        assert client._twin_responses_enabled is False
        assert spy_create_request.await_count == 0

    # NOTE: This is a user invoked cancel, as opposed to one above, which was generated by the
    # MQTTClient in response to a network failure.
    @pytest.mark.it(
        "Does not set the twin_response_enabled flag to True or create a Request if cancelled while waiting for the MQTT subscribe to finish"
    )
    async def test_mqtt_subscribe_cancel_cleanup(self, mocker, client, twin_patch):
        assert client._twin_responses_enabled is False
        spy_create_request = mocker.spy(client._request_ledger, "create_request")
        client._mqtt_client.subscribe = custom_mock.HangingAsyncMock()

        t = asyncio.create_task(client.send_twin_patch(twin_patch))

        # Hanging, waiting for MQTT publish to finish
        await client._mqtt_client.subscribe.wait_for_hang()
        assert not t.done()

        # Cancel
        t.cancel()
        with pytest.raises(asyncio.CancelledError):
            await t

        assert client._twin_responses_enabled is False
        assert spy_create_request.await_count == 0

    @pytest.mark.it("Allows any exceptions raised from the MQTTClient publish to propagate")
    @pytest.mark.parametrize("exception", mqtt_publish_exceptions)
    async def test_mqtt_publish_exception(self, client, twin_patch, exception):
        client._mqtt_client.publish.side_effect = exception

        with pytest.raises(type(exception)) as e_info:
            await client.send_twin_patch(twin_patch)
        assert e_info.value is exception

    @pytest.mark.it("Deletes the Request from the RequestLedger if MQTTClient publish raises")
    @pytest.mark.parametrize("exception", mqtt_publish_exceptions)
    async def test_mqtt_publish_exception_cleanup(self, mocker, client, twin_patch, exception):
        client._mqtt_client.publish.side_effect = exception
        spy_create_request = mocker.spy(client._request_ledger, "create_request")
        spy_delete_request = mocker.spy(client._request_ledger, "delete_request")

        with pytest.raises(type(exception)):
            await client.send_twin_patch(twin_patch)

        # The Request that was created was also deleted
        assert spy_create_request.await_count == 1
        assert spy_create_request.await_args == mocker.call()
        assert spy_delete_request.await_count == 1
        assert spy_delete_request.await_args == mocker.call(
            spy_create_request.spy_return.request_id
        )

    @pytest.mark.it(
        "Deletes the Request from the RequestLedger if cancelled while waiting for the MQTTClient publish to finish"
    )
    async def test_mqtt_publish_cancel_cleanup(self, mocker, client, twin_patch):
        client._mqtt_client.publish = custom_mock.HangingAsyncMock()
        spy_create_request = mocker.spy(client._request_ledger, "create_request")
        spy_delete_request = mocker.spy(client._request_ledger, "delete_request")

        t = asyncio.create_task(client.send_twin_patch(twin_patch))

        # Hanging, waiting for MQTT publish to finish
        await client._mqtt_client.publish.wait_for_hang()
        assert not t.done()

        # Request was created, but not yet deleted
        assert spy_create_request.await_count == 1
        assert spy_create_request.await_args == mocker.call()
        assert spy_delete_request.await_count == 0

        # Cancel
        t.cancel()
        with pytest.raises(asyncio.CancelledError):
            await t

        # The Request that was created has now been deleted
        assert spy_delete_request.await_count == 1
        assert spy_delete_request.await_args == mocker.call(
            spy_create_request.spy_return.request_id
        )

    @pytest.mark.it(
        "Deletes the Request from the RequestLedger if cancelled while waiting for a twin response"
    )
    async def test_waiting_response_cancel_cleanup(self, mocker, client, twin_patch):
        # Override autocompletion behavior on publish (we don't want it here)
        client._mqtt_client.publish = mocker.AsyncMock()

        # Mock Request creation to return a specific, mocked request that hangs on
        # awaiting a Response
        request = rr.Request()
        request.get_response = custom_mock.HangingAsyncMock()
        mocker.patch.object(rr, "Request", return_value=request)
        spy_create_request = mocker.spy(client._request_ledger, "create_request")
        spy_delete_request = mocker.spy(client._request_ledger, "delete_request")

        send_task = asyncio.create_task(client.send_twin_patch(twin_patch))

        # Hanging, waiting for response
        await request.get_response.wait_for_hang()
        assert not send_task.done()

        # Request was created, but not yet deleted
        assert spy_create_request.await_count == 1
        assert spy_create_request.await_args == mocker.call()
        assert spy_delete_request.await_count == 0

        # Cancel
        send_task.cancel()
        with pytest.raises(asyncio.CancelledError):
            await send_task

        # The Request that was created was also deleted
        assert spy_delete_request.await_count == 1
        assert spy_delete_request.await_args == mocker.call(request.request_id)


@pytest.mark.describe("IoTHubMQTTClient - .get_twin()")
class TestIoTHubMQTTClientGetTwin:
    @pytest.fixture(autouse=True)
    def modify_publish(self, client):
        # Add a side effect to publish that will complete the pending request for that request id.
        # This will allow most tests to be able to ignore request/response infrastructure mocks.
        # If this is not the desired behavior (such as in tests OF the request/response paradigm)
        # override the publish behavior.
        #
        # To see tests regarding how this actually works in practice, see the relevant test suite
        async def fake_publish(topic, payload):
            rid = topic[topic.rfind("$rid=") :].split("=")[1]
            response = rr.Response(rid, 200, '{"json": "in", "a": {"string": "format"}}')
            await client._request_ledger.match_response(response)

        client._mqtt_client.publish.side_effect = fake_publish

    @pytest.mark.it(
        "Awaits a subscribe to the twin response topic using the MQTTClient, if twin responses have not already been enabled"
    )
    async def test_mqtt_subscribe_not_enabled(self, mocker, client):
        assert client._mqtt_client.subscribe.await_count == 0
        assert client._twin_responses_enabled is False
        expected_topic = mqtt_topic.get_twin_response_topic_for_subscribe()

        await client.get_twin()

        assert client._mqtt_client.subscribe.await_count == 1
        assert client._mqtt_client.subscribe.await_args == mocker.call(expected_topic)

    @pytest.mark.it("Does not perform a subscribe if twin responses have already been enabled")
    async def test_mqtt_subscribe_already_enabled(self, client):
        assert client._mqtt_client.subscribe.await_count == 0
        client._twin_responses_enabled = True

        await client.get_twin()

        assert client._mqtt_client.subscribe.call_count == 0

    @pytest.mark.it("Sets the twin_response_enabled flag to True upon subscribe success")
    async def test_response_enabled_flag_success(self, client):
        assert client._twin_responses_enabled is False

        await client.get_twin()

        assert client._twin_responses_enabled is True

    @pytest.mark.it("Generates a new Request, using the RequestLedger stored on the client")
    @pytest.mark.parametrize(
        "responses_enabled",
        [
            pytest.param(True, id="Twin Responses Already Enabled"),
            pytest.param(False, id="Twin Responses Not Yet Enabled"),
        ],
    )
    async def test_generate_request(self, mocker, client, responses_enabled):
        client._twin_responses_enabled = responses_enabled
        spy_create_request = mocker.spy(client._request_ledger, "create_request")

        await client.get_twin()

        assert spy_create_request.await_count == 1

    @pytest.mark.it("Awaits a publish to the twin request topic using the MQTTClient")
    @pytest.mark.parametrize(
        "responses_enabled",
        [
            pytest.param(True, id="Twin Responses Already Enabled"),
            pytest.param(False, id="Twin Responses Not Yet Enabled"),
        ],
    )
    async def test_mqtt_publish(self, mocker, client, responses_enabled):
        client._twin_responses_enabled = responses_enabled
        spy_create_request = mocker.spy(client._request_ledger, "create_request")
        assert client._mqtt_client.publish.await_count == 0

        await client.get_twin()

        request = spy_create_request.spy_return
        expected_topic = mqtt_topic.get_twin_request_topic_for_publish(request.request_id)
        expected_payload = " "

        assert client._mqtt_client.publish.await_count == 1
        assert client._mqtt_client.publish.await_args == mocker.call(
            expected_topic, expected_payload
        )

    @pytest.mark.it("Awaits a received Response to the Request")
    @pytest.mark.parametrize(
        "responses_enabled",
        [
            pytest.param(True, id="Twin Responses Already Enabled"),
            pytest.param(False, id="Twin Responses Not Yet Enabled"),
        ],
    )
    async def test_get_response(self, mocker, client, responses_enabled):
        client._twin_responses_enabled = responses_enabled
        # Override autocompletion behavior on publish (we don't want it here)
        client._mqtt_client.publish = mocker.AsyncMock()
        # Mock out the ledger to return a mocked request
        mock_request = mocker.MagicMock(spec=rr.Request)
        mock_request.request_id = "fake_request_id"  # Need this for string manipulation
        mocker.patch.object(client._request_ledger, "create_request", return_value=mock_request)
        # Mock out the request to return a response
        mock_response = mocker.MagicMock(spec=rr.Response)
        mock_response.status = 200
        mock_response.body = '{"json": "in", "a": {"string": "format"}}'
        mock_request.get_response.return_value = mock_response

        await client.get_twin()

        assert mock_request.get_response.await_count == 1
        assert mock_request.get_response.await_args == mocker.call()

    @pytest.mark.it("Raises an IoTHubError if an unsuccessful status is received via the Response")
    @pytest.mark.parametrize(
        "responses_enabled",
        [
            pytest.param(True, id="Twin Responses Already Enabled"),
            pytest.param(False, id="Twin Responses Not Yet Enabled"),
        ],
    )
    @pytest.mark.parametrize(
        "failed_status",
        [
            pytest.param(300, id="Status Code: 300"),
            pytest.param(400, id="Status Code: 400"),
            pytest.param(500, id="Status Code: 500"),
        ],
    )
    async def test_failed_response(self, mocker, client, responses_enabled, failed_status):
        client._twin_responses_enabled = responses_enabled
        # Override autocompletion behavior on publish (we don't need it here)
        client._mqtt_client.publish = mocker.AsyncMock()
        # Mock out the ledger to return a mocked request
        mock_request = mocker.MagicMock(spec=rr.Request)
        mock_request.request_id = "fake_request_id"  # Need this for string manipulation
        mocker.patch.object(client._request_ledger, "create_request", return_value=mock_request)
        # Mock out the request to return a response
        mock_response = mocker.MagicMock(spec=rr.Response)
        mock_response.status = failed_status
        mock_response.body = " "
        mock_request.get_response.return_value = mock_response

        with pytest.raises(IoTHubError):
            await client.get_twin()

    @pytest.mark.it(
        "Returns the twin received in the Response, converted to JSON, if the Response status was successful"
    )
    @pytest.mark.parametrize(
        "responses_enabled",
        [
            pytest.param(True, id="Twin Responses Already Enabled"),
            pytest.param(False, id="Twin Responses Not Yet Enabled"),
        ],
    )
    async def test_success_response(self, mocker, client, responses_enabled):
        client._twin_responses_enabled = responses_enabled
        # Override autocompletion behavior on publish (we don't need it here)
        client._mqtt_client.publish = mocker.AsyncMock()
        # Mock out the ledger to return a mocked request
        mock_request = mocker.MagicMock(spec=rr.Request)
        mock_request.request_id = "fake_request_id"  # Need this for string manipulation
        mocker.patch.object(client._request_ledger, "create_request", return_value=mock_request)
        # Mock out the request to return a response
        mock_response = mocker.MagicMock(spec=rr.Response)
        mock_response.status = 200
        fake_twin_string = '{"json": "in", "a": {"string": "format"}}'
        mock_response.body = fake_twin_string
        mock_request.get_response.return_value = mock_response

        twin = await client.get_twin()
        assert twin == json.loads(fake_twin_string)

    # NOTE: MQTTClient subscribe can generate it's own cancellations due to network failure.
    # This is different from a user-initiated cancellation
    @pytest.mark.it("Allows any exceptions raised from the MQTTClient subscribe to propagate")
    @pytest.mark.parametrize("exception", mqtt_subscribe_exceptions)
    async def test_mqtt_subscribe_exception(self, client, exception):
        assert client._twin_responses_enabled is False
        client._mqtt_client.subscribe.side_effect = exception

        with pytest.raises(type(exception)) as e_info:
            await client.get_twin()
        assert e_info.value is exception

    # NOTE: MQTTClient subscribe can generate it's own cancellations due to network failure.
    # This is different from a user-initiated cancellation
    @pytest.mark.it(
        "Does not set the twin_response_enabled flag to True or create a Request if MQTTClient subscribe raises"
    )
    @pytest.mark.parametrize("exception", mqtt_subscribe_exceptions)
    async def test_subscribe_exception_cleanup(self, mocker, client, exception):
        assert client._twin_responses_enabled is False
        spy_create_request = mocker.spy(client._request_ledger, "create_request")
        client._mqtt_client.subscribe.side_effect = exception

        with pytest.raises(type(exception)):
            await client.get_twin()

        assert client._twin_responses_enabled is False
        assert spy_create_request.await_count == 0

    # NOTE: This is a user invoked cancel, as opposed to one above, which was generated by the
    # MQTTClient in response to a network failure.
    @pytest.mark.it(
        "Does not set the twin_response_enabled flag to True or create a Request if cancelled while waiting for the MQTTClient subscribe to finish"
    )
    async def test_mqtt_subscribe_cancel_cleanup(self, mocker, client):
        assert client._twin_responses_enabled is False
        spy_create_request = mocker.spy(client._request_ledger, "create_request")
        client._mqtt_client.subscribe = custom_mock.HangingAsyncMock()

        t = asyncio.create_task(client.get_twin())

        # Hanging, waiting for MQTT publish to finish
        await client._mqtt_client.subscribe.wait_for_hang()
        assert not t.done()

        # Cancel
        t.cancel()
        with pytest.raises(asyncio.CancelledError):
            await t

        assert client._twin_responses_enabled is False
        assert spy_create_request.await_count == 0

    @pytest.mark.it("Allows any exceptions raised from the MQTTClient publish to propagate")
    @pytest.mark.parametrize("exception", mqtt_publish_exceptions)
    async def test_mqtt_publish_exception(self, client, exception):
        client._mqtt_client.publish.side_effect = exception

        with pytest.raises(type(exception)) as e_info:
            await client.get_twin()
        assert e_info.value is exception

    @pytest.mark.it("Deletes the Request from the RequestLedger if MQTTClient publish raises")
    @pytest.mark.parametrize("exception", mqtt_publish_exceptions)
    async def test_mqtt_publish_exception_cleanup(self, mocker, client, exception):
        client._mqtt_client.publish.side_effect = exception
        spy_create_request = mocker.spy(client._request_ledger, "create_request")
        spy_delete_request = mocker.spy(client._request_ledger, "delete_request")

        with pytest.raises(type(exception)):
            await client.get_twin()

        assert spy_create_request.await_count == 1
        assert spy_create_request.await_args == mocker.call()
        assert spy_delete_request.await_count == 1
        assert spy_delete_request.await_args == mocker.call(
            spy_create_request.spy_return.request_id
        )

    @pytest.mark.it(
        "Deletes the Request from the RequestLedger if cancelled while waiting for the MQTTClient publish to finish"
    )
    async def test_mqtt_publish_cancel_cleanup(self, mocker, client):
        client._mqtt_client.publish = custom_mock.HangingAsyncMock()
        spy_create_request = mocker.spy(client._request_ledger, "create_request")
        spy_delete_request = mocker.spy(client._request_ledger, "delete_request")

        t = asyncio.create_task(client.get_twin())

        # Hanging, waiting for MQTT publish to finish
        await client._mqtt_client.publish.wait_for_hang()
        assert not t.done()

        # Request was created, but not yet deleted
        assert spy_create_request.await_count == 1
        assert spy_create_request.await_args == mocker.call()
        assert spy_delete_request.await_count == 0

        # Cancel
        t.cancel()
        with pytest.raises(asyncio.CancelledError):
            await t

        # The Request that was created has now been deleted
        assert spy_delete_request.await_count == 1
        assert spy_delete_request.await_args == mocker.call(
            spy_create_request.spy_return.request_id
        )

    @pytest.mark.it(
        "Deletes the Request from the RequestLedger if cancelled while waiting for a twin response"
    )
    async def test_waiting_response_cancel_cleanup(self, mocker, client):
        # Override autocompletion behavior on publish (we don't want it here)
        client._mqtt_client.publish = mocker.AsyncMock()

        # Mock Request creation to return a specific, mocked request that hangs on
        # awaiting a Response
        request = rr.Request()
        request.get_response = custom_mock.HangingAsyncMock()
        mocker.patch.object(rr, "Request", return_value=request)
        spy_create_request = mocker.spy(client._request_ledger, "create_request")
        spy_delete_request = mocker.spy(client._request_ledger, "delete_request")

        send_task = asyncio.create_task(client.get_twin())

        # Hanging, waiting for response
        await request.get_response.wait_for_hang()
        assert not send_task.done()

        # Request was created, but not yet deleted
        assert spy_create_request.await_count == 1
        assert spy_create_request.await_args == mocker.call()
        assert spy_delete_request.await_count == 0

        # Cancel
        send_task.cancel()
        with pytest.raises(asyncio.CancelledError):
            await send_task

        # The Request that was created was also deleted
        assert spy_delete_request.await_count == 1
        assert spy_delete_request.await_args == mocker.call(request.request_id)


class IoTHubMQTTClientEnableReceiveTest(abc.ABC):
    """Base class for the .enable_x() methods"""

    @abc.abstractmethod
    @pytest.fixture
    def method_name(self):
        """Return the name of the enable method under test"""
        pass

    @abc.abstractmethod
    @pytest.fixture
    def expected_topic(self):
        """Return the expected topic string to subscribe to"""
        pass

    @pytest.mark.it("Awaits a subscribe to the associated incoming data topic using the MQTTClient")
    async def test_mqtt_subscribe(self, mocker, client, method_name, expected_topic):
        assert client._mqtt_client.subscribe.await_count == 0

        method = getattr(client, method_name)
        await method()

        assert client._mqtt_client.subscribe.await_count == 1
        assert client._mqtt_client.subscribe.await_args == mocker.call(expected_topic)

    @pytest.mark.it("Allows any exceptions raised from the MQTTClient subscribe to propagate")
    @pytest.mark.parametrize("exception", mqtt_subscribe_exceptions)
    async def test_mqtt_subscribe_exception(self, client, method_name, exception):
        client._mqtt_client.subscribe.side_effect = exception

        with pytest.raises(type(exception)) as e_info:
            method = getattr(client, method_name)
            await method()
        assert e_info.value is exception

    @pytest.mark.it("Can be cancelled while waiting for the MQTTClient subscribe to finish")
    async def test_cancel(self, client, method_name):
        client._mqtt_client.subscribe = custom_mock.HangingAsyncMock()

        method = getattr(client, method_name)
        t = asyncio.create_task(method())

        # Hanging, waiting for MQTT subscribe to finish
        await client._mqtt_client.subscribe.wait_for_hang()
        assert not t.done()

        t.cancel()
        with pytest.raises(asyncio.CancelledError):
            await t


class IoTHubMQTTClientDisableReceiveTest(abc.ABC):
    """Base class for the .disable_x() methods"""

    @abc.abstractmethod
    @pytest.fixture
    def method_name(self):
        """Return the name of the disable method under test"""
        pass

    @abc.abstractmethod
    @pytest.fixture
    def expected_topic(self):
        """Return the expected topic string to unsubscribe from"""
        pass

    @pytest.mark.it(
        "Awaits an unsubscribe from the associated incoming data topic using the MQTTClient"
    )
    async def test_mqtt_unsubscribe(self, mocker, client, method_name, expected_topic):
        assert client._mqtt_client.unsubscribe.await_count == 0

        method = getattr(client, method_name)
        await method()

        assert client._mqtt_client.unsubscribe.await_count == 1
        assert client._mqtt_client.unsubscribe.await_args == mocker.call(expected_topic)

    @pytest.mark.it("Allows any exceptions raised from the MQTTClient unsubscribe to propagate")
    @pytest.mark.parametrize("exception", mqtt_subscribe_exceptions)
    async def test_mqtt_unsubscribe_exception(self, client, method_name, exception):
        client._mqtt_client.unsubscribe.side_effect = exception

        with pytest.raises(type(exception)) as e_info:
            method = getattr(client, method_name)
            await method()
        assert e_info.value is exception

    @pytest.mark.it("Can be cancelled while waiting for the MQTTClient unsubscribe to finish")
    async def test_cancel(self, client, method_name):
        client._mqtt_client.unsubscribe = custom_mock.HangingAsyncMock()

        method = getattr(client, method_name)
        t = asyncio.create_task(method())

        # Hanging, waiting for MQTT subscribe to finish
        await client._mqtt_client.unsubscribe.wait_for_hang()
        assert not t.done()

        t.cancel()
        with pytest.raises(asyncio.CancelledError):
            await t


@pytest.mark.describe("IoTHubMQTTClient - .enable_c2d_message_receive()")
class TestIoTHubMQTTClientEnableC2DMessageReceive(IoTHubMQTTClientEnableReceiveTest):
    @pytest.fixture
    def method_name(self):
        return "enable_c2d_message_receive"

    @pytest.fixture
    def expected_topic(self, client):
        return mqtt_topic.get_c2d_topic_for_subscribe(client._device_id)

    @pytest.mark.it("Raises IoTHubClientError if client not configured for a Device")
    async def test_with_module_id(self, client):
        client._module_id = FAKE_MODULE_ID
        with pytest.raises(IoTHubClientError):
            await client.enable_c2d_message_receive()


@pytest.mark.describe("IoTHubMQTTClient - .disable_c2d_message_receive()")
class TestIoTHubMQTTClientDisableC2DMessageReceive(IoTHubMQTTClientDisableReceiveTest):
    @pytest.fixture
    def method_name(self):
        return "disable_c2d_message_receive"

    @pytest.fixture
    def expected_topic(self, client):
        return mqtt_topic.get_c2d_topic_for_subscribe(client._device_id)

    @pytest.mark.it("Raises IoTHubClientError if client not configured for a Device")
    async def test_with_module_id(self, client):
        client._module_id = FAKE_MODULE_ID
        with pytest.raises(IoTHubClientError):
            await client.disable_c2d_message_receive()


@pytest.mark.describe("IoTHubMQTTClient - .enable_input_message_receive()")
class TestIoTHubMQTTClientEnableInputMessageReceive(IoTHubMQTTClientEnableReceiveTest):
    @pytest.fixture(autouse=True)
    def modify_client(self, client):
        """Add a module ID to the client"""
        client._module_id = FAKE_MODULE_ID

    @pytest.fixture
    def method_name(self):
        return "enable_input_message_receive"

    @pytest.fixture
    def expected_topic(self, client):
        return mqtt_topic.get_input_topic_for_subscribe(client._device_id, client._module_id)

    @pytest.mark.it("Raises IoTHubClientError if client not configured for a Module")
    async def test_no_module_id(self, client):
        client._module_id = None
        with pytest.raises(IoTHubClientError):
            await client.enable_input_message_receive()


@pytest.mark.describe("IoTHubMQTTClient - .disable_input_message_receive()")
class TestIoTHubMQTTClientDisableInputMessageReceive(IoTHubMQTTClientDisableReceiveTest):
    @pytest.fixture(autouse=True)
    def modify_client(self, client):
        """Add a module ID to the client"""
        client._module_id = FAKE_MODULE_ID

    @pytest.fixture
    def method_name(self):
        return "disable_input_message_receive"

    @pytest.fixture
    def expected_topic(self, client):
        return mqtt_topic.get_input_topic_for_subscribe(client._device_id, client._module_id)

    @pytest.mark.it("Raises IoTHubClientError if client not configured for a Module")
    async def test_no_module_id(self, client):
        client._module_id = None
        with pytest.raises(IoTHubClientError):
            await client.disable_input_message_receive()


@pytest.mark.describe("IoTHubMQTTClient - .enable_direct_method_request_receive()")
class TestIoTHubMQTTClientEnableDirectMethodRequestReceive(IoTHubMQTTClientEnableReceiveTest):
    @pytest.fixture
    def method_name(self):
        return "enable_direct_method_request_receive"

    @pytest.fixture
    def expected_topic(self):
        return mqtt_topic.get_direct_method_request_topic_for_subscribe()


@pytest.mark.describe("IoTHubMQTTClient - .disable_direct_method_request_receive()")
class TestIoTHubMQTTClientDisableDirectMethodRequestReceive(IoTHubMQTTClientDisableReceiveTest):
    @pytest.fixture
    def method_name(self):
        return "disable_direct_method_request_receive"

    @pytest.fixture
    def expected_topic(self):
        return mqtt_topic.get_direct_method_request_topic_for_subscribe()


@pytest.mark.describe("IoTHubMQTTClient - .enable_twin_patch_receive()")
class TestIoTHubMQTTClientEnableTwinPatchReceive(IoTHubMQTTClientEnableReceiveTest):
    @pytest.fixture
    def method_name(self):
        return "enable_twin_patch_receive"

    @pytest.fixture
    def expected_topic(self):
        return mqtt_topic.get_twin_patch_topic_for_subscribe()


@pytest.mark.describe("IoTHubMQTTClient - .disable_twin_patch_receive()")
class TestIoTHubMQTTClientDisableTwinPatchReceive(IoTHubMQTTClientDisableReceiveTest):
    @pytest.fixture
    def method_name(self):
        return "disable_twin_patch_receive"

    @pytest.fixture
    def expected_topic(self):
        return mqtt_topic.get_twin_patch_topic_for_subscribe()


@pytest.mark.describe("IoTHubMQTTClient - PROPERTY: .incoming_c2d_messages")
class TestIoTHubMQTTClientIncomingC2DMessages:
    @pytest.fixture(autouse=True)
    def modify_client_config(self, client_config):
        # C2D Messages only work for Device configurations
        # NOTE: This has to be changed on the config, not the client,
        # because it affects client initialization
        client_config.module_id = None

    @pytest.mark.it(
        "Is an AsyncGenerator maintained as a read-only property, if using a Device Configuration"
    )
    def test_property_device(self, client):
        assert client._device_id is not None
        assert client._module_id is None
        assert isinstance(client.incoming_c2d_messages, typing.AsyncGenerator)
        with pytest.raises(AttributeError):
            client.incoming_c2d_messages = 12

    @pytest.mark.it("Raises IoTHubClientError when accessed, if not using Device Configuration")
    async def test_property_module(self, client_config):
        # Need to modify config and re-instantiate the client here because generators are created
        # at instantiation time
        client_config.module_id = FAKE_MODULE_ID
        client = IoTHubMQTTClient(client_config)
        with pytest.raises(IoTHubClientError):
            client.incoming_c2d_messages

    @pytest.mark.it(
        "Yields a Message whenever the MQTTClient receives an MQTTMessage on the incoming C2D message topic"
    )
    async def test_yields_message(self, client):
        sub_topic = mqtt_topic.get_c2d_topic_for_subscribe(client._device_id)
        receive_topic = sub_topic.rstrip("#")
        mqtt_msg1 = mqtt.MQTTMessage(mid=1, topic=receive_topic.encode("utf-8"))
        mqtt_msg2 = mqtt.MQTTMessage(mid=2, topic=receive_topic.encode("utf-8"))
        # Load the MQTTMessages into the MQTTClient's filtered message queue
        await client._mqtt_client._incoming_filtered_messages[sub_topic].put(mqtt_msg1)
        await client._mqtt_client._incoming_filtered_messages[sub_topic].put(mqtt_msg2)
        # Get items from the generator
        msg1 = await client.incoming_c2d_messages.__anext__()
        assert isinstance(msg1, models.Message)
        msg2 = await client.incoming_c2d_messages.__anext__()
        assert isinstance(msg2, models.Message)
        assert msg1 != msg2

    @pytest.mark.it(
        "Derives the yielded Message payload from the MQTTMessage byte payload according to the content encoding and content type properties contained in the MQTTMessage's topic"
    )
    @pytest.mark.parametrize("content_encoding", ["utf-8", "utf-16", "utf-32"])
    @pytest.mark.parametrize(
        "content_type, payload_str, expected_payload",
        [
            pytest.param("text/plain", "some_payload", "some_payload", id="text/plain"),
            pytest.param(
                "application/json", '{"some": "json"}', {"some": "json"}, id="application/json"
            ),
        ],
    )
    async def test_payload(
        self, client, content_encoding, payload_str, content_type, expected_payload
    ):
        sub_topic = mqtt_topic.get_c2d_topic_for_subscribe(client._device_id)
        receive_topic = mqtt_topic.insert_message_properties_in_topic(
            topic=sub_topic.rstrip("#"),
            system_properties={"$.ce": content_encoding, "$.ct": content_type},
            custom_properties={},
        )
        # NOTE: topics are always utf-8 encoded, even if the payload is different
        mqtt_msg = mqtt.MQTTMessage(mid=1, topic=receive_topic.encode("utf-8"))
        mqtt_msg.payload = payload_str.encode(content_encoding)

        await client._mqtt_client._incoming_filtered_messages[sub_topic].put(mqtt_msg)
        msg = await client.incoming_c2d_messages.__anext__()
        assert msg.payload != mqtt_msg.payload
        assert msg.payload == expected_payload

    @pytest.mark.it(
        "Supports conversion to JSON object for any valid JSON string payload when using application/json content type"
    )
    @pytest.mark.parametrize(
        "str_payload, expected_json_payload",
        [
            pytest.param('"String Payload"', "String Payload", id="String Payload"),
            pytest.param("1234", 1234, id="Int Payload"),
            pytest.param("2.0", 2.0, id="Float Payload"),
            pytest.param("true", True, id="Boolean Payload"),
            pytest.param("[1, 2, 3]", [1, 2, 3], id="List Payload"),
            pytest.param(
                '{"some": {"dictionary": "value"}}',
                {"some": {"dictionary": "value"}},
                id="Dictionary Payload",
            ),
            pytest.param("null", None, id="No Payload"),
        ],
    )
    async def test_application_json_payload(self, client, str_payload, expected_json_payload):
        sub_topic = mqtt_topic.get_c2d_topic_for_subscribe(client._device_id)
        receive_topic = mqtt_topic.insert_message_properties_in_topic(
            topic=sub_topic.rstrip("#"),
            system_properties={"$.ct": "application/json"},
            custom_properties={},
        )
        mqtt_msg = mqtt.MQTTMessage(mid=1, topic=receive_topic.encode("utf-8"))
        mqtt_msg.payload = str_payload.encode("utf-8")

        await client._mqtt_client._incoming_filtered_messages[sub_topic].put(mqtt_msg)
        msg = await client.incoming_c2d_messages.__anext__()
        assert msg.payload == expected_json_payload

    @pytest.mark.it(
        "Uses a default utf-8 codec to decode the MQTTMessage byte payload if no content encoding property is contained in the MQTTMessage's topic"
    )
    @pytest.mark.parametrize(
        "content_type, payload_str, expected_payload",
        [
            pytest.param("text/plain", "some_payload", "some_payload", id="text/plain"),
            pytest.param(
                "application/json", '{"some": "json"}', {"some": "json"}, id="application/json"
            ),
        ],
    )
    async def test_payload_content_encoding_default(
        self, client, content_type, payload_str, expected_payload
    ):
        sub_topic = mqtt_topic.get_c2d_topic_for_subscribe(client._device_id)
        receive_topic = mqtt_topic.insert_message_properties_in_topic(
            topic=sub_topic.rstrip("#"),
            system_properties={"$.ct": content_type},
            custom_properties={},
        )
        assert "$.ce" not in receive_topic

        mqtt_msg = mqtt.MQTTMessage(mid=1, topic=receive_topic.encode("utf-8"))
        mqtt_msg.payload = payload_str.encode("utf-8")

        await client._mqtt_client._incoming_filtered_messages[sub_topic].put(mqtt_msg)
        msg = await client.incoming_c2d_messages.__anext__()
        assert msg.payload != mqtt_msg.payload
        assert msg.payload == expected_payload

    @pytest.mark.it(
        "Treats the payload as text/plain content by default if no content type property is contained in the MQTTMessage's topic"
    )
    @pytest.mark.parametrize("content_encoding", ["utf-8", "utf-16", "utf-32"])
    async def test_payload_content_type_default(self, client, content_encoding):
        sub_topic = mqtt_topic.get_c2d_topic_for_subscribe(client._device_id)
        receive_topic = mqtt_topic.insert_message_properties_in_topic(
            topic=sub_topic.rstrip("#"),
            system_properties={"$.ce": content_encoding},
            custom_properties={},
        )
        assert "$.ct" not in receive_topic

        mqtt_msg = mqtt.MQTTMessage(mid=1, topic=receive_topic.encode("utf-8"))
        payload_str = '{"payload": "that", "could": "be", "json": {"or could be": "string"}}'
        mqtt_msg.payload = payload_str.encode(content_encoding)

        await client._mqtt_client._incoming_filtered_messages[sub_topic].put(mqtt_msg)
        msg = await client.incoming_c2d_messages.__anext__()
        assert msg.payload != mqtt_msg.payload
        assert msg.payload == payload_str
        assert msg.payload != json.loads(payload_str)

    @pytest.mark.it(
        "Sets any message properties contained in the MQTTMessage's topic onto the resulting Message"
    )
    @pytest.mark.parametrize(
        "system_properties, custom_properties",
        [
            pytest.param(
                {
                    "$.mid": "message_id",
                    "$.ce": "utf-8",
                    "$.ct": "text/plain",
                    "iothub-ack": "ack",
                    "$.exp": "expiry_time",
                    "$.uid": "user_id",
                    "$.cid": "correlation_id",
                },
                {},
                id="System Properties Only",
            ),
            pytest.param(
                {
                    "$.mid": "message_id",
                    "$.ce": "utf-8",
                    "$.ct": "text/plain",
                    "iothub-ack": "ack",
                    "$.exp": "expiry_time",
                    "$.uid": "user_id",
                    "$.cid": "correlation_id",
                },
                {"cust_prop1": "value1", "cust_prop2": "value2"},
                id="System Properties and Custom Properties",
            ),
        ],
    )
    async def test_message_properties(self, client, system_properties, custom_properties):
        sub_topic = mqtt_topic.get_c2d_topic_for_subscribe(client._device_id)
        receive_topic = mqtt_topic.insert_message_properties_in_topic(
            topic=sub_topic.rstrip("#"),
            system_properties=system_properties,
            custom_properties=custom_properties,
        )
        mqtt_msg = mqtt.MQTTMessage(mid=1, topic=receive_topic.encode("utf-8"))
        mqtt_msg.payload = "some payload".encode("utf-8")

        await client._mqtt_client._incoming_filtered_messages[sub_topic].put(mqtt_msg)
        msg = await client.incoming_c2d_messages.__anext__()
        assert msg.get_system_properties_dict() == system_properties
        assert msg.custom_properties == custom_properties

    @pytest.mark.it(
        "Sets default system properties onto the resulting Message if they are not provided in the MQTTMessage's topic"
    )
    async def test_message_property_defaults(self, client):
        sub_topic = mqtt_topic.get_c2d_topic_for_subscribe(client._device_id)
        receive_topic = mqtt_topic.insert_message_properties_in_topic(
            topic=sub_topic.rstrip("#"),
            system_properties={},
            custom_properties={},
        )
        mqtt_msg = mqtt.MQTTMessage(mid=1, topic=receive_topic.encode("utf-8"))

        await client._mqtt_client._incoming_filtered_messages[sub_topic].put(mqtt_msg)
        msg = await client.incoming_c2d_messages.__anext__()
        assert msg.get_system_properties_dict() == {"$.ce": "utf-8", "$.ct": "text/plain"}
        assert msg.content_type == "text/plain"
        assert msg.content_encoding == "utf-8"

    @pytest.mark.it(
        "Suppresses any unexpected exceptions raised while extracting the message properties from the MQTTMessage, dropping the MQTTMessage and continuing"
    )
    async def test_property_extraction_fails(self, mocker, client, arbitrary_exception):
        # Create two messages
        sub_topic = mqtt_topic.get_c2d_topic_for_subscribe(client._device_id)
        receive_topic = sub_topic.rstrip("#")
        # MQTTMessage1
        payload1 = "Message #1"
        mqtt_msg1 = mqtt.MQTTMessage(mid=1, topic=receive_topic.encode("utf-8"))
        mqtt_msg1.payload = payload1.encode("utf-8")
        # MQTTMessage2
        payload2 = "Message #2"
        mqtt_msg2 = mqtt.MQTTMessage(mid=1, topic=receive_topic.encode("utf-8"))
        mqtt_msg2.payload = payload2.encode("utf-8")

        # Inject failure in first extraction only
        original_fn = mqtt_topic.extract_properties_from_message_topic
        mock_extract = mocker.patch.object(mqtt_topic, "extract_properties_from_message_topic")

        def fail_once(*args, **kwargs):
            mock_extract.side_effect = original_fn
            raise arbitrary_exception

        mock_extract.side_effect = fail_once

        # Load the MQTTMessages
        await client._mqtt_client._incoming_filtered_messages[sub_topic].put(mqtt_msg1)
        await client._mqtt_client._incoming_filtered_messages[sub_topic].put(mqtt_msg2)

        # The Message is derived from the second MQTTMessage instead of the first because the
        # first failed, the error was suppressed, and the MQTTMessage discarded
        msg = await client.incoming_c2d_messages.__anext__()
        assert msg.payload == payload2
        assert payload2 != payload1
        assert mock_extract.call_count == 2

    @pytest.mark.it(
        "Suppresses any unexpected exceptions raised while decoding the payload from the MQTTMessage, dropping the MQTTMessage and continuing"
    )
    async def test_payload_decode_fails(self, mocker, client, arbitrary_exception):
        # Create two messages
        sub_topic = mqtt_topic.get_c2d_topic_for_subscribe(client._device_id)
        receive_topic = sub_topic.rstrip("#")
        # MQTTMessage 1 (No payload due to mock below)
        mqtt_msg1 = mqtt.MQTTMessage(mid=1, topic=receive_topic.encode("utf-8"))
        # MQTTMessage 2
        payload2 = "Message #2"
        mqtt_msg2 = mqtt.MQTTMessage(mid=1, topic=receive_topic.encode("utf-8"))
        mqtt_msg2.payload = payload2.encode("utf-8")

        # Inject failure to decode in first MQTTMessage only
        mqtt_msg1.payload = mocker.MagicMock()
        mqtt_msg1.payload.decode.side_effect = arbitrary_exception

        # Load the MQTTMessages
        await client._mqtt_client._incoming_filtered_messages[sub_topic].put(mqtt_msg1)
        await client._mqtt_client._incoming_filtered_messages[sub_topic].put(mqtt_msg2)

        # The Message is derived from the second MQTTMessage instead of the first because the
        # first failed, the error was suppressed, and the MQTTMessage discarded
        msg = await client.incoming_c2d_messages.__anext__()
        assert msg.payload == payload2
        assert mqtt_msg1.payload.decode.call_count == 1

    @pytest.mark.it(
        "Suppresses any unexpected exceptions raised while converting the payload from the MQTTMessage to JSON, dropping the MQTTMessage and continuing"
    )
    async def test_json_loads_fails(self, mocker, client, arbitrary_exception):
        # Create two messages
        sub_topic = mqtt_topic.get_c2d_topic_for_subscribe(client._device_id)
        receive_topic = mqtt_topic.insert_message_properties_in_topic(
            topic=sub_topic.rstrip("#"),
            system_properties={"$.ct": "application/json"},
            custom_properties={},
        )
        # MQTTMessage1
        payload1 = {"some": "json"}
        mqtt_msg1 = mqtt.MQTTMessage(mid=1, topic=receive_topic.encode("utf-8"))
        mqtt_msg1.payload = json.dumps(payload1).encode("utf-8")
        # MQTTMessage2
        payload2 = {"some_other": "json"}
        mqtt_msg2 = mqtt.MQTTMessage(mid=1, topic=receive_topic.encode("utf-8"))
        mqtt_msg2.payload = json.dumps(payload2).encode("utf-8")

        # Inject failure in the first json conversion only
        original_loads = json.loads
        mock_loads = mocker.patch.object(json, "loads")

        def fail_once(*args, **kwargs):
            mock_loads.side_effect = original_loads
            raise arbitrary_exception

        mock_loads.side_effect = fail_once

        # Load the MQTTMessages
        await client._mqtt_client._incoming_filtered_messages[sub_topic].put(mqtt_msg1)
        await client._mqtt_client._incoming_filtered_messages[sub_topic].put(mqtt_msg2)

        # The Message is derived from the second MQTTMessage instead of the first because the
        # first failed, the error was suppressed, and the MQTTMessage discarded
        msg = await client.incoming_c2d_messages.__anext__()
        assert msg.payload == payload2
        assert payload2 != payload1
        assert mock_loads.call_count == 2

    @pytest.mark.it(
        "Suppresses any unexpected exceptions raised while instantiating the Message object from the MQTTMessage values, dropping the MQTTMessage and continuing"
    )
    async def test_message_instantiation_fails(self, mocker, client, arbitrary_exception):
        # Create two messages
        sub_topic = mqtt_topic.get_c2d_topic_for_subscribe(client._device_id)
        receive_topic = sub_topic.rstrip("#")
        # MQTTMessage1
        payload1 = "Message #1"
        mqtt_msg1 = mqtt.MQTTMessage(mid=1, topic=receive_topic.encode("utf-8"))
        mqtt_msg1.payload = payload1.encode("utf-8")
        # MQTTMessage2
        payload2 = "Message #2"
        mqtt_msg2 = mqtt.MQTTMessage(mid=1, topic=receive_topic.encode("utf-8"))
        mqtt_msg2.payload = payload2.encode("utf-8")

        # Inject failure in first extraction only
        original_factory = models.Message.create_from_properties_dict
        mock_factory = mocker.patch.object(models.Message, "create_from_properties_dict")

        def fail_once(*args, **kwargs):
            mock_factory.side_effect = original_factory
            raise arbitrary_exception

        mock_factory.side_effect = fail_once

        # Load the MQTTMessages
        await client._mqtt_client._incoming_filtered_messages[sub_topic].put(mqtt_msg1)
        await client._mqtt_client._incoming_filtered_messages[sub_topic].put(mqtt_msg2)

        # The Message is derived from the second MQTTMessage instead of the first because the
        # first failed, the error was suppressed, and the MQTTMessage discarded
        msg = await client.incoming_c2d_messages.__anext__()
        assert msg.payload == payload2
        assert payload2 != payload1
        assert mock_factory.call_count == 2

    @pytest.mark.skip(reason="Currently can't figure out how to mock a generator correctly")
    @pytest.mark.it("Can be cancelled while waiting for an MQTTMessage to arrive")
    async def test_cancelled_while_waiting_for_message(self):
        pass


@pytest.mark.describe("IoTHubMQTTClient - PROPERTY: .incoming_input_messages")
class TestIoTHubMQTTClientIncomingInputMessages:
    @pytest.fixture(autouse=True)
    def modify_client_config(self, client_config):
        # Input Messages only work for Module Configuration.
        # NOTE: This has to be changed on the config, not the client,
        # because it affects client initialization
        client_config.module_id = FAKE_MODULE_ID

    @pytest.mark.it(
        "Is an AsyncGenerator maintained as a read-only property, if using a Module Configuration"
    )
    def test_property_module(self, client):
        assert client._device_id is not None
        assert client._module_id is not None
        assert isinstance(client.incoming_input_messages, typing.AsyncGenerator)
        with pytest.raises(AttributeError):
            client.incoming_input_messages = 12

    @pytest.mark.it("Raises IoTHubClientError when accessed, if not using a Module Configuration")
    async def test_property_device(self, client_config):
        # Need to modify config and re-instantiate the client here because generators are created
        # at instantiation time
        client_config.module_id = None
        client = IoTHubMQTTClient(client_config)
        with pytest.raises(IoTHubClientError):
            client.incoming_input_messages

    @pytest.mark.it(
        "Yields a Message whenever the MQTTClient receives an MQTTMessage on the incoming Input message topic"
    )
    async def test_yields_message(self, client):
        sub_topic = mqtt_topic.get_input_topic_for_subscribe(client._device_id, client._module_id)
        receive_topic = sub_topic.rstrip("#") + FAKE_INPUT_NAME + "/"
        mqtt_msg1 = mqtt.MQTTMessage(mid=1, topic=receive_topic.encode("utf-8"))
        mqtt_msg2 = mqtt.MQTTMessage(mid=2, topic=receive_topic.encode("utf-8"))
        # Load the MQTTMessages into the MQTTClient's filtered message queue
        await client._mqtt_client._incoming_filtered_messages[sub_topic].put(mqtt_msg1)
        await client._mqtt_client._incoming_filtered_messages[sub_topic].put(mqtt_msg2)
        # Get items from the generator
        msg1 = await client.incoming_input_messages.__anext__()
        assert isinstance(msg1, models.Message)
        msg2 = await client.incoming_input_messages.__anext__()
        assert isinstance(msg2, models.Message)
        assert msg1 != msg2

    @pytest.mark.it(
        "Derives the yielded Message payload from the MQTTMessage byte payload according to the content encoding and content type properties contained in the MQTTMessage's topic"
    )
    @pytest.mark.parametrize("content_encoding", ["utf-8", "utf-16", "utf-32"])
    @pytest.mark.parametrize(
        "content_type, payload_str, expected_payload",
        [
            pytest.param("text/plain", "some_payload", "some_payload", id="text/plain"),
            pytest.param(
                "application/json", '{"some": "json"}', {"some": "json"}, id="application/json"
            ),
        ],
    )
    async def test_payload(
        self, client, content_encoding, payload_str, content_type, expected_payload
    ):
        sub_topic = mqtt_topic.get_input_topic_for_subscribe(client._device_id, client._module_id)
        receive_topic = mqtt_topic.insert_message_properties_in_topic(
            topic=sub_topic.rstrip("#") + FAKE_INPUT_NAME + "/",
            system_properties={"$.ce": content_encoding, "$.ct": content_type},
            custom_properties={},
        )
        # NOTE: topics are always utf-8 encoded, even if the payload is different
        mqtt_msg = mqtt.MQTTMessage(mid=1, topic=receive_topic.encode("utf-8"))
        mqtt_msg.payload = payload_str.encode(content_encoding)

        await client._mqtt_client._incoming_filtered_messages[sub_topic].put(mqtt_msg)
        msg = await client.incoming_input_messages.__anext__()
        assert msg.payload != mqtt_msg.payload
        assert msg.payload == expected_payload

    @pytest.mark.it(
        "Supports conversion to JSON object for any valid JSON string payload when using application/json content type"
    )
    @pytest.mark.parametrize(
        "str_payload, expected_json_payload",
        [
            pytest.param('"String Payload"', "String Payload", id="String Payload"),
            pytest.param("1234", 1234, id="Int Payload"),
            pytest.param("2.0", 2.0, id="Float Payload"),
            pytest.param("true", True, id="Boolean Payload"),
            pytest.param("[1, 2, 3]", [1, 2, 3], id="List Payload"),
            pytest.param(
                '{"some": {"dictionary": "value"}}',
                {"some": {"dictionary": "value"}},
                id="Dictionary Payload",
            ),
            pytest.param("null", None, id="No Payload"),
        ],
    )
    async def test_application_json_payload(self, client, str_payload, expected_json_payload):
        sub_topic = mqtt_topic.get_input_topic_for_subscribe(client._device_id, client._module_id)
        receive_topic = mqtt_topic.insert_message_properties_in_topic(
            topic=sub_topic.rstrip("#") + FAKE_INPUT_NAME + "/",
            system_properties={"$.ct": "application/json"},
            custom_properties={},
        )
        mqtt_msg = mqtt.MQTTMessage(mid=1, topic=receive_topic.encode("utf-8"))
        mqtt_msg.payload = str_payload.encode("utf-8")

        await client._mqtt_client._incoming_filtered_messages[sub_topic].put(mqtt_msg)
        msg = await client.incoming_input_messages.__anext__()
        assert msg.payload == expected_json_payload

    @pytest.mark.it(
        "Uses a default utf-8 codec to decode the MQTTMessage byte payload if no content encoding property is contained in the MQTTMessage's topic"
    )
    @pytest.mark.parametrize(
        "content_type, payload_str, expected_payload",
        [
            pytest.param("text/plain", "some_payload", "some_payload", id="text/plain"),
            pytest.param(
                "application/json", '{"some": "json"}', {"some": "json"}, id="application/json"
            ),
        ],
    )
    async def test_payload_content_encoding_default(
        self, client, content_type, payload_str, expected_payload
    ):
        sub_topic = mqtt_topic.get_input_topic_for_subscribe(client._device_id, client._module_id)
        receive_topic = mqtt_topic.insert_message_properties_in_topic(
            topic=sub_topic.rstrip("#") + FAKE_INPUT_NAME + "/",
            system_properties={"$.ct": content_type},
            custom_properties={},
        )
        assert "$.ce" not in receive_topic

        mqtt_msg = mqtt.MQTTMessage(mid=1, topic=receive_topic.encode("utf-8"))
        mqtt_msg.payload = payload_str.encode("utf-8")

        await client._mqtt_client._incoming_filtered_messages[sub_topic].put(mqtt_msg)
        msg = await client.incoming_input_messages.__anext__()
        assert msg.payload != mqtt_msg.payload
        assert msg.payload == expected_payload

    @pytest.mark.it(
        "Treats the payload as text/plain content by default if no content type property is contained in the MQTTMessage's topic"
    )
    @pytest.mark.parametrize("content_encoding", ["utf-8", "utf-16", "utf-32"])
    async def test_payload_content_type_default(self, client, content_encoding):
        sub_topic = mqtt_topic.get_input_topic_for_subscribe(client._device_id, client._module_id)
        receive_topic = mqtt_topic.insert_message_properties_in_topic(
            topic=sub_topic.rstrip("#") + FAKE_INPUT_NAME + "/",
            system_properties={"$.ce": content_encoding},
            custom_properties={},
        )
        assert "$.ct" not in receive_topic

        mqtt_msg = mqtt.MQTTMessage(mid=1, topic=receive_topic.encode("utf-8"))
        payload_str = '{"payload": "that", "could": "be", "json": {"or could be": "string"}}'
        mqtt_msg.payload = payload_str.encode(content_encoding)

        await client._mqtt_client._incoming_filtered_messages[sub_topic].put(mqtt_msg)
        msg = await client.incoming_input_messages.__anext__()
        assert msg.payload != mqtt_msg.payload
        assert msg.payload == payload_str
        assert msg.payload != json.loads(payload_str)

    @pytest.mark.it(
        "Sets any message properties contained in the MQTTMessage's topic onto the resulting Message"
    )
    @pytest.mark.parametrize(
        "system_properties, custom_properties",
        [
            pytest.param(
                {
                    "$.mid": "message_id",
                    "$.to": "some_input",
                    "$.ce": "utf-8",
                    "$.ct": "text/plain",
                    "iothub-ack": "ack",
                    "$.exp": "expiry_time",
                    "$.uid": "user_id",
                    "$.cid": "correlation_id",
                },
                {},
                id="System Properties Only",
            ),
            pytest.param(
                {
                    "$.mid": "message_id",
                    "$.to": "some_input",
                    "$.ce": "utf-8",
                    "$.ct": "text/plain",
                    "iothub-ack": "ack",
                    "$.exp": "expiry_time",
                    "$.uid": "user_id",
                    "$.cid": "correlation_id",
                },
                {"cust_prop1": "value1", "cust_prop2": "value2"},
                id="System Properties and Custom Properties",
            ),
        ],
    )
    async def test_message_properties(self, client, system_properties, custom_properties):
        sub_topic = mqtt_topic.get_input_topic_for_subscribe(client._device_id, client._module_id)
        receive_topic = mqtt_topic.insert_message_properties_in_topic(
            topic=sub_topic.rstrip("#") + FAKE_INPUT_NAME + "/",
            system_properties=system_properties,
            custom_properties=custom_properties,
        )
        mqtt_msg = mqtt.MQTTMessage(mid=1, topic=receive_topic.encode("utf-8"))
        mqtt_msg.payload = "some payload".encode("utf-8")

        await client._mqtt_client._incoming_filtered_messages[sub_topic].put(mqtt_msg)
        msg = await client.incoming_input_messages.__anext__()
        assert msg.get_system_properties_dict() == system_properties
        assert msg.custom_properties == custom_properties

    @pytest.mark.it(
        "Sets default system properties onto the resulting Message if they are not provided in the MQTTMessage's topic"
    )
    async def test_message_property_defaults(self, client):
        sub_topic = mqtt_topic.get_input_topic_for_subscribe(client._device_id, client._module_id)
        receive_topic = mqtt_topic.insert_message_properties_in_topic(
            topic=sub_topic.rstrip("#") + FAKE_INPUT_NAME + "/",
            system_properties={},
            custom_properties={},
        )
        mqtt_msg = mqtt.MQTTMessage(mid=1, topic=receive_topic.encode("utf-8"))

        await client._mqtt_client._incoming_filtered_messages[sub_topic].put(mqtt_msg)
        msg = await client.incoming_input_messages.__anext__()
        assert msg.get_system_properties_dict() == {"$.ce": "utf-8", "$.ct": "text/plain"}
        assert msg.content_type == "text/plain"
        assert msg.content_encoding == "utf-8"

    @pytest.mark.it(
        "Suppresses any unexpected exceptions raised while extracting the message properties from the MQTTMessage, dropping the MQTTMessage and continuing"
    )
    async def test_property_extraction_fails(self, mocker, client, arbitrary_exception):
        # Create two messages
        sub_topic = mqtt_topic.get_input_topic_for_subscribe(client._device_id, client._module_id)
        receive_topic = sub_topic.rstrip("#") + FAKE_INPUT_NAME + "/"
        # MQTTMessage1
        payload1 = "Message #1"
        mqtt_msg1 = mqtt.MQTTMessage(mid=1, topic=receive_topic.encode("utf-8"))
        mqtt_msg1.payload = payload1.encode("utf-8")
        # MQTTMessage2
        payload2 = "Message #2"
        mqtt_msg2 = mqtt.MQTTMessage(mid=1, topic=receive_topic.encode("utf-8"))
        mqtt_msg2.payload = payload2.encode("utf-8")

        # Inject failure in first extraction only
        original_fn = mqtt_topic.extract_properties_from_message_topic
        mock_extract = mocker.patch.object(mqtt_topic, "extract_properties_from_message_topic")

        def fail_once(*args, **kwargs):
            mock_extract.side_effect = original_fn
            raise arbitrary_exception

        mock_extract.side_effect = fail_once

        # Load the MQTTMessages
        await client._mqtt_client._incoming_filtered_messages[sub_topic].put(mqtt_msg1)
        await client._mqtt_client._incoming_filtered_messages[sub_topic].put(mqtt_msg2)

        # The Message is derived from the second MQTTMessage instead of the first because the
        # first failed, the error was suppressed, and the MQTTMessage discarded
        msg = await client.incoming_input_messages.__anext__()
        assert msg.payload == payload2
        assert payload2 != payload1
        assert mock_extract.call_count == 2

    @pytest.mark.it(
        "Suppresses any unexpected exceptions raised while decoding the payload from the MQTTMessage, dropping the MQTTMessage and continuing"
    )
    async def test_payload_decode_fails(self, mocker, client, arbitrary_exception):
        # Create two messages
        sub_topic = mqtt_topic.get_input_topic_for_subscribe(client._device_id, client._module_id)
        receive_topic = sub_topic.rstrip("#") + FAKE_INPUT_NAME + "/"
        # MQTTMessage 1 (No payload due to mock below)
        mqtt_msg1 = mqtt.MQTTMessage(mid=1, topic=receive_topic.encode("utf-8"))
        # MQTTMessage 2
        payload2 = "Message #2"
        mqtt_msg2 = mqtt.MQTTMessage(mid=1, topic=receive_topic.encode("utf-8"))
        mqtt_msg2.payload = payload2.encode("utf-8")

        # Inject failure to decode in first MQTTMessage only
        mqtt_msg1.payload = mocker.MagicMock()
        mqtt_msg1.payload.decode.side_effect = arbitrary_exception

        # Load the MQTTMessages
        await client._mqtt_client._incoming_filtered_messages[sub_topic].put(mqtt_msg1)
        await client._mqtt_client._incoming_filtered_messages[sub_topic].put(mqtt_msg2)

        # The Message is derived from the second MQTTMessage instead of the first because the
        # first failed, the error was suppressed, and the MQTTMessage discarded
        msg = await client.incoming_input_messages.__anext__()
        assert msg.payload == payload2
        assert mqtt_msg1.payload.decode.call_count == 1

    @pytest.mark.it(
        "Suppresses any unexpected exceptions raised while converting the payload from the MQTTMessage to JSON, dropping the MQTTMessage and continuing"
    )
    async def test_json_loads_fails(self, mocker, client, arbitrary_exception):
        # Create two messages
        sub_topic = mqtt_topic.get_input_topic_for_subscribe(client._device_id, client._module_id)
        receive_topic = mqtt_topic.insert_message_properties_in_topic(
            topic=sub_topic.rstrip("#") + FAKE_INPUT_NAME + "/",
            system_properties={"$.ct": "application/json"},
            custom_properties={},
        )
        # MQTTMessage1
        payload1 = {"some": "json"}
        mqtt_msg1 = mqtt.MQTTMessage(mid=1, topic=receive_topic.encode("utf-8"))
        mqtt_msg1.payload = json.dumps(payload1).encode("utf-8")
        # MQTTMessage2
        payload2 = {"some_other": "json"}
        mqtt_msg2 = mqtt.MQTTMessage(mid=1, topic=receive_topic.encode("utf-8"))
        mqtt_msg2.payload = json.dumps(payload2).encode("utf-8")

        # Inject failure in the first json conversion only
        original_loads = json.loads
        mock_loads = mocker.patch.object(json, "loads")

        def fail_once(*args, **kwargs):
            mock_loads.side_effect = original_loads
            raise arbitrary_exception

        mock_loads.side_effect = fail_once

        # Load the MQTTMessages
        await client._mqtt_client._incoming_filtered_messages[sub_topic].put(mqtt_msg1)
        await client._mqtt_client._incoming_filtered_messages[sub_topic].put(mqtt_msg2)

        # The Message is derived from the second MQTTMessage instead of the first because the
        # first failed, the error was suppressed, and the MQTTMessage discarded
        msg = await client.incoming_input_messages.__anext__()
        assert msg.payload == payload2
        assert payload2 != payload1
        assert mock_loads.call_count == 2

    @pytest.mark.it(
        "Suppresses any unexpected exceptions raised while instantiating the Message object from the MQTTMessage values, dropping the MQTTMessage and continuing"
    )
    async def test_message_instantiation_fails(self, mocker, client, arbitrary_exception):
        # Create two messages
        sub_topic = mqtt_topic.get_input_topic_for_subscribe(client._device_id, client._module_id)
        receive_topic = sub_topic.rstrip("#") + FAKE_INPUT_NAME + "/"
        # MQTTMessage1
        payload1 = "Message #1"
        mqtt_msg1 = mqtt.MQTTMessage(mid=1, topic=receive_topic.encode("utf-8"))
        mqtt_msg1.payload = payload1.encode("utf-8")
        # MQTTMessage2
        payload2 = "Message #2"
        mqtt_msg2 = mqtt.MQTTMessage(mid=1, topic=receive_topic.encode("utf-8"))
        mqtt_msg2.payload = payload2.encode("utf-8")

        # Inject failure in first extraction only
        original_factory = models.Message.create_from_properties_dict
        mock_factory = mocker.patch.object(models.Message, "create_from_properties_dict")

        def fail_once(*args, **kwargs):
            mock_factory.side_effect = original_factory
            raise arbitrary_exception

        mock_factory.side_effect = fail_once

        # Load the MQTTMessages
        await client._mqtt_client._incoming_filtered_messages[sub_topic].put(mqtt_msg1)
        await client._mqtt_client._incoming_filtered_messages[sub_topic].put(mqtt_msg2)

        # The Message is derived from the second MQTTMessage instead of the first because the
        # first failed, the error was suppressed, and the MQTTMessage discarded
        msg = await client.incoming_input_messages.__anext__()
        assert msg.payload == payload2
        assert payload2 != payload1
        assert mock_factory.call_count == 2

    @pytest.mark.skip(reason="Currently can't figure out how to mock a generator correctly")
    @pytest.mark.it("Can be cancelled while waiting for an MQTTMessage to arrive")
    async def test_cancelled_while_waiting_for_message(self):
        pass


@pytest.mark.describe("IoTHubMQTTClient - PROPERTY: .incoming_direct_method_requests")
class TestIoTHubMQTTClientIncomingDirectMethodRequests:
    @pytest.mark.it("Is an AsyncGenerator maintained as a read-only property")
    def test_property(self, client):
        assert isinstance(client.incoming_direct_method_requests, typing.AsyncGenerator)
        with pytest.raises(AttributeError):
            client.incoming_direct_method_requests = 12

    @pytest.mark.it(
        "Yields a DirectMethodRequest whenever the MQTTClient receives an MQTTMessage on the incoming direct method request topic"
    )
    async def test_yields_direct_(self, client):
        generic_topic = mqtt_topic.get_direct_method_request_topic_for_subscribe()

        # Create MQTTMessages
        mreq1_name = "some_method"
        mreq1_id = "12"
        mreq1_topic = generic_topic.rstrip("#") + "{}/?$rid={}".format(mreq1_name, mreq1_id)
        mqtt_msg1 = mqtt.MQTTMessage(mid=1, topic=mreq1_topic.encode("utf-8"))
        mqtt_msg1.payload = '{"json": "in", "a": {"string": "format"}}'.encode("utf-8")
        mreq2_name = "some_other_method"
        mreq2_id = "17"
        mreq2_topic = generic_topic.rstrip("#") + "{}/?$rid={}".format(mreq2_name, mreq2_id)
        mqtt_msg2 = mqtt.MQTTMessage(mid=2, topic=mreq2_topic.encode("utf-8"))
        mqtt_msg2.payload = '{"json": "in", "a": {"different": {"string": "format"}}}'.encode(
            "utf-8"
        )

        # Load the MQTTMessages into the MQTTClient's filtered message queue
        await client._mqtt_client._incoming_filtered_messages[generic_topic].put(mqtt_msg1)
        await client._mqtt_client._incoming_filtered_messages[generic_topic].put(mqtt_msg2)

        # Get items from generator
        mreq1 = await client.incoming_direct_method_requests.__anext__()
        assert isinstance(mreq1, models.DirectMethodRequest)
        mreq2 = await client.incoming_direct_method_requests.__anext__()
        assert isinstance(mreq2, models.DirectMethodRequest)
        assert mreq1 != mreq2

    @pytest.mark.it(
        "Extracts the method name and request id from the MQTTMessage's topic and sets them on the resulting DirectMethodRequest"
    )
    async def test_direct_method_request_attributes(self, client):
        generic_topic = mqtt_topic.get_direct_method_request_topic_for_subscribe()

        mreq_name = "some_method"
        mreq_id = "12"
        mreq_topic = generic_topic.rstrip("#") + "{}/?$rid={}".format(mreq_name, mreq_id)
        mqtt_msg1 = mqtt.MQTTMessage(mid=1, topic=mreq_topic.encode("utf-8"))
        mqtt_msg1.payload = '{"json": "in", "a": {"string": "format"}}'.encode("utf-8")

        await client._mqtt_client._incoming_filtered_messages[generic_topic].put(mqtt_msg1)
        mreq = await client.incoming_direct_method_requests.__anext__()

        assert mreq.name == mreq_name
        assert mreq.request_id == mreq_id

    @pytest.mark.it(
        "Derives the yielded DirectMethodRequest JSON payload from the MQTTMessage's byte payload using the utf-8 codec"
    )
    async def test_payload(self, client):
        generic_topic = mqtt_topic.get_direct_method_request_topic_for_subscribe()
        expected_payload = {"json": "derived", "from": {"byte": "payload"}}

        mreq_name = "some_method"
        mreq_id = "12"
        mreq_topic = generic_topic.rstrip("#") + "{}/?$rid={}".format(mreq_name, mreq_id)
        mqtt_msg1 = mqtt.MQTTMessage(mid=1, topic=mreq_topic.encode("utf-8"))
        mqtt_msg1.payload = json.dumps(expected_payload).encode("utf-8")

        await client._mqtt_client._incoming_filtered_messages[generic_topic].put(mqtt_msg1)
        mreq = await client.incoming_direct_method_requests.__anext__()

        assert mreq.payload == expected_payload

    @pytest.mark.it(
        "Suppresses any unexpected exceptions raised while extracting the request id from the MQTTMessage, dropping the MQTTMessage and continuing"
    )
    async def test_request_id_extraction_fails(self, mocker, client, arbitrary_exception):
        # Create two messages
        generic_topic = mqtt_topic.get_direct_method_request_topic_for_subscribe()
        payload = {"json": "derived", "from": {"byte": "payload"}}
        # MQTTMessage 1
        mreq_name1 = "some_method"
        mreq_topic1 = generic_topic.rstrip("#") + "{}/?$rid={}".format(mreq_name1, 1)
        mqtt_msg1 = mqtt.MQTTMessage(mid=1, topic=mreq_topic1.encode("utf-8"))
        mqtt_msg1.payload = json.dumps(payload).encode("utf-8")
        # MQTTMessage 2
        mreq_name2 = "some_other_method"
        mreq_topic2 = generic_topic.rstrip("#") + "{}/?$rid={}".format(mreq_name2, 2)
        mqtt_msg2 = mqtt.MQTTMessage(mid=1, topic=mreq_topic2.encode("utf-8"))
        mqtt_msg2.payload = json.dumps(payload).encode("utf-8")

        # Inject failure into the first extraction only
        original_fn = mqtt_topic.extract_request_id_from_direct_method_request_topic
        mock_extract = mocker.patch.object(
            mqtt_topic, "extract_request_id_from_direct_method_request_topic"
        )

        def fail_once(*args, **kwargs):
            mock_extract.side_effect = original_fn
            raise arbitrary_exception

        mock_extract.side_effect = fail_once

        # Load the MQTTMessages
        await client._mqtt_client._incoming_filtered_messages[generic_topic].put(mqtt_msg1)
        await client._mqtt_client._incoming_filtered_messages[generic_topic].put(mqtt_msg2)

        # The DirectMethodResponse is derived from the second MQTTMessage instead of the first,
        # because the first failed, the error was suppressed, and the MQTTMessage discarded
        mreq = await client.incoming_direct_method_requests.__anext__()
        assert mreq.name == mreq_name2
        assert mreq_name2 != mreq_name1
        assert mock_extract.call_count == 2

    @pytest.mark.it(
        "Suppresses any unexpected exceptions raised while extracting the method name from the MQTTMessage, dropping the MQTTMessage and continuing"
    )
    async def test_method_name_extraction_fails(self, mocker, client, arbitrary_exception):
        # Create two messages
        generic_topic = mqtt_topic.get_direct_method_request_topic_for_subscribe()
        payload = {"json": "derived", "from": {"byte": "payload"}}
        # MQTTMessage 1
        mreq_name1 = "some_method"
        mreq_topic1 = generic_topic.rstrip("#") + "{}/?$rid={}".format(mreq_name1, 1)
        mqtt_msg1 = mqtt.MQTTMessage(mid=1, topic=mreq_topic1.encode("utf-8"))
        mqtt_msg1.payload = json.dumps(payload).encode("utf-8")
        # MQTTMessage 2
        mreq_name2 = "some_other_method"
        mreq_topic2 = generic_topic.rstrip("#") + "{}/?$rid={}".format(mreq_name2, 2)
        mqtt_msg2 = mqtt.MQTTMessage(mid=1, topic=mreq_topic2.encode("utf-8"))
        mqtt_msg2.payload = json.dumps(payload).encode("utf-8")

        # Inject failure into the first extraction only
        original_fn = mqtt_topic.extract_name_from_direct_method_request_topic
        mock_extract = mocker.patch.object(
            mqtt_topic, "extract_name_from_direct_method_request_topic"
        )

        def fail_once(*args, **kwargs):
            mock_extract.side_effect = original_fn
            raise arbitrary_exception

        mock_extract.side_effect = fail_once

        # Load the MQTTMessages
        await client._mqtt_client._incoming_filtered_messages[generic_topic].put(mqtt_msg1)
        await client._mqtt_client._incoming_filtered_messages[generic_topic].put(mqtt_msg2)

        # The DirectMethodResponse is derived from the second MQTTMessage instead of the first,
        # because the first failed, the error was suppressed, and the MQTTMessage discarded
        mreq = await client.incoming_direct_method_requests.__anext__()
        assert mreq.name == mreq_name2
        assert mreq_name2 != mreq_name1
        assert mock_extract.call_count == 2

    @pytest.mark.it(
        "Suppresses any unexpected exceptions raised while decoding the payload from the MQTTMessage, dropping the MQTTMessage and continuing"
    )
    async def test_payload_decode_fails(self, mocker, client, arbitrary_exception):
        # Create two messages
        generic_topic = mqtt_topic.get_direct_method_request_topic_for_subscribe()
        # MQTTMessage 1 (No payload due to mock below)
        mreq_name1 = "some_method"
        mreq_topic1 = generic_topic.rstrip("#") + "{}/?$rid={}".format(mreq_name1, 1)
        mqtt_msg1 = mqtt.MQTTMessage(mid=1, topic=mreq_topic1.encode("utf-8"))
        # MQTTMessage 2
        mreq_name2 = "some_other_method"
        mreq_topic2 = generic_topic.rstrip("#") + "{}/?$rid={}".format(mreq_name2, 2)
        payload2 = {"json": "derived", "from": {"byte": "payload"}}
        mqtt_msg2 = mqtt.MQTTMessage(mid=1, topic=mreq_topic2.encode("utf-8"))
        mqtt_msg2.payload = json.dumps(payload2).encode("utf-8")

        # Inject failure to the first MQTTMessage only
        mqtt_msg1.payload = mocker.MagicMock()
        mqtt_msg1.payload.decode.side_effect = arbitrary_exception

        # Load the MQTTMessages
        await client._mqtt_client._incoming_filtered_messages[generic_topic].put(mqtt_msg1)
        await client._mqtt_client._incoming_filtered_messages[generic_topic].put(mqtt_msg2)

        # The DirectMethodResponse is derived from the second MQTTMessage instead of the first,
        # because the first failed, the error was suppressed, and the MQTTMessage discarded
        mreq = await client.incoming_direct_method_requests.__anext__()
        assert mreq.name == mreq_name2
        assert mreq_name2 != mreq_name1
        assert mqtt_msg1.payload.decode.call_count == 1

    @pytest.mark.it(
        "Suppresses any unexpected exceptions raised while converting the payload from the MQTTMessage to JSON, dropping the MQTTMessage and continuing"
    )
    async def test_json_loads_fails(self, mocker, client, arbitrary_exception):
        # Create two messages
        generic_topic = mqtt_topic.get_direct_method_request_topic_for_subscribe()
        payload = {"json": "derived", "from": {"byte": "payload"}}
        # MQTTMessage 1
        mreq_name1 = "some_method"
        mreq_topic1 = generic_topic.rstrip("#") + "{}/?$rid={}".format(mreq_name1, 1)
        mqtt_msg1 = mqtt.MQTTMessage(mid=1, topic=mreq_topic1.encode("utf-8"))
        mqtt_msg1.payload = json.dumps(payload).encode("utf-8")
        # MQTTMessage 2
        mreq_name2 = "some_other_method"
        mreq_topic2 = generic_topic.rstrip("#") + "{}/?$rid={}".format(mreq_name2, 2)
        mqtt_msg2 = mqtt.MQTTMessage(mid=2, topic=mreq_topic2.encode("utf-8"))
        mqtt_msg2.payload = json.dumps(payload).encode("utf-8")

        # Inject failure to the first json conversion only
        original_loads = json.loads
        mock_loads = mocker.patch.object(json, "loads")

        def fail_once(*args, **kwargs):
            mock_loads.side_effect = original_loads
            raise arbitrary_exception

        mock_loads.side_effect = fail_once

        # Load the MQTTMessages
        await client._mqtt_client._incoming_filtered_messages[generic_topic].put(mqtt_msg1)
        await client._mqtt_client._incoming_filtered_messages[generic_topic].put(mqtt_msg2)

        # The DirectMethodResponse is derived from the second MQTTMessage instead of the first,
        # because the first failed, the error was suppressed, and the MQTTMessage discarded
        mreq = await client.incoming_direct_method_requests.__anext__()
        assert mreq.name == mreq_name2
        assert mreq_name2 != mreq_name1
        assert mock_loads.call_count == 2

    @pytest.mark.it(
        "Suppresses any unexpected exceptions raised while instantiating the DirectMethodRequest object from the MQTTMessage values, dropping the MQTTMessage and continuing"
    )
    async def test_request_instantiation_fails(self, mocker, client, arbitrary_exception):
        # Create two messages
        generic_topic = mqtt_topic.get_direct_method_request_topic_for_subscribe()
        payload = {"json": "derived", "from": {"byte": "payload"}}
        # MQTTMessage 1
        mreq_name1 = "some_method"
        mreq_topic1 = generic_topic.rstrip("#") + "{}/?$rid={}".format(mreq_name1, 1)
        mqtt_msg1 = mqtt.MQTTMessage(mid=1, topic=mreq_topic1.encode("utf-8"))
        mqtt_msg1.payload = json.dumps(payload).encode("utf-8")
        # MQTTMessage 2
        mreq_name2 = "some_other_method"
        mreq_topic2 = generic_topic.rstrip("#") + "{}/?$rid={}".format(mreq_name2, 2)
        mqtt_msg2 = mqtt.MQTTMessage(mid=2, topic=mreq_topic2.encode("utf-8"))
        mqtt_msg2.payload = json.dumps(payload).encode("utf-8")

        # Inject failure into the first instantiation only
        original_cls = models.DirectMethodRequest
        mock_cls = mocker.patch.object(models, "DirectMethodRequest")

        def fail_once(*args, **kwargs):
            mock_cls.side_effect = original_cls
            raise arbitrary_exception

        mock_cls.side_effect = fail_once

        # Load the MQTTMessages
        await client._mqtt_client._incoming_filtered_messages[generic_topic].put(mqtt_msg1)
        await client._mqtt_client._incoming_filtered_messages[generic_topic].put(mqtt_msg2)

        # The DirectMethodResponse is derived from the second MQTTMessage instead of the first,
        # because the first failed, the error was suppressed, and the MQTTMessage discarded
        mreq = await client.incoming_direct_method_requests.__anext__()
        assert mreq.name == mreq_name2
        assert mreq_name2 != mreq_name1
        assert mock_cls.call_count == 2

    @pytest.mark.skip(reason="Currently can't figure out how to mock a generator correctly")
    @pytest.mark.it("Can be cancelled while waiting for an MQTTMessage to arrive")
    async def test_cancelled_while_waiting_for_message(self):
        pass


@pytest.mark.describe("IoTHubMQTTClient - PROPERTY: .incoming_twin_patches")
class TestIoTHubMQTTClientIncomingTwinPatches:
    @pytest.mark.it("Is an AsyncGenerator maintained as a read-only property")
    def test_property(self, client):
        assert isinstance(client.incoming_twin_patches, typing.AsyncGenerator)
        with pytest.raises(AttributeError):
            client.incoming_twin_patches = 12

    @pytest.mark.it(
        "Yields a JSON-formatted dictionary whenever the MQTTClient receives an MQTTMessage on the incoming twin patch topic"
    )
    async def test_yields_twin(self, client):
        generic_topic = mqtt_topic.get_twin_patch_topic_for_subscribe()
        patch1_topic = generic_topic.rstrip("#") + "?$version=1"
        patch2_topic = generic_topic.rstrip("#") + "?$version=2"
        # Create MQTTMessages
        mqtt_msg1 = mqtt.MQTTMessage(mid=1, topic=patch1_topic.encode("utf-8"))
        mqtt_msg1.payload = '{"property1": "value1", "property2": "value2", "$version": 1}'.encode(
            "utf-8"
        )
        mqtt_msg2 = mqtt.MQTTMessage(mid=2, topic=patch2_topic.encode("utf-8"))
        mqtt_msg2.payload = '{"property1": "value3", "property2": "value4", "$version": 2}'.encode(
            "utf-8"
        )
        # Load the MQTTMessages into the MQTTClient's filtered message queue
        await client._mqtt_client._incoming_filtered_messages[generic_topic].put(mqtt_msg1)
        await client._mqtt_client._incoming_filtered_messages[generic_topic].put(mqtt_msg2)
        # Get items form generator
        patch1 = await client.incoming_twin_patches.__anext__()
        assert isinstance(patch1, dict)
        assert json.dumps(patch1)  # This would fail if it's not valid JSON
        patch2 = await client.incoming_twin_patches.__anext__()
        assert isinstance(patch2, dict)
        assert json.dumps(patch1)  # This would fail if it's not valid JSON

    @pytest.mark.it(
        "Derives the yielded JSON-formatted dictionary from the MQTTMessage's byte payload using the utf-8 codec"
    )
    async def test_payload(self, client):
        generic_topic = mqtt_topic.get_twin_patch_topic_for_subscribe()
        patch_topic = generic_topic.rstrip("#") + "?$version=1"
        expected_json = {"property1": "value1", "property2": "value2", "$version": 1}
        mqtt_msg = mqtt.MQTTMessage(mid=1, topic=patch_topic.encode("utf-8"))
        mqtt_msg.payload = json.dumps(expected_json).encode("utf-8")

        await client._mqtt_client._incoming_filtered_messages[generic_topic].put(mqtt_msg)
        patch = await client.incoming_twin_patches.__anext__()
        assert patch == expected_json

    @pytest.mark.it(
        "Suppresses any unexpected exceptions raised while decoding the payload from the MQTTMessage, dropping the MQTTMessage and continuing"
    )
    async def test_payload_decode_fails(self, mocker, client, arbitrary_exception):
        # Create two messages
        generic_topic = mqtt_topic.get_twin_patch_topic_for_subscribe()
        # MQTTMessage 1 (no payload due to mock below)
        patch_topic1 = generic_topic.rstrip("#") + "?$version=1"
        mqtt_msg1 = mqtt.MQTTMessage(mid=1, topic=patch_topic1.encode("utf-8"))
        # MQTTMessage 2
        patch_topic2 = generic_topic.rstrip("#") + "?$version=2"
        payload2 = {"property1": "value1", "property2": "value2", "$version": 2}
        mqtt_msg2 = mqtt.MQTTMessage(mid=2, topic=patch_topic2.encode("utf-8"))
        mqtt_msg2.payload = json.dumps(payload2).encode("utf-8")

        # Inject failure to the first MQTTMessage only
        mqtt_msg1.payload = mocker.MagicMock()
        mqtt_msg1.payload.decode.side_effect = arbitrary_exception

        # Load the MQTTMessages
        await client._mqtt_client._incoming_filtered_messages[generic_topic].put(mqtt_msg1)
        await client._mqtt_client._incoming_filtered_messages[generic_topic].put(mqtt_msg2)

        # The twin patch is derived from the second message instead of the first, because the first
        # failed, the error was suppressed, and the message discarded
        patch = await client.incoming_twin_patches.__anext__()
        assert patch == payload2
        assert mqtt_msg1.payload.decode.call_count == 1

    @pytest.mark.it(
        "Suppresses any unexpected exceptions raised while converting the payload from the MQTTMessage to JSON, dropping the MQTTMessage and continuing"
    )
    async def test_json_loads_fails(self, mocker, client, arbitrary_exception):
        # Create two messages
        generic_topic = mqtt_topic.get_twin_patch_topic_for_subscribe()
        # MQTTMessage 1
        patch_topic1 = generic_topic.rstrip("#") + "?$version=1"
        payload1 = {"property1": "value1", "property2": "value2", "$version": 1}
        mqtt_msg1 = mqtt.MQTTMessage(mid=1, topic=patch_topic1.encode("utf-8"))
        mqtt_msg1.payload = json.dumps(payload1).encode("utf-8")
        # MQTTMessage 2
        patch_topic2 = generic_topic.rstrip("#") + "?$version=2"
        payload2 = {"property1": "value1", "property2": "value2", "$version": 2}
        mqtt_msg2 = mqtt.MQTTMessage(mid=2, topic=patch_topic2.encode("utf-8"))
        mqtt_msg2.payload = json.dumps(payload2).encode("utf-8")

        # Inject failure to the first json conversion only
        original_loads = json.loads
        mock_loads = mocker.patch.object(json, "loads")

        def fail_once(*args, **kwargs):
            mock_loads.side_effect = original_loads
            raise arbitrary_exception

        mock_loads.side_effect = fail_once

        # Load the MQTTMessages
        await client._mqtt_client._incoming_filtered_messages[generic_topic].put(mqtt_msg1)
        await client._mqtt_client._incoming_filtered_messages[generic_topic].put(mqtt_msg2)

        # The twin patch is derived from the second message instead of the first, because the first
        # failed, the error was suppressed, and the message discarded
        patch = await client.incoming_twin_patches.__anext__()
        assert patch == payload2
        assert payload1 != payload2
        assert mock_loads.call_count == 2

    @pytest.mark.skip(reason="Currently can't figure out how to mock a generator correctly")
    @pytest.mark.it("Can be cancelled while waiting for an MQTTMessage to arrive")
    async def test_cancelled_while_waiting_for_message(self):
        pass


@pytest.mark.describe("IoTHubMQTTClient - BG TASK: ._process_twin_responses")
class TestIoTHubMQTTClientProcessTwinResponses:
    response_payloads = [
        pytest.param('{"json": "in", "a": {"string": "format"}}', id="Get Twin Response"),
        pytest.param(" ", id="Twin Patch Response"),
    ]

    @pytest.mark.it(
        "Creates a Response containing the request id and status code from the topic, as well as the utf-8 decoded payload of the MQTTMessage, when the MQTTClient receives an MQTTMessage on the twin response topic"
    )
    @pytest.mark.parametrize(
        "status",
        [
            pytest.param(200, id="Status Code: 200"),
            pytest.param(300, id="Status Code: 300"),
            pytest.param(400, id="Status Code: 400"),
            pytest.param(500, id="Status Code: 500"),
        ],
    )
    @pytest.mark.parametrize("payload_str", response_payloads)
    async def test_response(self, mocker, client, status, payload_str):
        # Mocks
        mocker.patch.object(client, "_request_ledger", spec=rr.RequestLedger)
        spy_response_factory = mocker.spy(rr, "Response")
        # Set up MQTTMessages
        generic_topic = mqtt_topic.get_twin_response_topic_for_subscribe()
        rid = "some rid"
        msg_topic = generic_topic.rstrip("#") + "{}/?$rid={}".format(status, rid)
        mqtt_msg = mqtt.MQTTMessage(mid=1, topic=msg_topic.encode("utf-8"))
        mqtt_msg.payload = payload_str.encode("utf-8")

        # Start task
        t = asyncio.create_task(client._process_twin_responses())
        await asyncio.sleep(0.1)

        # No Responses have been created yet
        assert spy_response_factory.call_count == 0

        # Load the MQTTMessage into the MQTTClient's filtered message queue
        await client._mqtt_client._incoming_filtered_messages[generic_topic].put(mqtt_msg)
        await asyncio.sleep(0.1)

        # Response was created
        assert spy_response_factory.call_count == 1
        resp1 = spy_response_factory.spy_return
        assert resp1.request_id == rid
        assert resp1.status == status
        assert resp1.body == payload_str

        t.cancel()

    @pytest.mark.it("Matches the newly created Response on the RequestLedger")
    @pytest.mark.parametrize("payload_str", response_payloads)
    async def test_match(self, mocker, client, payload_str):
        # Mock
        mock_ledger = mocker.patch.object(client, "_request_ledger", spec=rr.RequestLedger)
        spy_response_factory = mocker.spy(rr, "Response")
        # Set up MQTTMessage
        generic_topic = mqtt_topic.get_twin_response_topic_for_subscribe()
        topic = generic_topic.rstrip("#") + "{}/?$rid={}".format(200, "some rid")
        mqtt_msg = mqtt.MQTTMessage(mid=1, topic=topic.encode("utf-8"))
        mqtt_msg.payload = payload_str.encode("utf-8")

        # No Responses have been created yet
        assert spy_response_factory.call_count == 0
        assert mock_ledger.match_response.call_count == 0

        # Start task
        t = asyncio.create_task(client._process_twin_responses())
        await asyncio.sleep(0.1)

        # Load the MQTTMessage into the MQTTClient's filtered message queue
        await client._mqtt_client._incoming_filtered_messages[generic_topic].put(mqtt_msg)
        await asyncio.sleep(0.1)

        # Response was created
        assert spy_response_factory.call_count == 1
        resp1 = spy_response_factory.spy_return
        assert mock_ledger.match_response.call_count == 1
        assert mock_ledger.match_response.call_args == mocker.call(resp1)

        t.cancel()

    @pytest.mark.it("Indefinitely repeats")
    async def test_repeat(self, mocker, client):
        mock_ledger = mocker.patch.object(client, "_request_ledger", spec=rr.RequestLedger)
        spy_response_factory = mocker.spy(rr, "Response")
        assert spy_response_factory.call_count == 0
        assert mock_ledger.match_response.call_count == 0

        generic_topic = mqtt_topic.get_twin_response_topic_for_subscribe()
        topic = generic_topic.rstrip("#") + "{}/?$rid={}".format(200, "some rid")

        t = asyncio.create_task(client._process_twin_responses())
        await asyncio.sleep(0.1)

        # Test that behavior repeats up to 10 times. No way to really prove infinite
        i = 0
        assert mock_ledger.match_response.call_count == 0
        while i < 10:
            i += 1
            mqtt_msg = mqtt.MQTTMessage(mid=1, topic=topic.encode("utf-8"))
            # Switch between Get Twin and Twin Patch responses
            if i % 2 == 0:
                mqtt_msg.payload = " ".encode("utf-8")
            else:
                mqtt_msg.payload = '{"json": "in", "a": {"string": "format"}}'.encode("utf-8")
            # Load the MQTTMessage into the MQTTClient's filtered message queue
            await client._mqtt_client._incoming_filtered_messages[generic_topic].put(mqtt_msg)
            await asyncio.sleep(0.1)
            # Response was created
            assert spy_response_factory.call_count == i

        assert not t.done()
        t.cancel()

    @pytest.mark.it(
        "Suppresses any unexpected exceptions raised while extracting the request id from the MQTTMessage, dropping the MQTTMessage and continuing"
    )
    async def test_request_id_extraction_fails(self, mocker, client, arbitrary_exception):
        # Inject failure
        original_fn = mqtt_topic.extract_request_id_from_twin_response_topic
        mocker.patch.object(
            mqtt_topic,
            "extract_request_id_from_twin_response_topic",
            side_effect=arbitrary_exception,
        )

        # Create two messages that are the same other than the request id
        generic_topic = mqtt_topic.get_twin_response_topic_for_subscribe()
        # Response #1
        rid1 = "rid1"
        msg1_topic = generic_topic.rstrip("#") + "{}/?$rid={}".format(200, rid1)
        mqtt_msg1 = mqtt.MQTTMessage(mid=1, topic=msg1_topic.encode("utf-8"))
        mqtt_msg1.payload = " ".encode("utf-8")
        # Response #2
        rid2 = "rid2"
        msg2_topic = generic_topic.rstrip("#") + "{}/?$rid={}".format(200, rid2)
        mqtt_msg2 = mqtt.MQTTMessage(mid=1, topic=msg2_topic.encode("utf-8"))
        mqtt_msg2.payload = " ".encode("utf-8")

        # Spy on the Response object
        spy_response_factory = mocker.spy(rr, "Response")

        # Start task
        t = asyncio.create_task(client._process_twin_responses())

        # Load the first MQTTMessage
        await client._mqtt_client._incoming_filtered_messages[generic_topic].put(mqtt_msg1)
        await asyncio.sleep(0.1)

        # No Response was created due to the injected failure (but failure was suppressed)
        assert spy_response_factory.call_count == 0
        mqtt_topic.extract_request_id_from_twin_response_topic.call_count == 1

        # Un-inject the failure
        mqtt_topic.extract_request_id_from_twin_response_topic = original_fn

        # Load the second MQTTMessage
        await client._mqtt_client._incoming_filtered_messages[generic_topic].put(mqtt_msg2)
        await asyncio.sleep(0.1)

        # This time a Response was created, demonstrating that the task is still functional
        assert spy_response_factory.call_count == 1
        resp2 = spy_response_factory.spy_return
        assert resp2.request_id == rid2
        assert resp2.status == 200
        assert resp2.body == mqtt_msg2.payload.decode("utf-8")

        assert not t.done()

        t.cancel()

    @pytest.mark.it(
        "Suppresses any unexpected exceptions raised while extracting the status code from the MQTTMessage, dropping the MQTTMessage and continuing"
    )
    async def test_status_code_extraction_fails(self, mocker, client, arbitrary_exception):
        # Inject failure
        original_fn = mqtt_topic.extract_status_code_from_twin_response_topic
        mocker.patch.object(
            mqtt_topic,
            "extract_status_code_from_twin_response_topic",
            side_effect=arbitrary_exception,
        )

        # Create two messages that are the same other than the request id
        generic_topic = mqtt_topic.get_twin_response_topic_for_subscribe()
        # Response #1
        rid1 = "rid1"
        msg1_topic = generic_topic.rstrip("#") + "{}/?$rid={}".format(200, rid1)
        mqtt_msg1 = mqtt.MQTTMessage(mid=1, topic=msg1_topic.encode("utf-8"))
        mqtt_msg1.payload = " ".encode("utf-8")
        # Response #2
        rid2 = "rid2"
        msg2_topic = generic_topic.rstrip("#") + "{}/?$rid={}".format(200, rid2)
        mqtt_msg2 = mqtt.MQTTMessage(mid=1, topic=msg2_topic.encode("utf-8"))
        mqtt_msg2.payload = " ".encode("utf-8")

        # Spy on the Response object
        spy_response_factory = mocker.spy(rr, "Response")

        # Start task
        t = asyncio.create_task(client._process_twin_responses())

        # Load the first MQTTMessage
        await client._mqtt_client._incoming_filtered_messages[generic_topic].put(mqtt_msg1)
        await asyncio.sleep(0.1)

        # No Response was created due to the injected failure (but failure was suppressed)
        assert spy_response_factory.call_count == 0
        mqtt_topic.extract_status_code_from_twin_response_topic.call_count == 1

        # Un-inject the failure
        mqtt_topic.extract_status_code_from_twin_response_topic = original_fn

        # Load the second MQTTMessage
        await client._mqtt_client._incoming_filtered_messages[generic_topic].put(mqtt_msg2)
        await asyncio.sleep(0.1)

        # This time a Response was created, demonstrating that the previous failure did not
        # crash the task
        assert spy_response_factory.call_count == 1
        resp2 = spy_response_factory.spy_return
        assert resp2.request_id == rid2
        assert resp2.status == 200
        assert resp2.body == mqtt_msg2.payload.decode("utf-8")

        assert not t.done()

        t.cancel()

    @pytest.mark.it(
        "Suppresses any unexpected exceptions raised while decoding the payload from the MQTTMessage, dropping the MQTTMessage and continuing"
    )
    async def test_payload_decode_fails(self, mocker, client, arbitrary_exception):
        # Create two messages that are the same other than the request id
        generic_topic = mqtt_topic.get_twin_response_topic_for_subscribe()
        # Response #1
        rid1 = "rid1"
        msg1_topic = generic_topic.rstrip("#") + "{}/?$rid={}".format(200, rid1)
        mqtt_msg1 = mqtt.MQTTMessage(mid=1, topic=msg1_topic.encode("utf-8"))
        mqtt_msg1.payload = " ".encode("utf-8")
        # Response #2
        rid2 = "rid2"
        msg2_topic = generic_topic.rstrip("#") + "{}/?$rid={}".format(200, rid2)
        mqtt_msg2 = mqtt.MQTTMessage(mid=1, topic=msg2_topic.encode("utf-8"))
        mqtt_msg2.payload = " ".encode("utf-8")

        # Spy on the Response object
        spy_response_factory = mocker.spy(rr, "Response")

        # Inject failure into the first MQTTMessage's payload
        mqtt_msg1.payload = mocker.MagicMock()
        mqtt_msg1.payload.decode.side_effect = arbitrary_exception

        # Start task
        t = asyncio.create_task(client._process_twin_responses())

        # Load the first MQTTMessage
        await client._mqtt_client._incoming_filtered_messages[generic_topic].put(mqtt_msg1)
        await asyncio.sleep(0.1)

        # No Response was created due to the injected failure (but failure was suppressed)
        assert spy_response_factory.call_count == 0
        assert mqtt_msg1.payload.decode.call_count == 1

        # Load the second MQTTMessage
        await client._mqtt_client._incoming_filtered_messages[generic_topic].put(mqtt_msg2)
        await asyncio.sleep(0.1)

        # This time a Response was created, demonstrating that the previous failure did not
        # crash the task
        assert spy_response_factory.call_count == 1
        resp2 = spy_response_factory.spy_return
        assert resp2.request_id == rid2
        assert resp2.status == 200
        assert resp2.body == mqtt_msg2.payload.decode("utf-8")

        assert not t.done()

        t.cancel()

    @pytest.mark.it(
        "Suppresses any unexpected exceptions raised instantiating the Response object from the MQTTMessage values, dropping the MQTTMessage and continuing"
    )
    async def test_response_instantiation_fails(self, mocker, client, arbitrary_exception):
        # Inject failure
        original_cls = rr.Response
        mocker.patch.object(rr, "Response", side_effect=arbitrary_exception)

        # Create two messages that are the same other than the request id
        generic_topic = mqtt_topic.get_twin_response_topic_for_subscribe()
        # Response #1
        rid1 = "rid1"
        msg1_topic = generic_topic.rstrip("#") + "{}/?$rid={}".format(200, rid1)
        mqtt_msg1 = mqtt.MQTTMessage(mid=1, topic=msg1_topic.encode("utf-8"))
        mqtt_msg1.payload = " ".encode("utf-8")
        # Response #2
        rid2 = "rid2"
        msg2_topic = generic_topic.rstrip("#") + "{}/?$rid={}".format(200, rid2)
        mqtt_msg2 = mqtt.MQTTMessage(mid=1, topic=msg2_topic.encode("utf-8"))
        mqtt_msg2.payload = " ".encode("utf-8")

        # Mock the ledger so we can see if it is used
        mock_ledger = mocker.patch.object(client, "_request_ledger", spec=rr.RequestLedger)

        # Start task
        t = asyncio.create_task(client._process_twin_responses())

        # Load the first MQTTMessage
        await client._mqtt_client._incoming_filtered_messages[generic_topic].put(mqtt_msg1)
        await asyncio.sleep(0.1)

        # No Response matched to the injected failure (but failure was suppressed)
        assert mock_ledger.match_response.call_count == 0
        assert rr.Response.call_count == 1

        # Un-inject the failure
        rr.Response = original_cls

        # Load the second MQTTMessage
        await client._mqtt_client._incoming_filtered_messages[generic_topic].put(mqtt_msg2)
        await asyncio.sleep(0.1)

        # This time a Response was created and matched, demonstrating that the previous
        # failure did not crash the task
        assert mock_ledger.match_response.call_count == 1
        resp = mock_ledger.match_response.call_args[0][0]
        assert resp.request_id == rid2
        assert resp.status == 200
        assert resp.body == mqtt_msg2.payload.decode("utf-8")

        assert not t.done()

        t.cancel()

    @pytest.mark.it(
        "Suppresses any exceptions raised while matching the Response, dropping the MQTTMessage and continuing"
    )
    @pytest.mark.parametrize(
        "exception",
        [
            pytest.param(KeyError(), id="KeyError"),
            pytest.param(lazy_fixture("arbitrary_exception"), id="Unexpected Exception"),
        ],
    )
    async def test_response_match_fails(self, mocker, client, exception):
        mock_ledger = mocker.patch.object(client, "_request_ledger", spec=rr.RequestLedger)

        # Create two messages that are the same other than the request id
        generic_topic = mqtt_topic.get_twin_response_topic_for_subscribe()
        # Response #1
        rid1 = "rid1"
        msg1_topic = generic_topic.rstrip("#") + "{}/?$rid={}".format(200, rid1)
        mqtt_msg1 = mqtt.MQTTMessage(mid=1, topic=msg1_topic.encode("utf-8"))
        mqtt_msg1.payload = " ".encode("utf-8")
        # Response #2
        rid2 = "rid2"
        msg2_topic = generic_topic.rstrip("#") + "{}/?$rid={}".format(200, rid2)
        mqtt_msg2 = mqtt.MQTTMessage(mid=1, topic=msg2_topic.encode("utf-8"))
        mqtt_msg2.payload = " ".encode("utf-8")

        # Inject failure into the response match
        mock_ledger.match_response.side_effect = exception

        # Start task
        t = asyncio.create_task(client._process_twin_responses())

        # Load the first MQTTMessage
        await client._mqtt_client._incoming_filtered_messages[generic_topic].put(mqtt_msg1)
        await asyncio.sleep(0.1)

        # Attempt to match response ocurred (and thus, failed, due to mock)
        assert mock_ledger.match_response.call_count == 1

        # Un-inject the failure
        mock_ledger.match_response.side_effect = None

        # Load the second MQTTMessage
        await client._mqtt_client._incoming_filtered_messages[generic_topic].put(mqtt_msg2)
        await asyncio.sleep(0.1)

        # Another response match ocurred, demonstrating that the previous failure did not
        # crash the task
        assert mock_ledger.match_response.call_count == 2
        resp2 = mock_ledger.match_response.call_args[0][0]
        assert resp2.request_id == rid2
        assert resp2.status == 200
        assert resp2.body == mqtt_msg2.payload.decode("utf-8")

        assert not t.done()

        t.cancel()

    @pytest.mark.skip(reason="Currently can't figure out how to mock a generator correctly")
    @pytest.mark.it("Can be cancelled while waiting for an MQTTMessage to arrive")
    async def test_cancelled_while_waiting_for_message(self):
        pass

    @pytest.mark.it("Can be cancelled while matching Response")
    async def test_cancelled_while_matching_response(self, mocker, client):
        mock_ledger = mocker.patch.object(client, "_request_ledger", spec=rr.RequestLedger)
        mock_ledger.match_response = custom_mock.HangingAsyncMock()

        # Set up MQTTMessage
        generic_topic = mqtt_topic.get_twin_response_topic_for_subscribe()
        topic = generic_topic.rstrip("#") + "{}/?$rid={}".format(200, "some rid")
        mqtt_msg = mqtt.MQTTMessage(mid=1, topic=topic.encode("utf-8"))
        mqtt_msg.payload = " ".encode("utf-8")

        # Start task
        t = asyncio.create_task(client._process_twin_responses())
        await asyncio.sleep(0.1)

        # Load the MQTTMessage into the MQTTClient's filtered message queue
        await client._mqtt_client._incoming_filtered_messages[generic_topic].put(mqtt_msg)

        # Matching response is hanging
        await mock_ledger.match_response.wait_for_hang()

        # Task can be cancelled
        t.cancel()
        with pytest.raises(asyncio.CancelledError):
            await t


@pytest.mark.describe("IoTHubMQTTClient - BG TASK: ._keep_credentials_fresh()")
class TestIoTHubMQTTClientKeepCredentialsFresh:
    @pytest.fixture(autouse=True)
    def modify_client(self, client, mock_sastoken_provider):
        """Add a SasTokenProvider since it is necessary for this task"""
        client._sastoken_provider = mock_sastoken_provider

    @pytest.mark.it("Awaits the availability of a new SasToken from the client's SasTokenProvider")
    async def test_waits_for_token(self, mocker, client):
        assert client._sastoken_provider.wait_for_new_sastoken.await_count == 0

        t = asyncio.create_task(client._keep_credentials_fresh())
        await client._sastoken_provider.wait_for_new_sastoken.wait_for_hang()

        assert client._sastoken_provider.wait_for_new_sastoken.await_count == 1
        assert client._sastoken_provider.wait_for_new_sastoken.await_args == mocker.call()

        t.cancel()

    @pytest.mark.it(
        "Updates the MQTTClient's credentials, using the stored username as the username, and the string-converted new SasToken as the password"
    )
    async def test_updates_credentials(self, mocker, client):
        assert client._sastoken_provider.wait_for_new_sastoken.await_count == 0
        assert client._mqtt_client.set_credentials.call_count == 0

        t = asyncio.create_task(client._keep_credentials_fresh())
        await client._sastoken_provider.wait_for_new_sastoken.wait_for_hang()

        # Waiting for new SasToken
        assert client._sastoken_provider.wait_for_new_sastoken.await_count == 1
        assert client._sastoken_provider.wait_for_new_sastoken.await_args == mocker.call()

        # Trigger new SasToken arrival
        client._sastoken_provider.wait_for_new_sastoken.stop_hanging()
        new_sastoken = client._sastoken_provider.wait_for_new_sastoken.return_value
        assert isinstance(new_sastoken, st.SasToken)
        await asyncio.sleep(0.1)

        # Credentials are updated
        assert client._mqtt_client.set_credentials.call_count == 1
        assert client._mqtt_client.set_credentials.call_args == mocker.call(
            client._username, str(new_sastoken)
        )

        t.cancel()

    @pytest.mark.it("Indefinitely repeats")
    async def test_repeat(self, mocker, client):
        assert client._sastoken_provider.wait_for_new_sastoken.await_count == 0
        assert client._mqtt_client.set_credentials.call_count == 0

        t = asyncio.create_task(client._keep_credentials_fresh())

        # Test that behavior repeats up to 10 times. No way to really prove infinite.
        i = 0
        while i < 10:
            i += 1
            # Waiting for token
            await client._sastoken_provider.wait_for_new_sastoken.wait_for_hang()
            assert client._sastoken_provider.wait_for_new_sastoken.await_count == i
            # Continue
            client._sastoken_provider.wait_for_new_sastoken.stop_hanging()
            await asyncio.sleep(0.1)
            # Setting credentials
            assert client._mqtt_client.set_credentials.call_count == i
            new_sastoken = client._sastoken_provider.wait_for_new_sastoken.return_value
            assert client._mqtt_client.set_credentials.call_args == mocker.call(
                client._username, str(new_sastoken)
            )

        assert not t.done()
        t.cancel()

    @pytest.mark.it("Suppresses any unexpected exceptions raised from awaiting a new SasToken")
    async def test_waiting_for_token_raises(self, client, arbitrary_exception):
        assert client._sastoken_provider.wait_for_new_sastoken.await_count == 0
        assert client._mqtt_client.set_credentials.call_count == 0

        # Inject failure into waiting for token, but only for the next invocation
        original_se = client._sastoken_provider.wait_for_new_sastoken.side_effect

        async def new_side_effect():
            client._sastoken_provider.wait_for_new_sastoken.side_effect = original_se
            raise arbitrary_exception

        client._sastoken_provider.wait_for_new_sastoken.side_effect = new_side_effect

        # Start task
        t = asyncio.create_task(client._keep_credentials_fresh())
        await asyncio.sleep(0.1)

        # The mock that raises was invoked, but the task is still running.
        # NOTE: Because the error was suppressed, the loop continued, and it was invoked
        # a second time, which didn't fail because the failure injection was only for the
        # first invocation. Due to returning to it's original side effect, the mock should
        # be hanging now
        assert client._sastoken_provider.wait_for_new_sastoken.await_count == 2
        assert client._sastoken_provider.wait_for_new_sastoken.is_hanging()
        # .set_credentials() has not been called at all yet because the first loop iteration
        # raised while waiting, and the second is now hanging on the wait
        assert client._mqtt_client.set_credentials.call_count == 0
        # The task is still running, because the exception did not propagate
        assert not t.done()

        t.cancel()

    @pytest.mark.it(
        "Suppresses any unexpected exceptions raised from setting new MQTTClient credentials"
    )
    async def test_set_credentials_raises(self, client, arbitrary_exception):
        assert client._sastoken_provider.wait_for_new_sastoken.await_count == 0
        assert client._mqtt_client.set_credentials.call_count == 0

        # Make .set_credentials() fail
        client._mqtt_client.set_credentials.side_effect = arbitrary_exception

        # Start task
        t = asyncio.create_task(client._keep_credentials_fresh())

        # Hanging, waiting for new SasToken. Stop hang to continue.
        await client._sastoken_provider.wait_for_new_sastoken.wait_for_hang()
        assert client._sastoken_provider.wait_for_new_sastoken.await_count == 1
        assert client._mqtt_client.set_credentials.call_count == 0
        client._sastoken_provider.wait_for_new_sastoken.stop_hanging()
        await asyncio.sleep(0.1)

        # Setting credentials, which has been mocked to raise, was invoked, but the task
        # is still running because the error was suppressed
        assert client._mqtt_client.set_credentials.call_count == 1
        assert not t.done()

        t.cancel()

    @pytest.mark.it("Can be cancelled while awaiting a new SasToken")
    async def test_cancelled_while_waiting_for_token(self, client):
        assert client._sastoken_provider.wait_for_new_sastoken.await_count == 0

        # Start task
        t = asyncio.create_task(client._keep_credentials_fresh())

        # Hanging, waiting for new SasToken.
        await client._sastoken_provider.wait_for_new_sastoken.wait_for_hang()
        assert client._sastoken_provider.wait_for_new_sastoken.await_count == 1

        # Task can be cancelled
        t.cancel()
        with pytest.raises(asyncio.CancelledError):
            await t

    @pytest.mark.it("Exits immediately if there is no SasTokenProvider set on the client")
    async def test_no_provider(self, client):
        assert client._mqtt_client.set_credentials.call_count == 0
        client._sastoken_provider = None

        t = asyncio.create_task(client._keep_credentials_fresh())
        await asyncio.sleep(0.1)

        assert t.done()
        assert client._mqtt_client.set_credentials.call_count == 0<|MERGE_RESOLUTION|>--- conflicted
+++ resolved
@@ -647,8 +647,6 @@
         assert client._keep_credentials_fresh_bg_task is None
 
         await client.start()
-<<<<<<< HEAD
-=======
 
         assert client._keep_credentials_fresh_bg_task is None
 
@@ -668,7 +666,6 @@
     async def test_already_started(self, client, sastoken_provider):
         client._sastoken_provider = sastoken_provider
         assert client._mqtt_client.set_credentials.call_count == 0
->>>>>>> 300812df
 
         # Start
         await client.start()
@@ -726,7 +723,6 @@
         assert isinstance(client._process_twin_responses_bg_task, asyncio.Task)
         t = client._process_twin_responses_bg_task
         assert not t.done()
-<<<<<<< HEAD
 
         await client.stop()
 
@@ -742,23 +738,6 @@
         client._process_twin_responses_bg_task.cancel()
         client._process_twin_responses_bg_task = None
 
-=======
-
-        await client.stop()
-
-        assert t.done()
-        assert t.cancelled()
-        assert client._process_twin_responses_bg_task is None
-
-    # NOTE: Currently this is an invalid scenario. This shouldn't happen, but test it anyway.
-    @pytest.mark.it("Handles the case where no 'process_twin_responses' background task exists")
-    async def test_process_twin_responses_bg_task_no_exist(self, client):
-        # The task is already running, so cancel and remove it
-        assert isinstance(client._process_twin_responses_bg_task, asyncio.Task)
-        client._process_twin_responses_bg_task.cancel()
-        client._process_twin_responses_bg_task = None
-
->>>>>>> 300812df
         await client.stop()
         # No AttributeError means success!
 
