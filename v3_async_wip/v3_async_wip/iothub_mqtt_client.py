# -------------------------------------------------------------------------
# Copyright (c) Microsoft Corporation. All rights reserved.
# Licensed under the MIT License. See License.txt in the project root for
# license information.
# --------------------------------------------------------------------------

import asyncio
import json
import logging
import urllib.parse
from typing import Callable, Optional, AsyncGenerator, TypeVar
from .custom_typing import TwinPatch, Twin
from .iot_exceptions import IoTHubError, IoTHubClientError
from . import config, constant, user_agent, models
from . import request_response as rr
from . import mqtt_client as mqtt
from . import mqtt_topic_iothub as mqtt_topic

# TODO: update docstrings with correct class paths once repo structured better

logger = logging.getLogger(__name__)

DEFAULT_RECONNECT_INTERVAL: int = 10

_T = TypeVar("_T")


class IoTHubMQTTClient:
    def __init__(
        self,
        client_config: config.IoTHubClientConfig,
    ) -> None:
        """Instantiate the client

        :param client_config: The config object for the client
        :type client_config: :class:`IoTHubClientConfig`
        """
        # Identity
        self._device_id = client_config.device_id
        self._module_id = client_config.module_id
        self._client_id = _format_client_id(self._device_id, self._module_id)
        self._username = _format_username(
            hostname=client_config.hostname,
            client_id=self._client_id,
            product_info=client_config.product_info,
        )

        # SAS (Optional)
        self._sastoken_provider = client_config.sastoken_provider

        # MQTT Configuration
        self._mqtt_client = _create_mqtt_client(self._client_id, client_config)
        # NOTE: credentials are set upon `.start()`

        # Add filters for receive topics delivering data used internally
        twin_response_topic = mqtt_topic.get_twin_response_topic_for_subscribe()
        self._mqtt_client.add_incoming_message_filter(twin_response_topic)

        # Create generators for receive topics delivering data used externally
        # (Implicitly adding filters for these topics as well)
        self._incoming_input_messages: Optional[AsyncGenerator[models.Message, None]] = None
        self._incoming_c2d_messages: Optional[AsyncGenerator[models.Message, None]] = None
        self._incoming_direct_method_requests: AsyncGenerator[models.DirectMethodRequest, None]
        self._incoming_twin_patches: AsyncGenerator[TwinPatch, None]
        if self._module_id:
            self._incoming_input_messages = self._create_incoming_data_generator(
                topic=mqtt_topic.get_input_topic_for_subscribe(self._device_id, self._module_id),
                transform_fn=_create_iothub_message_from_mqtt_message,
            )
        else:
            self._incoming_c2d_messages = self._create_incoming_data_generator(
                topic=mqtt_topic.get_c2d_topic_for_subscribe(self._device_id),
                transform_fn=_create_iothub_message_from_mqtt_message,
            )
        self._incoming_direct_method_requests = self._create_incoming_data_generator(
            topic=mqtt_topic.get_direct_method_request_topic_for_subscribe(),
            transform_fn=_create_direct_method_request_from_mqtt_message,
        )
        self._incoming_twin_patches = self._create_incoming_data_generator(
            topic=mqtt_topic.get_twin_patch_topic_for_subscribe(),
            transform_fn=_create_twin_patch_from_mqtt_message,
        )

        # Internal request/response infrastructure
        self._request_ledger = rr.RequestLedger()
        self._twin_responses_enabled = False

        # Background Tasks (Will be set upon `.start()`)
        self._process_twin_responses_bg_task: Optional[asyncio.Task[None]] = None
        self._keep_credentials_fresh_bg_task: Optional[asyncio.Task[None]] = None

    def _create_incoming_data_generator(
        self, topic: str, transform_fn: Callable[[mqtt.MQTTMessage], _T]
    ) -> AsyncGenerator[_T, None]:
        """Return a generator for incoming MQTT data on a given topic, yielding a transformation
        of that data via the given transform function"""
        self._mqtt_client.add_incoming_message_filter(topic)
        incoming_mqtt_messages = self._mqtt_client.get_incoming_message_generator(topic)

        async def generator() -> AsyncGenerator[_T, None]:
            async for mqtt_message in incoming_mqtt_messages:
                try:
                    yield transform_fn(mqtt_message)
                except asyncio.CancelledError:
                    # NOTE: In Python 3.7 this isn't a BaseException, so we must catch and re-raise
                    # NOTE: This shouldn't ever happen since none of the transform_fns should be
                    # doing async invocations, but can't hurt to have this for future-proofing.
                    raise
                except Exception as e:
                    # TODO: background exception logging improvements (e.g. stacktrace)
                    logger.error("Failure transforming MQTTMessage: {}".format(e))
                    logger.warning("Dropping MQTTMessage that could not be transformed")

        return generator()

    async def _enable_twin_responses(self) -> None:
        """Enable receiving of twin responses (for twin requests, or twin patches) from IoTHub"""
        logger.debug("Enabling receive of twin responses...")
        topic = mqtt_topic.get_twin_response_topic_for_subscribe()
        await self._mqtt_client.subscribe(topic)
        self._twin_responses_enabled = True
        logger.debug("Twin responses receive enabled")

    async def _process_twin_responses(self) -> None:
        """Run indefinitely, matching twin responses with request ID"""
        logger.debug("Starting the 'process_twin_responses' background task")
        twin_response_topic = mqtt_topic.get_twin_response_topic_for_subscribe()
        twin_responses = self._mqtt_client.get_incoming_message_generator(twin_response_topic)

        async for mqtt_message in twin_responses:
            try:
                request_id = mqtt_topic.extract_request_id_from_twin_response_topic(
                    mqtt_message.topic
                )
                status_code = int(
                    mqtt_topic.extract_status_code_from_twin_response_topic(mqtt_message.topic)
                )
                # NOTE: We don't know what the content of the body is until we match the rid, so don't
                # do more than just decode it here - leave interpreting the string to the coroutine
                # waiting for the response.
                response_body = mqtt_message.payload.decode("utf-8")
                logger.debug("Twin response received (rid: {})".format(request_id))
                response = rr.Response(
                    request_id=request_id, status=status_code, body=response_body
                )
            except Exception as e:
                logger.error(
                    "Unexpected error ({}) while translating Twin response. Dropping.".format(e)
                )
                # NOTE: In this situation the operation waiting for the response that we failed to
                # receive will hang. This isn't the end of the world, since it can be cancelled,
                # but if we really wanted to smooth this out, we could cancel the pending operation
                # based on the request id (assuming getting the request id is not what failed).
                # But for now, that's probably overkill, especially since this path ideally should
                # never happen, because we would like to assume IoTHub isn't sending malformed data
                continue
            try:
                await self._request_ledger.match_response(response)
            except asyncio.CancelledError:
                # NOTE: In Python 3.7 this isn't a BaseException, so we must catch and re-raise
                raise
            except KeyError:
                # NOTE: This should only happen in edge cases involving cancellation of
                # in-flight operations
                logger.warning(
                    "Twin response (rid: {}) does not match any request".format(request_id)
                )
            except Exception as e:
                logger.error(
                    "Unexpected error ({}) while matching Twin response (rid: {}). Dropping response".format(
                        e, request_id
                    )
                )

    async def _keep_credentials_fresh(self) -> None:
        """Run indefinitely, updating MQTT credentials when new SAS Token is available"""
        logger.debug("Starting the 'keep_credentials_fresh' background task")
        while True:
            if self._sastoken_provider:
                try:
                    logger.debug("Waiting for new SAS Token to become available")
                    new_sastoken = await self._sastoken_provider.wait_for_new_sastoken()
                    logger.debug("New SAS Token available, updating MQTTClient credentials")
                    self._mqtt_client.set_credentials(self._username, str(new_sastoken))
                    # TODO: should we reconnect here? Or just wait for drop?
                except asyncio.CancelledError:
                    # NOTE: In Python 3.7 this isn't a BaseException, so we must catch and re-raise
                    raise
                except Exception as e:
                    logger.error(
                        "Unexpected exception ({}) while keeping credentials fresh. Ignoring".format(
                            e
                        )
                    )
                    continue
            else:
                # NOTE: This should never execute, it's mostly just here to keep the
                # type checker happy
                logger.error("No SasTokenProvider. Cannot update credentials")
                break

    async def start(self) -> None:
<<<<<<< HEAD
        """Start up the client. Must be called before any other methods."""
        # Set credentials
        if self._sastoken_provider:
            logger.debug("Using SASToken as password")
            password = str(self._sastoken_provider.get_current_sastoken())
        else:
            logger.debug("No password used")
            password = None
        self._mqtt_client.set_credentials(self._username, password)
        # Start background tasks
        if self._sastoken_provider and not self._keep_credentials_fresh_bg_task:
            self._keep_credentials_fresh_bg_task = asyncio.create_task(
                self._keep_credentials_fresh()
            )
        if not self._process_twin_responses_bg_task:
            self._process_twin_responses_bg_task = asyncio.create_task(
                self._process_twin_responses()
            )

    async def stop(self) -> None:
        """Stop the client. Invoke when done with the client for graceful exit.

        Cannot be cancelled - if you try, the client will still fully shut down as much as
        possible.
=======
        """Start up the client.

        - Must be invoked before any other methods.
        - If already started, will not (meaningfully) do anything.
        """
        # Set credentials
        if self._sastoken_provider:
            logger.debug("Using SASToken as password")
            password = str(self._sastoken_provider.get_current_sastoken())
        else:
            logger.debug("No password used")
            password = None
        self._mqtt_client.set_credentials(self._username, password)
        # Start background tasks
        if self._sastoken_provider and not self._keep_credentials_fresh_bg_task:
            self._keep_credentials_fresh_bg_task = asyncio.create_task(
                self._keep_credentials_fresh()
            )
        if not self._process_twin_responses_bg_task:
            self._process_twin_responses_bg_task = asyncio.create_task(
                self._process_twin_responses()
            )

    async def stop(self) -> None:
        """Stop the client.

        - Must be invoked when done with the client for graceful exit.
        - If already stopped, will not do anything.
        - Cannot be cancelled - if you try, the client will still fully shut down as much as
            possible, although CancelledError will still be raised.
>>>>>>> 300812df
        """
        cancelled_tasks = []
        logger.debug("Stopping IoTHubMQTTClient...")

        if self._process_twin_responses_bg_task:
            logger.debug("Cancelling 'process_twin_responses' background task")
            self._process_twin_responses_bg_task.cancel()
            cancelled_tasks.append(self._process_twin_responses_bg_task)
            self._process_twin_responses_bg_task = None

        if self._keep_credentials_fresh_bg_task:
            logger.debug("Cancelling 'keep_credentials_fresh' background task")
            self._keep_credentials_fresh_bg_task.cancel()
            cancelled_tasks.append(self._keep_credentials_fresh_bg_task)
            self._keep_credentials_fresh_bg_task = None

        results = await asyncio.gather(
            *cancelled_tasks, asyncio.shield(self.disconnect()), return_exceptions=True
        )
        for result in results:
            # NOTE: Need to specifically exclude asyncio.CancelledError because it is not a
            # BaseException in Python 3.7
            if isinstance(result, Exception) and not isinstance(result, asyncio.CancelledError):
                raise result

    async def connect(self) -> None:
        """Connect to IoTHub

        :raises: MQTTConnectionFailedError if there is a failure connecting
        """
        # Connect
        logger.debug("Connecting to IoTHub...")
        await self._mqtt_client.connect()
        logger.debug("Connect succeeded")

    async def disconnect(self) -> None:
        """Disconnect from IoTHub"""
        logger.debug("Disconnecting from IoTHub...")
        await self._mqtt_client.disconnect()
        logger.debug("Disconnect succeeded")

    async def send_message(self, message: models.Message) -> None:
        """Send a telemetry message to IoTHub.

        :param message: The Message to be sent
        :type message: :class:`models.Message`

        :raises: MQTTError if there is an error sending the Message
        :raises: ValueError if the size of the Message payload is too large
        """
        # Format topic with message properties
        telemetry_topic = mqtt_topic.get_telemetry_topic_for_publish(
            self._device_id, self._module_id
        )
        topic = mqtt_topic.insert_message_properties_in_topic(
            topic=telemetry_topic,
            system_properties=message.get_system_properties_dict(),
            custom_properties=message.custom_properties,
        )
        # Format payload based on content configuration
        if message.content_type == "application/json":
            str_payload = json.dumps(message.payload)
        else:
            str_payload = str(message.payload)
        byte_payload = str_payload.encode(message.content_encoding)
        # Send
        logger.debug("Sending telemetry message to IoTHub...")
        await self._mqtt_client.publish(topic, byte_payload)
        logger.debug("Sending telemetry message succeeded")

    async def send_direct_method_response(
        self, method_response: models.DirectMethodResponse
    ) -> None:
        """Send a direct method response to IoTHub.

        :param method_response: The DirectMethodResponse to be sent
        :type method_response: :class:`models.DirectMethodResponse`

        :raises: MQTTError if there is an error sending the DirectMethodResponse
        :raises: ValueError if the size of the DirectMethodResponse payload is too large
        """
        topic = mqtt_topic.get_direct_method_response_topic_for_publish(
            method_response.request_id, method_response.status
        )
        payload = json.dumps(method_response.payload)
        logger.debug(
            "Sending direct method response to IoTHub... (rid: {})".format(
                method_response.request_id
            )
        )
        await self._mqtt_client.publish(topic, payload)
        logger.debug(
            "Sending direct method response succeeded (rid: {})".format(method_response.request_id)
        )

    async def send_twin_patch(self, patch: TwinPatch) -> None:
        """Send a twin patch to IoTHub

        :param patch: The JSON patch to send
        :type patch: dict, list, tuple, str, int, float, bool, None

        :raises: MQTTError if there is an error sending the twin patch
        :raises: ValueError if the size of the the twin patch is too large
        :raises: CancelledError if enabling twin responses is cancelled by network failure
        """
        if not self._twin_responses_enabled:
            await self._enable_twin_responses()

        request = await self._request_ledger.create_request()
        try:
            topic = mqtt_topic.get_twin_patch_topic_for_publish(request.request_id)

            # Send the patch to IoTHub
            try:
                logger.debug("Sending twin patch to IoTHub... (rid: {})".format(request.request_id))
                await self._mqtt_client.publish(topic, json.dumps(patch))
            except asyncio.CancelledError:
                logger.warning(
                    "Attempt to send twin patch to IoTHub was cancelled while in flight. It may or may not have been received (rid: {})".format(
                        request.request_id
                    )
                )
                raise
            except Exception:
                logger.error(
                    "Sending twin patch to IoTHub failed (rid: {})".format(request.request_id)
                )
                raise

            # Wait for a response from IoTHub
            try:
                logger.debug(
                    "Waiting for response to the twin patch from IoTHub... (rid: {})".format(
                        request.request_id
                    )
                )
                response = await request.get_response()
            except asyncio.CancelledError:
                logger.debug(
                    "Attempt to send twin patch to IoTHub was cancelled while waiting for response. If the response arrives, it will be discarded (rid: {})".format(
                        request.request_id
                    )
                )
                raise

            # Interpret response
            logger.debug(
                "Received twin patch response with status {} (rid: {})".format(
                    response.status, request.request_id
                )
            )
            # TODO: should body be logged? Is there useful info there?
            if response.status != 200:
                raise IoTHubError(
                    "IoTHub responded to twin patch with a failed status - {}".format(
                        response.status
                    )
                )
        finally:
            # If an exception caused exit before a pending request could be matched with a response
            # then manually delete to prevent leaks.
            if request.request_id in self._request_ledger:
                await self._request_ledger.delete_request(request.request_id)

    async def get_twin(self) -> Twin:
        """Request a full twin from IoTHub

        :returns: The full twin as a JSON object
        :rtype: dict

        :raises: MQTTError if there is an error sending the twin request
        :raises: CancelledError if enabling twin responses is cancelled by network failure
        """
        if not self._twin_responses_enabled:
            await self._enable_twin_responses()

        request = await self._request_ledger.create_request()
        try:
            topic = mqtt_topic.get_twin_request_topic_for_publish(request_id=request.request_id)

            # Send the twin request to IoTHub
            try:
                logger.debug(
                    "Sending get twin request to IoTHub... (rid: {})".format(request.request_id)
                )
                await self._mqtt_client.publish(topic, " ")
            except asyncio.CancelledError:
                logger.warning(
                    "Attempt to send get twin request to IoTHub was cancelled while in flight. It may or may not have been received (rid: {})".format(
                        request.request_id
                    )
                )
                raise
            except Exception:
                logger.error(
                    "Sending get twin request to IoTHub failed (rid: {})".format(request.request_id)
                )
                raise

            # Wait for a response from IoTHub
            try:
                logger.debug(
                    "Waiting to receive twin from IoTHub... (rid: {})".format(request.request_id)
                )
                response = await request.get_response()
            except asyncio.CancelledError:
                logger.debug(
                    "Attempt to get twin from IoTHub was cancelled while waiting for a response. If the response arrives, it will be discarded (rid: {})".format(
                        request.request_id
                    )
                )
                raise
        finally:
            # If an exception caused exit before a pending request could be matched with a response
            # then manually delete to prevent leaks.
            if request.request_id in self._request_ledger:
                await self._request_ledger.delete_request(request.request_id)

        # Interpret response
        if response.status != 200:
            raise IoTHubError(
                "IoTHub responded to get twin request with a failed status - {}".format(
                    response.status
                )
            )
        else:
            logger.debug("Received twin from IoTHub (rid: {})".format(request.request_id))
            twin: Twin = json.loads(response.body)
            return twin

    async def enable_c2d_message_receive(self) -> None:
        """Enable the ability to receive C2D messages

        :raises: MQTTError if there is an error enabling C2D message receive
        :raises: CancelledError if enabling C2D message receive is cancelled by network failure
        :raises: IoTHubClientError if client not configured for a Device
        """
        if self._module_id:
            raise IoTHubClientError("C2D messages not available on Modules")
        logger.debug("Enabling receive for C2D messages...")
        topic = mqtt_topic.get_c2d_topic_for_subscribe(self._device_id)
        await self._mqtt_client.subscribe(topic)
        logger.debug("C2D message receive enabled")

    async def disable_c2d_message_receive(self) -> None:
        """Disable the ability to receive C2D messages

        :raises: MQTTError if there is an error disabling C2D message receive
        :raises: CancelledError if disabling C2D message receive is cancelled by network failure
        :raises: IoTHubClientError if client not configured for a Device
        """
        if self._module_id:
            raise IoTHubClientError("C2D messages not available on Modules")
        logger.debug("Disabling receive for C2D messages...")
        topic = mqtt_topic.get_c2d_topic_for_subscribe(self._device_id)
        await self._mqtt_client.unsubscribe(topic)
        logger.debug("C2D message receive disabled")

    async def enable_input_message_receive(self) -> None:
        """Enable the ability to receive input messages

        :raises: MQTTError if there is an error enabling input message receive
        :raises: CancelledError if enabling input message receive is cancelled by network failure
        :raises: IoTHubClientError if client not configured for a Module
        """
        if not self._module_id:
            raise IoTHubClientError("Input messages not available on Devices")
        logger.debug("Enabling receive for input messages...")
        topic = mqtt_topic.get_input_topic_for_subscribe(self._device_id, self._module_id)
        await self._mqtt_client.subscribe(topic)
        logger.debug("Input message receive enabled")

    async def disable_input_message_receive(self) -> None:
        """Disable the ability to receive input messages

        :raises: MQTTError if there is an error disabling input message receive
        :raises: CancelledError if disabling input message receive is cancelled by network failure
        :raises: IoTHubClientError if client not configured for a Module
        """
        if not self._module_id:
            raise IoTHubClientError("Input messages not available on Devices")
        logger.debug("Disabling receive for input messages...")
        topic = mqtt_topic.get_input_topic_for_subscribe(self._device_id, self._module_id)
        await self._mqtt_client.unsubscribe(topic)
        logger.debug("Input message receive disabled")

    async def enable_direct_method_request_receive(self) -> None:
        """Enable the ability to receive direct method requests

        :raises: MQTTError if there is an error enabling direct method request receive
        :raises: CancelledError if enabling direct method request receive is cancelled by
            network failure
        """
        logger.debug("Enabling receive for direct method requests...")
        topic = mqtt_topic.get_direct_method_request_topic_for_subscribe()
        await self._mqtt_client.subscribe(topic)
        logger.debug("Direct method request receive enabled")

    async def disable_direct_method_request_receive(self) -> None:
        """Disable the ability to receive direct method requests

        :raises: MQTTError if there is an error disabling direct method request receive
        :raises: CancelledError if disabling direct method request receive is cancelled by
            network failure
        """
        logger.debug("Disabling receive for direct method requests...")
        topic = mqtt_topic.get_direct_method_request_topic_for_subscribe()
        await self._mqtt_client.unsubscribe(topic)
        logger.debug("Direct method request receive disabled")

    async def enable_twin_patch_receive(self) -> None:
        """Enable the ability to receive twin patches

        :raises: MQTTError if there is an error enabling twin patch receive
        :raises: CancelledError if enabling twin patch receive is cancelled by network failure
        """
        logger.debug("Enabling receive for twin patches...")
        topic = mqtt_topic.get_twin_patch_topic_for_subscribe()
        await self._mqtt_client.subscribe(topic)
        logger.debug("Twin patch receive enabled")

    async def disable_twin_patch_receive(self) -> None:
        """Disable the ability to receive twin patches

        :raises: MQTTError if there is an error disabling twin patch receive
        :raises: CancelledError if disabling twin patch receive is cancelled by network failure
        """
        logger.debug("Disabling receive for twin patches...")
        topic = mqtt_topic.get_twin_patch_topic_for_subscribe()
        await self._mqtt_client.unsubscribe(topic)
        logger.debug("Twin patch receive disabled")

    @property
    def incoming_c2d_messages(self) -> AsyncGenerator[models.Message, None]:
        """Generator that yields incoming C2D Messages"""
        if not self._incoming_c2d_messages:
            raise IoTHubClientError("C2D Messages not available for Module")
        else:
            return self._incoming_c2d_messages

    @property
    def incoming_input_messages(self) -> AsyncGenerator[models.Message, None]:
        """Generator that yields incoming input Messages"""
        if not self._incoming_input_messages:
            raise IoTHubClientError("Input Messages not available for Device")
        else:
            return self._incoming_input_messages

    @property
    def incoming_direct_method_requests(
        self,
    ) -> AsyncGenerator[models.DirectMethodRequest, None]:
        """Generator that yields incoming DirectMethodRequests"""
        return self._incoming_direct_method_requests

    @property
    def incoming_twin_patches(self) -> AsyncGenerator[TwinPatch, None]:
        """Generator that yields incoming TwinPatches"""
        return self._incoming_twin_patches


def _format_client_id(device_id: str, module_id: Optional[str] = None) -> str:
    if module_id:
        client_id = "{}/{}".format(device_id, module_id)
    else:
        client_id = device_id
    return client_id


def _create_mqtt_client(
    client_id: str, client_config: config.IoTHubClientConfig
) -> mqtt.MQTTClient:
    logger.debug("Creating MQTTClient")

    logger.debug("Using {} as hostname".format(client_config.hostname))

    if client_config.module_id:
        logger.debug("Using IoTHub Module. Client ID is {}".format(client_id))
    else:
        logger.debug("Using IoTHub Device. Client ID is {}".format(client_id))

    if client_config.websockets:
        logger.debug("Using MQTT over websockets")
        transport = "websockets"
        port = 443
        websockets_path = "/$iothub/websocket"
    else:
        logger.debug("Using MQTT over TCP")
        transport = "tcp"
        port = 8883
        websockets_path = None

    client = mqtt.MQTTClient(
        client_id=client_id,
        hostname=client_config.hostname,
        port=port,
        transport=transport,
        keep_alive=client_config.keep_alive,
        auto_reconnect=client_config.auto_reconnect,
        reconnect_interval=DEFAULT_RECONNECT_INTERVAL,
        ssl_context=client_config.ssl_context,
        websockets_path=websockets_path,
        proxy_options=client_config.proxy_options,
    )

    return client


def _format_username(hostname: str, client_id: str, product_info: str) -> str:
    query_param_seq = []

    # Apply query parameters (i.e. key1=value1&key2=value2...&keyN=valueN format)
    if product_info.startswith(constant.DIGITAL_TWIN_PREFIX):  # Digital Twin Stuff
        query_param_seq.append(("api-version", constant.IOTHUB_API_VERSION))
        query_param_seq.append(("DeviceClientType", user_agent.get_iothub_user_agent()))
        query_param_seq.append((constant.DIGITAL_TWIN_QUERY_HEADER, product_info))
    else:
        query_param_seq.append(("api-version", constant.IOTHUB_API_VERSION))
        query_param_seq.append(
            ("DeviceClientType", user_agent.get_iothub_user_agent() + product_info)
        )

    # NOTE: Client ID (including the device and/or module ids that are in it)
    # is NOT url encoded as part of the username. Neither is the hostname.
    # The sequence of key/value property pairs (query_param_seq) however, MUST have all
    # keys and values URL encoded.
    # See the repo wiki article for details:
    # https://github.com/Azure/azure-iot-sdk-python/wiki/URL-Encoding-(MQTT)
    username = "{hostname}/{client_id}/?{query_params}".format(
        hostname=hostname,
        client_id=client_id,
        query_params=urllib.parse.urlencode(query_param_seq, quote_via=urllib.parse.quote),
    )
    return username


def _create_iothub_message_from_mqtt_message(mqtt_message: mqtt.MQTTMessage) -> models.Message:
    """Given an MQTTMessage, create and return a Message"""
    properties = mqtt_topic.extract_properties_from_message_topic(mqtt_message.topic)
    # Decode the payload based on content encoding in the topic. If not present, use utf-8
    content_encoding = properties.get("$.ce", "utf-8")
    content_type = properties.get("$.ct", "text/plain")
    payload = mqtt_message.payload.decode(content_encoding)
    if content_type == "application/json":
        payload = json.loads(payload)
    return models.Message.create_from_properties_dict(payload=payload, properties=properties)


def _create_direct_method_request_from_mqtt_message(
    mqtt_message: mqtt.MQTTMessage,
) -> models.DirectMethodRequest:
    """Given an MQTTMessage, create and return a DirectMethodRequest"""
    request_id = mqtt_topic.extract_request_id_from_direct_method_request_topic(mqtt_message.topic)
    method_name = mqtt_topic.extract_name_from_direct_method_request_topic(mqtt_message.topic)
    payload = json.loads(mqtt_message.payload.decode("utf-8"))
    return models.DirectMethodRequest(request_id=request_id, name=method_name, payload=payload)


def _create_twin_patch_from_mqtt_message(mqtt_message: mqtt.MQTTMessage) -> TwinPatch:
    """Given an MQTTMessage, create and return a TwinPatch"""
    return json.loads(mqtt_message.payload.decode("utf-8"))<|MERGE_RESOLUTION|>--- conflicted
+++ resolved
@@ -200,8 +200,11 @@
                 break
 
     async def start(self) -> None:
-<<<<<<< HEAD
-        """Start up the client. Must be called before any other methods."""
+        """Start up the client.
+
+        - Must be invoked before any other methods.
+        - If already started, will not (meaningfully) do anything.
+        """
         # Set credentials
         if self._sastoken_provider:
             logger.debug("Using SASToken as password")
@@ -221,42 +224,12 @@
             )
 
     async def stop(self) -> None:
-        """Stop the client. Invoke when done with the client for graceful exit.
-
-        Cannot be cancelled - if you try, the client will still fully shut down as much as
-        possible.
-=======
-        """Start up the client.
-
-        - Must be invoked before any other methods.
-        - If already started, will not (meaningfully) do anything.
-        """
-        # Set credentials
-        if self._sastoken_provider:
-            logger.debug("Using SASToken as password")
-            password = str(self._sastoken_provider.get_current_sastoken())
-        else:
-            logger.debug("No password used")
-            password = None
-        self._mqtt_client.set_credentials(self._username, password)
-        # Start background tasks
-        if self._sastoken_provider and not self._keep_credentials_fresh_bg_task:
-            self._keep_credentials_fresh_bg_task = asyncio.create_task(
-                self._keep_credentials_fresh()
-            )
-        if not self._process_twin_responses_bg_task:
-            self._process_twin_responses_bg_task = asyncio.create_task(
-                self._process_twin_responses()
-            )
-
-    async def stop(self) -> None:
         """Stop the client.
 
         - Must be invoked when done with the client for graceful exit.
         - If already stopped, will not do anything.
         - Cannot be cancelled - if you try, the client will still fully shut down as much as
             possible, although CancelledError will still be raised.
->>>>>>> 300812df
         """
         cancelled_tasks = []
         logger.debug("Stopping IoTHubMQTTClient...")
