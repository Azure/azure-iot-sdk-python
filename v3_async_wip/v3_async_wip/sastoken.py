--- conflicted
+++ resolved
@@ -173,19 +173,6 @@
 
     async def start(self):
         """Begin running the SasTokenProvider, ensuring that the current token is always valid"""
-<<<<<<< HEAD
-        logger.debug("Starting SasTokenProvider")
-        initial_token = await self._generator.generate_sastoken()
-        if initial_token.expiry_time < time.time():
-            raise SasTokenError("Newly generated SAS Token has already expired")
-        self._current_token = initial_token
-        async with self._new_sastoken_available:
-            self._new_sastoken_available.notify_all()
-        self._keep_token_fresh_bg_task = asyncio.create_task(self._keep_token_fresh())
-
-    async def stop(self):
-        """Stop running the SasTokenProvider, clearing the current token"""
-=======
         if not self._keep_token_fresh_bg_task:
             logger.debug("Starting SasTokenProvider")
             initial_token = await self._generator.generate_sastoken()
@@ -202,7 +189,6 @@
         """Stop running the SasTokenProvider, clearing the current token.
         Does nothing if already stopped.
         """
->>>>>>> 300812df
         # Cancel and wait for cancellation to complete
         if self._keep_token_fresh_bg_task:
             logger.debug("Stopping SasTokenProvider")
