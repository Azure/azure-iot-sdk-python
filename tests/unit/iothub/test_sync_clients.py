--- conflicted
+++ resolved
@@ -800,13 +800,7 @@
         client.get_twin()
         assert mqtt_pipeline.enable_feature.call_count == 0
 
-<<<<<<< HEAD
-    @pytest.mark.it(
-        "Raises a client error if the `enable_feature` pipeline operation calls back with a pipeline error"
-    )
-=======
     @pytest.mark.it("Raises a client error if enabling twin messaging feature fails")
->>>>>>> 6b033532
     @pytest.mark.parametrize(
         "pipeline_error,client_error",
         [
@@ -848,25 +842,6 @@
             pytest.param(Exception, client_exceptions.ClientError, id="Exception->ClientError"),
         ],
     )
-<<<<<<< HEAD
-    def test_enable_twin_fails(
-        self, mocker, client_manual_cb, mqtt_pipeline_manual_cb, pipeline_error, client_error
-    ):
-        mqtt_pipeline_manual_cb.feature_enabled.__getitem__.return_value = (
-            False  # twin will appear disabled
-        )
-
-        my_pipeline_error = pipeline_error()
-        self.add_event_completion_checks(
-            mocker=mocker,
-            pipeline_function=mqtt_pipeline_manual_cb.enable_feature,
-            kwargs={"error": my_pipeline_error},
-        )
-        with pytest.raises(client_error) as e_info:
-            client_manual_cb.get_twin()
-        assert e_info.value.__cause__ is my_pipeline_error
-        assert mqtt_pipeline_manual_cb.get_twin.call_count == 0
-=======
     def test_enable_feature_fails(
         self, mocker, client, mqtt_pipeline, pipeline_error, client_error
     ):
@@ -886,7 +861,6 @@
             client.get_twin()
         assert e_info.value.__cause__ is my_pipeline_error
         assert mqtt_pipeline.get_twin.call_count == 0
->>>>>>> 6b033532
 
     @pytest.mark.it("Begins a 'get_twin' pipeline operation")
     def test_get_twin_calls_pipeline(self, client, mqtt_pipeline):
@@ -1002,13 +976,7 @@
         client.patch_twin_reported_properties(twin_patch_reported)
         assert mqtt_pipeline.enable_feature.call_count == 0
 
-<<<<<<< HEAD
-    @pytest.mark.it(
-        "Raises a client error if the 'enable feature' pipeline operation calls back with a pipeline error"
-    )
-=======
     @pytest.mark.it("Raises a client error if enabling twin messaging feature fails")
->>>>>>> 6b033532
     @pytest.mark.parametrize(
         "pipeline_error,client_error",
         [
@@ -1050,30 +1018,6 @@
             pytest.param(Exception, client_exceptions.ClientError, id="Exception->ClientError"),
         ],
     )
-<<<<<<< HEAD
-    def test_twin_enable_fails(
-        self,
-        mocker,
-        client_manual_cb,
-        mqtt_pipeline_manual_cb,
-        twin_patch_reported,
-        pipeline_error,
-        client_error,
-    ):
-        mqtt_pipeline_manual_cb.feature_enabled.__getitem__.return_value = (
-            False  # twin will appear disabled
-        )
-        my_pipeline_error = pipeline_error()
-        self.add_event_completion_checks(
-            mocker=mocker,
-            pipeline_function=mqtt_pipeline_manual_cb.enable_feature,
-            kwargs={"error": my_pipeline_error},
-        )
-        with pytest.raises(client_error) as e_info:
-            client_manual_cb.patch_twin_reported_properties(twin_patch_reported)
-        assert e_info.value.__cause__ is my_pipeline_error
-        assert mqtt_pipeline_manual_cb.patch_twin_reported_properties.call_count == 0
-=======
     def test_enable_feature_fails(
         self, mocker, client, mqtt_pipeline, pipeline_error, client_error, twin_patch_reported
     ):
@@ -1093,7 +1037,6 @@
             client.patch_twin_reported_properties(twin_patch_reported)
         assert e_info.value.__cause__ is my_pipeline_error
         assert mqtt_pipeline.patch_twin_reported_properties.call_count == 0
->>>>>>> 6b033532
 
     @pytest.mark.it("Begins a 'patch_twin_reported_properties' pipeline operation")
     def test_patch_twin_reported_properties_calls_pipeline(
