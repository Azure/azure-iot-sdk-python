# -------------------------------------------------------------------------
# Copyright (c) Microsoft Corporation. All rights reserved.
# Licensed under the MIT License. See License.txt in the project root for
# license information.
# --------------------------------------------------------------------------
"""This module contains tests that are shared between sync/async clients
i.e. tests for things defined in abstract clients"""

import pytest
import logging
import os
import io
import time
import urllib
from azure.iot.device.common import auth, handle_exceptions
from azure.iot.device.common.auth import sastoken as st
from azure.iot.device.common.auth import connection_string as cs
from azure.iot.device.iothub.pipeline import IoTHubPipelineConfig
from azure.iot.device.iothub.pipeline import exceptions as pipeline_exceptions
from azure.iot.device.common.pipeline.config import DEFAULT_KEEPALIVE
from azure.iot.device.iothub import edge_hsm
from azure.iot.device.iothub import client_event
from azure.iot.device import ProxyOptions
from azure.iot.device import exceptions as client_exceptions

logging.basicConfig(level=logging.DEBUG)


####################
# HELPER FUNCTIONS #
####################


def token_parser(token_str):
    """helper function that parses a token string for individual values"""
    token_map = {}
    kv_string = token_str.split(" ")[1]
    kv_pairs = kv_string.split("&")
    for kv in kv_pairs:
        t = kv.split("=")
        token_map[t[0]] = t[1]
    return token_map


################################
# SHARED DEVICE + MODULE TESTS #
################################


class SharedIoTHubClientInstantiationTests(object):
    @pytest.mark.it(
        "Stores the MQTTPipeline from the 'mqtt_pipeline' parameter in the '_mqtt_pipeline' attribute"
    )
    def test_mqtt_pipeline_attribute(self, client_class, mqtt_pipeline, http_pipeline):
        client = client_class(mqtt_pipeline, http_pipeline)

        assert client._mqtt_pipeline is mqtt_pipeline

    @pytest.mark.it(
        "Stores the HTTPPipeline from the 'http_pipeline' parameter in the '_http_pipeline' attribute"
    )
    def test_sets_http_pipeline_attribute(self, client_class, mqtt_pipeline, http_pipeline):
        client = client_class(mqtt_pipeline, http_pipeline)

        assert client._http_pipeline is http_pipeline

    @pytest.mark.it("Sets on_connected handler in the MQTTPipeline")
    def test_sets_on_connected_handler_in_pipeline(
        self, client_class, mqtt_pipeline, http_pipeline
    ):
        client = client_class(mqtt_pipeline, http_pipeline)

        assert client._mqtt_pipeline.on_connected is not None
        assert client._mqtt_pipeline.on_connected == client._on_connected

    @pytest.mark.it("Sets on_disconnected handler in the MQTTPipeline")
    def test_sets_on_disconnected_handler_in_pipeline(
        self, client_class, mqtt_pipeline, http_pipeline
    ):
        client = client_class(mqtt_pipeline, http_pipeline)

        assert client._mqtt_pipeline.on_disconnected is not None
        assert client._mqtt_pipeline.on_disconnected == client._on_disconnected

    @pytest.mark.it("Sets on_new_sastoken_required handler in the MQTTPipeline")
    def test_sets_on_new_sastoken_required_handler_in_pipeline(
        self, client_class, mqtt_pipeline, http_pipeline
    ):
        client = client_class(mqtt_pipeline, http_pipeline)

        assert client._mqtt_pipeline.on_new_sastoken_required is not None
        assert client._mqtt_pipeline.on_new_sastoken_required == client._on_new_sastoken_required

    @pytest.mark.it("Sets on_background_exception handler in the MQTTPipeline")
    def test_sets_on_background_exception_handler(self, client_class, mqtt_pipeline, http_pipeline):
        client = client_class(mqtt_pipeline, http_pipeline)

        assert client._mqtt_pipeline.on_background_exception is not None
        assert client._mqtt_pipeline.on_background_exception == client._on_background_exception

    @pytest.mark.it("Sets on_method_request_received handler in the MQTTPipeline")
    def test_sets_on_method_request_received_handler_in_pipeline(
        self, client_class, mqtt_pipeline, http_pipeline
    ):
        client = client_class(mqtt_pipeline, http_pipeline)

        assert client._mqtt_pipeline.on_method_request_received is not None
        assert (
            client._mqtt_pipeline.on_method_request_received
            == client._inbox_manager.route_method_request
        )

    @pytest.mark.it("Sets on_twin_patch_received handler in the MQTTPipeline")
    def test_sets_on_twin_patch_received_handler_in_pipeline(
        self, client_class, mqtt_pipeline, http_pipeline
    ):
        client = client_class(mqtt_pipeline, http_pipeline)

        assert client._mqtt_pipeline.on_twin_patch_received is not None
        assert (
            client._mqtt_pipeline.on_twin_patch_received == client._inbox_manager.route_twin_patch
        )


@pytest.mark.usefixtures("mock_mqtt_pipeline_init", "mock_http_pipeline_init")
class SharedIoTHubClientCreateMethodUserOptionTests(object):
    @pytest.fixture
    def option_test_required_patching(self, mocker):
        """Override this fixture in a subclass if unique patching is required"""
        pass

    @pytest.mark.it(
        "Sets the 'product_info' user option parameter on the PipelineConfig, if provided"
    )
    def test_product_info_option(
        self,
        option_test_required_patching,
        client_create_method,
        create_method_args,
        mock_mqtt_pipeline_init,
        mock_http_pipeline_init,
    ):

        product_info = "MyProductInfo"
        client_create_method(*create_method_args, product_info=product_info)

        # Get configuration object, and ensure it was used for both protocol pipelines
        assert mock_mqtt_pipeline_init.call_count == 1
        config = mock_mqtt_pipeline_init.call_args[0][0]
        assert isinstance(config, IoTHubPipelineConfig)
        assert config == mock_http_pipeline_init.call_args[0][0]

        assert config.product_info == product_info

    @pytest.mark.it(
        "Sets the 'websockets' user option parameter on the PipelineConfig, if provided"
    )
    def test_websockets_option(
        self,
        option_test_required_patching,
        client_create_method,
        create_method_args,
        mock_mqtt_pipeline_init,
        mock_http_pipeline_init,
    ):

        client_create_method(*create_method_args, websockets=True)

        # Get configuration object, and ensure it was used for both protocol pipelines
        assert mock_mqtt_pipeline_init.call_count == 1
        config = mock_mqtt_pipeline_init.call_args[0][0]
        assert isinstance(config, IoTHubPipelineConfig)
        assert config == mock_http_pipeline_init.call_args[0][0]

        assert config.websockets

    # TODO: Show that input in the wrong format is formatted to the correct one. This test exists
    # in the IoTHubPipelineConfig object already, but we do not currently show that this is felt
    # from the API level.
    @pytest.mark.it("Sets the 'cipher' user option parameter on the PipelineConfig, if provided")
    def test_cipher_option(
        self,
        option_test_required_patching,
        client_create_method,
        create_method_args,
        mock_mqtt_pipeline_init,
        mock_http_pipeline_init,
    ):
        cipher = "DHE-RSA-AES128-SHA:DHE-RSA-AES256-SHA:ECDHE-ECDSA-AES128-GCM-SHA256"
        client_create_method(*create_method_args, cipher=cipher)

        # Get configuration object, and ensure it was used for both protocol pipelines
        assert mock_mqtt_pipeline_init.call_count == 1
        config = mock_mqtt_pipeline_init.call_args[0][0]
        assert isinstance(config, IoTHubPipelineConfig)
        assert config == mock_http_pipeline_init.call_args[0][0]

        assert config.cipher == cipher

    @pytest.mark.it(
        "Sets the 'server_verification_cert' user option parameter on the PipelineConfig, if provided"
    )
    def test_server_verification_cert_option(
        self,
        option_test_required_patching,
        client_create_method,
        create_method_args,
        mock_mqtt_pipeline_init,
        mock_http_pipeline_init,
    ):
        server_verification_cert = "fake_server_verification_cert"
        client_create_method(*create_method_args, server_verification_cert=server_verification_cert)

        # Get configuration object, and ensure it was used for both protocol pipelines
        assert mock_mqtt_pipeline_init.call_count == 1
        config = mock_mqtt_pipeline_init.call_args[0][0]
        assert isinstance(config, IoTHubPipelineConfig)
        assert config == mock_http_pipeline_init.call_args[0][0]

        assert config.server_verification_cert == server_verification_cert

    @pytest.mark.it(
        "Sets the 'gateway_hostname' user option parameter on the PipelineConfig, if provided"
    )
    def test_gateway_hostname_option(
        self,
        option_test_required_patching,
        client_create_method,
        create_method_args,
        mock_mqtt_pipeline_init,
        mock_http_pipeline_init,
    ):
        gateway_hostname = "my.gateway"
        client_create_method(*create_method_args, gateway_hostname=gateway_hostname)

        # Get configuration object, and ensure it was used for both protocol pipelines
        assert mock_mqtt_pipeline_init.call_count == 1
        config = mock_mqtt_pipeline_init.call_args[0][0]
        assert isinstance(config, IoTHubPipelineConfig)
        assert config == mock_http_pipeline_init.call_args[0][0]

        assert config.gateway_hostname == gateway_hostname

    @pytest.mark.it(
        "Sets the 'proxy_options' user option parameter on the PipelineConfig, if provided"
    )
    def test_proxy_options(
        self,
        option_test_required_patching,
        client_create_method,
        create_method_args,
        mock_mqtt_pipeline_init,
        mock_http_pipeline_init,
    ):
        proxy_options = ProxyOptions(proxy_type="HTTP", proxy_addr="127.0.0.1", proxy_port=8888)
        client_create_method(*create_method_args, proxy_options=proxy_options)

        # Get configuration object, and ensure it was used for both protocol pipelines
        assert mock_mqtt_pipeline_init.call_count == 1
        config = mock_mqtt_pipeline_init.call_args[0][0]
        assert isinstance(config, IoTHubPipelineConfig)
        assert config == mock_http_pipeline_init.call_args[0][0]

        assert config.proxy_options is proxy_options

    @pytest.mark.it(
        "Sets the 'keep_alive' user option parameter on the PipelineConfig, if provided"
    )
    def test_keep_alive_options(
        self,
        option_test_required_patching,
        client_create_method,
        create_method_args,
        mock_mqtt_pipeline_init,
        mock_http_pipeline_init,
    ):
        keepalive_value = 60
        client_create_method(*create_method_args, keep_alive=keepalive_value)

        # Get configuration object, and ensure it was used for both protocol pipelines
        assert mock_mqtt_pipeline_init.call_count == 1
        config = mock_mqtt_pipeline_init.call_args[0][0]
        assert isinstance(config, IoTHubPipelineConfig)
        assert config == mock_http_pipeline_init.call_args[0][0]

        assert config.keep_alive == keepalive_value

    @pytest.mark.it(
        "Sets the 'auto_connect' user option parameter on the PipelineConfig, if provided"
    )
    def test_auto_connect_option(
        self,
        option_test_required_patching,
        client_create_method,
        create_method_args,
        mock_mqtt_pipeline_init,
        mock_http_pipeline_init,
    ):
        auto_connect_value = False
        client_create_method(*create_method_args, auto_connect=auto_connect_value)

        # Get configuration object, and ensure it was used for both protocol pipelines
        assert mock_mqtt_pipeline_init.call_count == 1
        config = mock_mqtt_pipeline_init.call_args[0][0]
        assert isinstance(config, IoTHubPipelineConfig)
        assert config == mock_http_pipeline_init.call_args[0][0]

        assert config.auto_connect == auto_connect_value

    @pytest.mark.it(
        "Sets the 'connection_retry' user option parameter on the PipelineConfig, if provided"
    )
    def test_connection_retry_option(
        self,
        option_test_required_patching,
        client_create_method,
        create_method_args,
        mock_mqtt_pipeline_init,
        mock_http_pipeline_init,
    ):
        connection_retry_value = False
        client_create_method(*create_method_args, connection_retry=connection_retry_value)

        # Get configuration object, and ensure it was used for both protocol pipelines
        assert mock_mqtt_pipeline_init.call_count == 1
        config = mock_mqtt_pipeline_init.call_args[0][0]
        assert isinstance(config, IoTHubPipelineConfig)
        assert config == mock_http_pipeline_init.call_args[0][0]

        assert config.connection_retry == connection_retry_value

    @pytest.mark.it(
        "Sets the 'connection_retry_interval' user option parameter on the PipelineConfig, if provided"
    )
    def test_connection_retry_interval_option(
        self,
        option_test_required_patching,
        client_create_method,
        create_method_args,
        mock_mqtt_pipeline_init,
        mock_http_pipeline_init,
    ):
        connection_retry_interval_value = 17
        client_create_method(
            *create_method_args, connection_retry_interval=connection_retry_interval_value
        )

        # Get configuration object, and ensure it was used for both protocol pipelines
        assert mock_mqtt_pipeline_init.call_count == 1
        config = mock_mqtt_pipeline_init.call_args[0][0]
        assert isinstance(config, IoTHubPipelineConfig)
        assert config == mock_http_pipeline_init.call_args[0][0]

        assert config.connection_retry_interval == connection_retry_interval_value

    @pytest.mark.it("Raises a TypeError if an invalid user option parameter is provided")
    def test_invalid_option(
        self, option_test_required_patching, client_create_method, create_method_args
    ):
        with pytest.raises(TypeError):
            client_create_method(*create_method_args, invalid_option="some_value")

    # NOTE: If any further tests need to override this test, it's time to restructure.
    @pytest.mark.it("Sets default user options if none are provided")
    def test_default_options(
        self,
        mocker,
        option_test_required_patching,
        client_create_method,
        create_method_args,
        mock_mqtt_pipeline_init,
        mock_http_pipeline_init,
    ):
        client_create_method(*create_method_args)

        # Both pipelines use the same IoTHubPipelineConfig
        assert mock_mqtt_pipeline_init.call_count == 1
        assert mock_http_pipeline_init.call_count == 1
        assert mock_mqtt_pipeline_init.call_args[0][0] is mock_http_pipeline_init.call_args[0][0]
        config = mock_mqtt_pipeline_init.call_args[0][0]
        assert isinstance(config, IoTHubPipelineConfig)

        # Pipeline Config has default options set that were not user-specified
        assert config.product_info == ""
        assert config.websockets is False
        assert config.cipher == ""
        assert config.proxy_options is None
        assert config.server_verification_cert is None
        assert config.gateway_hostname is None
        assert config.keep_alive == DEFAULT_KEEPALIVE
        assert config.auto_connect is True
        assert config.connection_retry is True
        assert config.connection_retry_interval == 10


# TODO: consider splitting this test class up into device/module specific test classes to avoid
# the conditional logic in some tests
@pytest.mark.usefixtures("mock_mqtt_pipeline_init", "mock_http_pipeline_init")
class SharedIoTHubClientCreateFromConnectionStringTests(
    SharedIoTHubClientCreateMethodUserOptionTests
):
    @pytest.fixture
    def client_create_method(self, client_class):
        """Provides the specific create method for use in universal tests"""
        return client_class.create_from_connection_string

    @pytest.fixture
    def create_method_args(self, connection_string):
        """Provides the specific create method args for use in universal tests"""
        return [connection_string]

    @pytest.mark.it(
        "Raises a TypeError if the 'gateway_hostname' user option parameter is provided"
    )
    def test_gateway_hostname_option(
        self,
        option_test_required_patching,
        client_create_method,
        create_method_args,
        mock_mqtt_pipeline_init,
        mock_http_pipeline_init,
    ):
        """THIS TEST OVERRIDES AN INHERITED TEST"""
        # Override to test that gateway_hostname CANNOT be provided in Edge scenarios

        with pytest.raises(TypeError):
            client_create_method(*create_method_args, gateway_hostname="my.gateway.device")

    @pytest.mark.it("Sets default user options if none are provided")
    def test_default_options(
        self,
        mocker,
        option_test_required_patching,
        client_create_method,
        create_method_args,
        mock_mqtt_pipeline_init,
        mock_http_pipeline_init,
    ):
        """THIS TEST OVERRIDES AN INHERITED TEST"""
        # Override to remove an assertion about gateway_hostname

        client_create_method(*create_method_args)

        # Both pipelines use the same IoTHubPipelineConfig
        assert mock_mqtt_pipeline_init.call_count == 1
        assert mock_http_pipeline_init.call_count == 1
        assert mock_mqtt_pipeline_init.call_args[0][0] is mock_http_pipeline_init.call_args[0][0]
        config = mock_mqtt_pipeline_init.call_args[0][0]
        assert isinstance(config, IoTHubPipelineConfig)

        # Pipeline Config has default options set that were not user-specified
        assert config.product_info == ""
        assert config.websockets is False
        assert config.cipher == ""
        assert config.proxy_options is None
        assert config.server_verification_cert is None
        assert config.keep_alive == DEFAULT_KEEPALIVE
        assert config.auto_connect is True
        assert config.connection_retry is True
        assert config.connection_retry_interval == 10

    @pytest.mark.it(
        "Creates a SasToken that uses a SymmetricKeySigningMechanism, from the values in the provided connection string"
    )
    def test_sastoken(self, mocker, client_class, connection_string):
        sksm_mock = mocker.patch.object(auth, "SymmetricKeySigningMechanism")
        sastoken_mock = mocker.patch.object(st, "RenewableSasToken")
        cs_obj = cs.ConnectionString(connection_string)

        custom_ttl = 1000
        client_class.create_from_connection_string(connection_string, sastoken_ttl=custom_ttl)

        # Determine expected URI based on class under test
        if client_class.__name__ == "IoTHubDeviceClient":
            expected_uri = "{hostname}/devices/{device_id}".format(
                hostname=cs_obj[cs.HOST_NAME], device_id=cs_obj[cs.DEVICE_ID]
            )
        else:
            expected_uri = "{hostname}/devices/{device_id}/modules/{module_id}".format(
                hostname=cs_obj[cs.HOST_NAME],
                device_id=cs_obj[cs.DEVICE_ID],
                module_id=cs_obj[cs.MODULE_ID],
            )

        # SymmetricKeySigningMechanism created using the connection string's SharedAccessKey
        assert sksm_mock.call_count == 1
        assert sksm_mock.call_args == mocker.call(key=cs_obj[cs.SHARED_ACCESS_KEY])

        # Token was created with a SymmetricKeySigningMechanism, the expected URI, and custom ttl
        assert sastoken_mock.call_count == 1
        assert sastoken_mock.call_args == mocker.call(
            expected_uri, sksm_mock.return_value, ttl=custom_ttl
        )

    @pytest.mark.it(
        "Uses 3600 seconds (1 hour) as the default SasToken TTL if no custom TTL is provided"
    )
    def test_sastoken_default(self, mocker, client_class, connection_string):
        sksm_mock = mocker.patch.object(auth, "SymmetricKeySigningMechanism")
        sastoken_mock = mocker.patch.object(st, "RenewableSasToken")
        cs_obj = cs.ConnectionString(connection_string)

        client_class.create_from_connection_string(connection_string)

        # Determine expected URI based on class under test
        if client_class.__name__ == "IoTHubDeviceClient":
            expected_uri = "{hostname}/devices/{device_id}".format(
                hostname=cs_obj[cs.HOST_NAME], device_id=cs_obj[cs.DEVICE_ID]
            )
        else:
            expected_uri = "{hostname}/devices/{device_id}/modules/{module_id}".format(
                hostname=cs_obj[cs.HOST_NAME],
                device_id=cs_obj[cs.DEVICE_ID],
                module_id=cs_obj[cs.MODULE_ID],
            )

        # SymmetricKeySigningMechanism created using the connection string's SharedAccessKey
        assert sksm_mock.call_count == 1
        assert sksm_mock.call_args == mocker.call(key=cs_obj[cs.SHARED_ACCESS_KEY])

        # Token was created with a SymmetricKeySigningMechanism, the expected URI, and default ttl
        assert sastoken_mock.call_count == 1
        assert sastoken_mock.call_args == mocker.call(
            expected_uri, sksm_mock.return_value, ttl=3600
        )

    @pytest.mark.it(
        "Creates MQTT and HTTP Pipelines with an IoTHubPipelineConfig object containing the SasToken and values from the connection string"
    )
    def test_pipeline_config(
        self,
        mocker,
        client_class,
        connection_string,
        mock_mqtt_pipeline_init,
        mock_http_pipeline_init,
    ):
        sastoken_mock = mocker.patch.object(st, "RenewableSasToken")
        cs_obj = cs.ConnectionString(connection_string)

        client_class.create_from_connection_string(connection_string)

        # Verify pipelines created with an IoTHubPipelineConfig
        assert mock_mqtt_pipeline_init.call_count == 1
        assert mock_http_pipeline_init.call_count == 1
        assert mock_mqtt_pipeline_init.call_args[0][0] is mock_http_pipeline_init.call_args[0][0]
        assert isinstance(mock_mqtt_pipeline_init.call_args[0][0], IoTHubPipelineConfig)

        # Verify the IoTHubPipelineConfig is constructed as expected
        config = mock_mqtt_pipeline_init.call_args[0][0]
        assert config.device_id == cs_obj[cs.DEVICE_ID]
        assert config.hostname == cs_obj[cs.HOST_NAME]
        assert config.sastoken is sastoken_mock.return_value
        if client_class.__name__ == "IoTHubModuleClient":
            assert config.module_id == cs_obj[cs.MODULE_ID]
            assert config.blob_upload is False
            assert config.method_invoke is False
        else:
            assert config.module_id is None
            assert config.blob_upload is True
            assert config.method_invoke is False
        if cs_obj.get(cs.GATEWAY_HOST_NAME):
            assert config.gateway_hostname == cs_obj[cs.GATEWAY_HOST_NAME]
        else:
            assert config.gateway_hostname is None

    @pytest.mark.it(
        "Returns an instance of an IoTHub client using the created MQTT and HTTP pipelines"
    )
    def test_client_returned(
        self,
        mocker,
        client_class,
        connection_string,
        mock_mqtt_pipeline_init,
        mock_http_pipeline_init,
    ):
        client = client_class.create_from_connection_string(connection_string)
        assert isinstance(client, client_class)
        assert client._mqtt_pipeline is mock_mqtt_pipeline_init.return_value
        assert client._http_pipeline is mock_http_pipeline_init.return_value

    @pytest.mark.it("Raises ValueError when given an invalid connection string")
    @pytest.mark.parametrize(
        "bad_cs",
        [
            pytest.param("not-a-connection-string", id="Garbage string"),
            pytest.param(
                "HostName=value.domain.net;DeviceId=my_device;SharedAccessKey=Invalid",
                id="Shared Access Key invalid",
            ),
            pytest.param(
                "HostName=value.domain.net;WrongValue=Invalid;SharedAccessKey=Zm9vYmFy",
                id="Contains extraneous data",
            ),
            pytest.param("HostName=value.domain.net;DeviceId=my_device", id="Incomplete"),
            pytest.param(
                "HostName=value.domain.net;DeviceId=my_device;x509=True",
                id="X509 Connection String",
            ),
        ],
    )
    def test_raises_value_error_on_bad_connection_string(self, client_class, bad_cs):
        with pytest.raises(ValueError):
            client_class.create_from_connection_string(bad_cs)

    @pytest.mark.it("Raises ValueError if a SasToken creation results in failure")
    def test_raises_value_error_on_sastoken_failure(self, mocker, client_class, connection_string):
        sastoken_mock = mocker.patch.object(st, "RenewableSasToken")
        token_err = st.SasTokenError("Some SasToken failure")
        sastoken_mock.side_effect = token_err

        with pytest.raises(ValueError) as e_info:
            client_class.create_from_connection_string(connection_string)
        assert e_info.value.__cause__ is token_err


class SharedIoTHubClientPROPERTYHandlerTests(object):
    @pytest.mark.it("Can have its value set and retrieved")
    def test_read_write(self, client, handler, handler_name):
        assert getattr(client, handler_name) is None
        setattr(client, handler_name, handler)
        assert getattr(client, handler_name) is handler

    @pytest.mark.it("Reflects the value of the handler manager property of the same name")
    def test_set_on_handler_manager(self, client, handler, handler_name):
        assert getattr(client, handler_name) is None
        assert getattr(client, handler_name) is getattr(client._handler_manager, handler_name)
        setattr(client, handler_name, handler)
        assert getattr(client, handler_name) is handler
        assert getattr(client, handler_name) is getattr(client._handler_manager, handler_name)


class SharedIoTHubClientPROPERTYReceiverHandlerTests(SharedIoTHubClientPROPERTYHandlerTests):
    @pytest.mark.it("Can have its value set and retrieved")
    def test_read_write(self, client, handler, handler_name):
        assert getattr(client, handler_name) is None
        setattr(client, handler_name, handler)
        assert getattr(client, handler_name) is handler

    @pytest.mark.it("Reflects the value of the handler manager property of the same name")
    def test_set_on_handler_manager(self, client, handler, handler_name):
        assert getattr(client, handler_name) is None
        assert getattr(client, handler_name) is getattr(client._handler_manager, handler_name)
        setattr(client, handler_name, handler)
        assert getattr(client, handler_name) is handler
        assert getattr(client, handler_name) is getattr(client._handler_manager, handler_name)

    @pytest.mark.it(
        "Implicitly enables the corresponding feature if not already enabled, when a handler value is set"
    )
    def test_enables_feature_only_if_not_already_enabled(
        self, mocker, client, handler, handler_name, feature_name, mqtt_pipeline
    ):
        # Feature will appear disabled
        mqtt_pipeline.feature_enabled.__getitem__.return_value = False
        # Set handler
        setattr(client, handler_name, handler)
        # Feature was enabled
        assert mqtt_pipeline.enable_feature.call_count == 1
        assert mqtt_pipeline.enable_feature.call_args[0][0] == feature_name

        mqtt_pipeline.enable_feature.reset_mock()

        # Feature will appear already enabled
        mqtt_pipeline.feature_enabled.__getitem__.return_value = True
        # Set handler
        setattr(client, handler_name, handler)
        # Feature was not enabled again
        assert mqtt_pipeline.enable_feature.call_count == 0

    @pytest.mark.it("Raises a client error if enabling the corresponding feature fails")
    @pytest.mark.parametrize(
        "pipeline_error,client_error",
        [
            pytest.param(
                pipeline_exceptions.ConnectionDroppedError,
                client_exceptions.ConnectionDroppedError,
                id="ConnectionDroppedError->ConnectionDroppedError",
            ),
            pytest.param(
                pipeline_exceptions.ConnectionFailedError,
                client_exceptions.ConnectionFailedError,
                id="ConnectionFailedError->ConnectionFailedError",
            ),
            pytest.param(
                pipeline_exceptions.NoConnectionError,
                client_exceptions.NoConnectionError,
                id="NoConnectionError->NoConnectionError",
            ),
            pytest.param(
                pipeline_exceptions.UnauthorizedError,
                client_exceptions.CredentialError,
                id="UnauthorizedError->CredentialError",
            ),
            pytest.param(
                pipeline_exceptions.ProtocolClientError,
                client_exceptions.ClientError,
                id="ProtocolClientError->ClientError",
            ),
            pytest.param(
                pipeline_exceptions.OperationCancelled,
                client_exceptions.OperationCancelled,
                id="OperationCancelled -> OperationCancelled",
            ),
            pytest.param(
                pipeline_exceptions.OperationTimeout,
                client_exceptions.OperationTimeout,
                id="OperationTimeout -> OperationTimeout",
            ),
            pytest.param(Exception, client_exceptions.ClientError, id="Exception->ClientError"),
        ],
    )
    def test_enable_feature_fails(
        self, mocker, client, handler, handler_name, mqtt_pipeline, pipeline_error, client_error
    ):
        # Feature will appear disabled
        mqtt_pipeline.feature_enabled.__getitem__.return_value = False

        # Enable Feature will fail
        my_pipeline_error = pipeline_error()

        def fail_enable_feature(feature_name, callback):
            callback(error=my_pipeline_error)

        mqtt_pipeline.enable_feature = mocker.MagicMock(side_effect=fail_enable_feature)

        # Set handler
        with pytest.raises(client_error) as e_info:
            setattr(client, handler_name, handler)
        assert e_info.value.__cause__ is my_pipeline_error

    @pytest.mark.it(
        "Raises a client error and does not set the handler if enabling the corresponding feature fails"
    )
    @pytest.mark.parametrize(
        "pipeline_error,client_error",
        [
            pytest.param(
                pipeline_exceptions.ConnectionDroppedError,
                client_exceptions.ConnectionDroppedError,
                id="ConnectionDroppedError->ConnectionDroppedError",
            ),
            pytest.param(
                pipeline_exceptions.ConnectionFailedError,
                client_exceptions.ConnectionFailedError,
                id="ConnectionFailedError->ConnectionFailedError",
            ),
            pytest.param(
                pipeline_exceptions.NoConnectionError,
                client_exceptions.NoConnectionError,
                id="NoConnectionError->NoConnectionError",
            ),
            pytest.param(
                pipeline_exceptions.UnauthorizedError,
                client_exceptions.CredentialError,
                id="UnauthorizedError->CredentialError",
            ),
            pytest.param(
                pipeline_exceptions.ProtocolClientError,
                client_exceptions.ClientError,
                id="ProtocolClientError->ClientError",
            ),
            pytest.param(
                pipeline_exceptions.OperationCancelled,
                client_exceptions.OperationCancelled,
                id="OperationCancelled -> OperationCancelled",
            ),
            pytest.param(
                pipeline_exceptions.OperationTimeout,
                client_exceptions.OperationTimeout,
                id="OperationTimeout -> OperationTimeout",
            ),
            pytest.param(Exception, client_exceptions.ClientError, id="Exception->ClientError"),
        ],
    )
    def test_enable_feature_fails(
        self, mocker, client, handler, handler_name, mqtt_pipeline, pipeline_error, client_error
    ):
        # Feature will appear disabled
        mqtt_pipeline.feature_enabled.__getitem__.return_value = False
        # Handler is not set
        assert getattr(client, handler_name) is None

        # Enable Feature will fail
        my_pipeline_error = pipeline_error()

        def fail_enable_feature(feature_name, callback):
            callback(error=my_pipeline_error)

        mqtt_pipeline.enable_feature = mocker.MagicMock(side_effect=fail_enable_feature)

        # Attempt setting handler
        with pytest.raises(client_error) as e_info:
            setattr(client, handler_name, handler)
        assert e_info.value.__cause__ is my_pipeline_error

        # The handler was not set
        assert getattr(client, handler_name) is None

    @pytest.mark.it(
        "Implicitly disables the corresponding feature if not already disabled, when handler value is set back to None"
    )
    def test_disables_feature_only_if_not_already_disabled(
        self, mocker, client, handler_name, feature_name, mqtt_pipeline
    ):
        # Feature will appear enabled
        mqtt_pipeline.feature_enabled.__getitem__.return_value = True
        # Set handler to None
        setattr(client, handler_name, None)
        # Feature was disabled
        assert mqtt_pipeline.disable_feature.call_count == 1
        assert mqtt_pipeline.disable_feature.call_args[0][0] == feature_name

        mqtt_pipeline.disable_feature.reset_mock()

        # Feature will appear already disabled
        mqtt_pipeline.feature_enabled.__getitem__.return_value = False
        # Set handler to None
        setattr(client, handler_name, None)
        # Feature was not disabled again
        assert mqtt_pipeline.disable_feature.call_count == 0

<<<<<<< HEAD
    @pytest.mark.it("Raises a client error if disabling the corresponding feature fails")
=======
    @pytest.mark.it(
        "Raises a client error and does not set the handler to None if disabling the corresponding feature fails"
    )
>>>>>>> 6b033532
    @pytest.mark.parametrize(
        "pipeline_error,client_error",
        [
            pytest.param(
                pipeline_exceptions.ConnectionDroppedError,
                client_exceptions.ConnectionDroppedError,
                id="ConnectionDroppedError->ConnectionDroppedError",
            ),
            pytest.param(
                pipeline_exceptions.ConnectionFailedError,
                client_exceptions.ConnectionFailedError,
                id="ConnectionFailedError->ConnectionFailedError",
            ),
            pytest.param(
                pipeline_exceptions.NoConnectionError,
                client_exceptions.NoConnectionError,
                id="NoConnectionError->NoConnectionError",
            ),
            pytest.param(
                pipeline_exceptions.UnauthorizedError,
                client_exceptions.CredentialError,
                id="UnauthorizedError->CredentialError",
            ),
            pytest.param(
                pipeline_exceptions.ProtocolClientError,
                client_exceptions.ClientError,
                id="ProtocolClientError->ClientError",
            ),
            pytest.param(
                pipeline_exceptions.OperationCancelled,
                client_exceptions.OperationCancelled,
                id="OperationCancelled -> OperationCancelled",
            ),
            pytest.param(
                pipeline_exceptions.OperationTimeout,
                client_exceptions.OperationTimeout,
                id="OperationTimeout -> OperationTimeout",
            ),
            pytest.param(Exception, client_exceptions.ClientError, id="Exception->ClientError"),
        ],
    )
    def test_disable_feature_fails(
        self, mocker, client, handler, handler_name, mqtt_pipeline, pipeline_error, client_error
    ):
        # Feature will appear enabled
        mqtt_pipeline.feature_enabled.__getitem__.return_value = True
<<<<<<< HEAD
=======
        # Set spurious existing handler
        fake_handler = mocker.MagicMock()
        setattr(client, handler_name, fake_handler)
        assert getattr(client, handler_name) is fake_handler
>>>>>>> 6b033532

        # Disable Feature will fail
        my_pipeline_error = pipeline_error()

        def fail_disable_feature(feature_name, callback):
            callback(error=my_pipeline_error)

        mqtt_pipeline.disable_feature = mocker.MagicMock(side_effect=fail_disable_feature)

<<<<<<< HEAD
        # Set handler to None
=======
        # Attempt setting handler to None
>>>>>>> 6b033532
        with pytest.raises(client_error) as e_info:
            setattr(client, handler_name, None)
        assert e_info.value.__cause__ is my_pipeline_error

<<<<<<< HEAD
=======
        # The handler was not set to None
        assert getattr(client, handler_name) is not None
        assert getattr(client, handler_name) is fake_handler

>>>>>>> 6b033532

# NOTE: If more properties are added, this class should become a general purpose properties test class
class SharedIoTHubClientPROPERTYConnectedTests(object):
    @pytest.mark.it("Cannot be changed")
    def test_read_only(self, client):
        with pytest.raises(AttributeError):
            client.connected = not client.connected

    @pytest.mark.it("Reflects the value of the root stage property of the same name")
    def test_reflects_pipeline_property(self, client, mqtt_pipeline):
        mqtt_pipeline.connected = True
        assert client.connected
        mqtt_pipeline.connected = False
        assert not client.connected


class SharedIoTHubClientOCCURRENCEConnectTests(object):
    @pytest.mark.it(
        "Adds a CONNECTION_STATE_CHANGE ClientEvent to the ClientEvent Inbox if the HandlerManager is currently handling ClientEvents"
    )
    def test_handler_manager_handling_events(self, client, mocker):
        # NOTE: It's hard to mock a read-only property (.handling_client_events), so we're breaking
        # the rule about black-boxing other modules to simulate what we want. Sorry.
        client._handler_manager._client_event_runner = mocker.MagicMock()  # fake thread
        assert client._handler_manager.handling_client_events is True
        client_event_inbox = client._inbox_manager.get_client_event_inbox()
        inbox_put_spy = mocker.spy(client_event_inbox, "put")
        assert client_event_inbox.empty()

        client._on_connected()

        # ClientEvent was added
        assert not client_event_inbox.empty()
        assert inbox_put_spy.call_count == 1
        event = inbox_put_spy.call_args[0][0]
        assert isinstance(event, client_event.ClientEvent)
        assert event.name == client_event.CONNECTION_STATE_CHANGE
        assert event.args_for_user == ()

    @pytest.mark.it(
        "Does not add any ClientEvents to the ClientEvent Inbox if the HandlerManager is not currently handling ClientEvents"
    )
    def test_handler_manager_not_handling_events(self, client):
        assert client._handler_manager.handling_client_events is False
        client_event_inbox = client._inbox_manager.get_client_event_inbox()
        assert client_event_inbox.empty()

        client._on_connected()

        # Inbox is still empty
        assert client_event_inbox.empty()

    @pytest.mark.it("Ensures that the HandlerManager is running")
    @pytest.mark.parametrize(
        "handling_client_events",
        [True, False],
        ids=["Manager Handling ClientEvents", "Manager Not Handling ClientEvents"],
    )
    def test_ensure_handler_manager_running_on_connect(
        self, client, mocker, handling_client_events
    ):
        if handling_client_events:
            # NOTE: It's hard to mock a read-only property (.handling_client_events), so we're breaking
            # the rule about black-boxing other modules to simulate what we want. Sorry.
            client._handler_manager._client_event_runner = mocker.MagicMock()  # fake thread
        assert client._handler_manager.handling_client_events is handling_client_events
        ensure_running_spy = mocker.spy(client._handler_manager, "ensure_running")
        client._on_connected()
        assert ensure_running_spy.call_count == 1


class SharedIoTHubClientOCCURRENCEDisconnectTests(object):
    @pytest.mark.it(
        "Adds a CONNECTION_STATE_CHANGE ClientEvent to the ClientEvent Inbox if the HandlerManager is currently handling ClientEvents"
    )
    def test_handler_manager_handling_event(self, client, mocker):
        # NOTE: It's hard to mock a read-only property (.handling_client_events), so we're breaking
        # the rule about black-boxing other modules to simulate what we want. Sorry.
        client._handler_manager._client_event_runner = mocker.MagicMock()  # fake thread
        assert client._handler_manager.handling_client_events is True
        client_event_inbox = client._inbox_manager.get_client_event_inbox()
        inbox_put_spy = mocker.spy(client_event_inbox, "put")
        assert client_event_inbox.empty()

        client._on_disconnected()

        assert not client_event_inbox.empty()
        assert inbox_put_spy.call_count == 1
        event = inbox_put_spy.call_args[0][0]
        assert isinstance(event, client_event.ClientEvent)
        assert event.name == client_event.CONNECTION_STATE_CHANGE
        assert event.args_for_user == ()

    @pytest.mark.it(
        "Does not add any ClientEvents to the ClientEvent Inbox if the HandlerManager is not currently handling ClientEvents"
    )
    def test_handler_manager_not_handling_events(self, client):
        assert client._handler_manager.handling_client_events is False
        client_event_inbox = client._inbox_manager.get_client_event_inbox()
        assert client_event_inbox.empty()

        client._on_disconnected()

        # Inbox is still empty
        assert client_event_inbox.empty()

    @pytest.mark.it("Clears all pending MethodRequests")
    @pytest.mark.parametrize(
        "handling_client_events",
        [True, False],
        ids=["Manager Handling ClientEvents", "Manager Not Handling ClientEvents"],
    )
    def test_state_change_handler_clears_method_request_inboxes_on_disconnect(
        self, client, mocker, handling_client_events
    ):
        if handling_client_events:
            # NOTE: It's hard to mock a read-only property (.handling_client_events), so we're breaking
            # the rule about black-boxing other modules to simulate what we want. Sorry.
            client._handler_manager._client_event_runner = mocker.MagicMock()  # fake thread
        assert client._handler_manager.handling_client_events is handling_client_events
        clear_method_request_spy = mocker.spy(client._inbox_manager, "clear_all_method_requests")
        client._on_disconnected()
        assert clear_method_request_spy.call_count == 1


class SharedIoTHubClientOCCURRENCENewSastokenRequired(object):
    @pytest.mark.it(
        "Adds a NEW_SASTOKEN_REQUIRED ClientEvent to the ClientEvent Inbox if the HandlerManager is currently handling ClientEvents"
    )
    def test_handler_manager_handling_events(self, client, mocker):
        # NOTE: It's hard to mock a read-only property (.handling_client_events), so we're breaking
        # the rule about black-boxing other modules to simulate what we want. Sorry.
        client._handler_manager._client_event_runner = mocker.MagicMock()  # fake thread
        assert client._handler_manager.handling_client_events is True
        client_event_inbox = client._inbox_manager.get_client_event_inbox()
        inbox_put_spy = mocker.spy(client_event_inbox, "put")
        assert client_event_inbox.empty()

        client._on_new_sastoken_required()

        assert not client_event_inbox.empty()
        assert inbox_put_spy.call_count == 1
        event = inbox_put_spy.call_args[0][0]
        assert isinstance(event, client_event.ClientEvent)
        assert event.name == client_event.NEW_SASTOKEN_REQUIRED
        assert event.args_for_user == ()

    @pytest.mark.it(
        "Does not add any ClientEvents to the ClientEvent Inbox if the HandlerManager is not currently handling ClientEvents"
    )
    def test_handler_manager_not_handling_events(self, client):
        assert client._handler_manager.handling_client_events is False
        client_event_inbox = client._inbox_manager.get_client_event_inbox()
        assert client_event_inbox.empty()

        client._on_new_sastoken_required()

        # Inbox still empty
        assert client_event_inbox.empty()


class SharedIoTHubClientOCCURRENCEBackgroundException(object):
    @pytest.mark.it("Sends the exception to the handle_exceptions module")
    @pytest.mark.parametrize(
        "handling_client_events",
        [True, False],
        ids=["Manager Handling ClientEvents", "Manager Not Handling ClientEvents"],
    )
    def test_handle_exceptions_module(
        self, client, mocker, arbitrary_exception, handling_client_events
    ):
        if handling_client_events:
            # NOTE: It's hard to mock a read-only property (.handling_client_events), so we're breaking
            # the rule about black-boxing other modules to simulate what we want. Sorry.
            client._handler_manager._client_event_runner = mocker.MagicMock()  # fake thread
        assert client._handler_manager.handling_client_events is handling_client_events
        background_exc_spy = mocker.spy(handle_exceptions, "handle_background_exception")

        client._on_background_exception(arbitrary_exception)

        assert background_exc_spy.call_count == 1
        assert background_exc_spy.call_args == mocker.call(arbitrary_exception)

    @pytest.mark.it(
        "Adds a BACKGROUND_EXCEPTION ClientEvent (containing the exception) to the ClientEvent Inbox if the HandlerManager is currently handling ClientEvents"
    )
    def test_handler_manager_handling_events(self, client, mocker, arbitrary_exception):
        # NOTE: It's hard to mock a read-only property (.handling_client_events), so we're breaking
        # the rule about black-boxing other modules to simulate what we want. Sorry.
        client._handler_manager._client_event_runner = mocker.MagicMock()  # fake thread
        assert client._handler_manager.handling_client_events is True
        client_event_inbox = client._inbox_manager.get_client_event_inbox()
        inbox_put_spy = mocker.spy(client_event_inbox, "put")
        assert client_event_inbox.empty()

        client._on_background_exception(arbitrary_exception)

        assert not client_event_inbox.empty()
        assert inbox_put_spy.call_count == 1
        event = inbox_put_spy.call_args[0][0]
        assert isinstance(event, client_event.ClientEvent)
        assert event.name == client_event.BACKGROUND_EXCEPTION
        assert event.args_for_user == (arbitrary_exception,)

    @pytest.mark.it(
        "Does not add any ClientEvents to the ClientEvent Inbox if the HandlerManager is not currently handling ClientEvents"
    )
    def test_handler_manager_not_handling_events(self, client, arbitrary_exception):
        assert client._handler_manager.handling_client_events is False
        client_event_inbox = client._inbox_manager.get_client_event_inbox()
        assert client_event_inbox.empty()

        client._on_background_exception(arbitrary_exception)

        # Inbox is still empty
        assert client_event_inbox.empty()


##############################
# SHARED DEVICE CLIENT TESTS #
##############################


@pytest.mark.usefixtures("mock_mqtt_pipeline_init", "mock_http_pipeline_init")
class SharedIoTHubDeviceClientCreateFromSastokenTests(
    SharedIoTHubClientCreateMethodUserOptionTests
):
    @pytest.fixture
    def client_create_method(self, client_class):
        """Provides the specific create method for use in universal tests"""
        return client_class.create_from_sastoken

    @pytest.fixture
    def create_method_args(self, sas_token_string):
        """Provides the specific create method args for use in universal tests"""
        return [sas_token_string]

    @pytest.mark.it(
        "Creates a NonRenewableSasToken from the SAS token string provided in parameters"
    )
    def test_sastoken(self, mocker, client_class, sas_token_string):
        real_sastoken = st.NonRenewableSasToken(sas_token_string)
        sastoken_mock = mocker.patch.object(st, "NonRenewableSasToken")
        sastoken_mock.return_value = real_sastoken

        client_class.create_from_sastoken(sastoken=sas_token_string)

        # NonRenewableSasToken created from sastoken string
        assert sastoken_mock.call_count == 1
        assert sastoken_mock.call_args == mocker.call(sas_token_string)

    @pytest.mark.it(
        "Creates MQTT and HTTP pipelines with an IoTHubPipelineConfig object containing the SasToken and values extracted from the SasToken"
    )
    def test_pipeline_config(
        self,
        mocker,
        client_class,
        sas_token_string,
        mock_mqtt_pipeline_init,
        mock_http_pipeline_init,
    ):
        real_sastoken = st.NonRenewableSasToken(sas_token_string)
        sastoken_mock = mocker.patch.object(st, "NonRenewableSasToken")
        sastoken_mock.return_value = real_sastoken
        client_class.create_from_sastoken(sas_token_string)

        token_uri_pieces = real_sastoken.resource_uri.split("/")
        expected_hostname = token_uri_pieces[0]
        expected_device_id = token_uri_pieces[2]

        # Verify pipelines created with an IoTHubPipelineConfig
        assert mock_mqtt_pipeline_init.call_count == 1
        assert mock_http_pipeline_init.call_count == 1
        assert mock_mqtt_pipeline_init.call_args[0][0] is mock_http_pipeline_init.call_args[0][0]
        assert isinstance(mock_mqtt_pipeline_init.call_args[0][0], IoTHubPipelineConfig)

        # Verify the IoTHubPipelineConfig is constructed as expected
        config = mock_mqtt_pipeline_init.call_args[0][0]
        assert config.device_id == expected_device_id
        assert config.module_id is None
        assert config.hostname == expected_hostname
        assert config.gateway_hostname is None
        assert config.sastoken is sastoken_mock.return_value
        assert config.blob_upload is True
        assert config.method_invoke is False

    @pytest.mark.it(
        "Returns an instance of an IoTHubDeviceClient using the created MQTT and HTTP pipelines"
    )
    def test_client_returned(
        self,
        mocker,
        client_class,
        sas_token_string,
        mock_mqtt_pipeline_init,
        mock_http_pipeline_init,
    ):
        client = client_class.create_from_sastoken(sastoken=sas_token_string)
        assert isinstance(client, client_class)
        assert client._mqtt_pipeline is mock_mqtt_pipeline_init.return_value
        assert client._http_pipeline is mock_http_pipeline_init.return_value

    @pytest.mark.it("Raises ValueError if NonRenewableSasToken creation results in failure")
    def test_raises_value_error_on_sastoken_failure(self, sas_token_string, mocker, client_class):
        # NOTE: specific inputs that could cause this are tested in the sastoken test module
        sastoken_mock = mocker.patch.object(st, "NonRenewableSasToken")
        token_err = st.SasTokenError("Some SasToken failure")
        sastoken_mock.side_effect = token_err

        with pytest.raises(ValueError) as e_info:
            client_class.create_from_sastoken(sastoken=sas_token_string)
        assert e_info.value.__cause__ is token_err

    @pytest.mark.it("Raises ValueError if the provided SAS token string has an invalid URI")
    @pytest.mark.parametrize(
        "invalid_token_uri",
        [
            pytest.param("some.hostname/devices", id="Too short"),
            pytest.param("some.hostname/devices/my_device/somethingElse", id="Too long"),
            pytest.param(
                "some.hostname/not-devices/device_id", id="Incorrectly formatted device notation"
            ),
            pytest.param("some.hostname/devices/my_device/modules/my_module", id="Module URI"),
        ],
    )
    def test_raises_value_error_invalid_uri(self, mocker, client_class, invalid_token_uri):
        sastoken_str = "SharedAccessSignature sr={resource}&sig={signature}&se={expiry}".format(
            resource=urllib.parse.quote(invalid_token_uri, safe=""),
            signature=urllib.parse.quote("ajsc8nLKacIjGsYyB4iYDFCZaRMmmDrUuY5lncYDYPI=", safe=""),
            expiry=int(time.time() + 3600),
        )

        with pytest.raises(ValueError):
            client_class.create_from_sastoken(sastoken=sastoken_str)

    @pytest.mark.it("Raises ValueError if the provided SAS token string has already expired")
    def test_expired_token(self, mocker, client_class):
        sastoken_str = "SharedAccessSignature sr={resource}&sig={signature}&se={expiry}".format(
            resource=urllib.parse.quote("some.hostname/devices/my_device", safe=""),
            signature=urllib.parse.quote("ajsc8nLKacIjGsYyB4iYDFCZaRMmmDrUuY5lncYDYPI=", safe=""),
            expiry=int(time.time() - 3600),  # expired
        )

        with pytest.raises(ValueError):
            client_class.create_from_sastoken(sastoken=sastoken_str)

    @pytest.mark.it("Raises a TypeError if the 'sastoken_ttl' kwarg is supplied by the user")
    def test_sastoken_ttl(self, client_class, sas_token_string):
        with pytest.raises(TypeError):
            client_class.create_from_sastoken(sastoken=sas_token_string, sastoken_ttl=1000)


@pytest.mark.usefixtures("mock_mqtt_pipeline_init", "mock_http_pipeline_init")
class SharedIoTHubDeviceClientCreateFromSymmetricKeyTests(
    SharedIoTHubClientCreateMethodUserOptionTests
):
    hostname = "durmstranginstitute.farend"
    device_id = "MySnitch"
    symmetric_key = "Zm9vYmFy"

    @pytest.fixture
    def client_create_method(self, client_class):
        """Provides the specific create method for use in universal tests"""
        return client_class.create_from_symmetric_key

    @pytest.fixture
    def create_method_args(self):
        """Provides the specific create method args for use in universal tests"""
        return [self.symmetric_key, self.hostname, self.device_id]

    @pytest.mark.it(
        "Creates a SasToken that uses a SymmetricKeySigningMechanism, from the values provided in parameters"
    )
    def test_sastoken(self, mocker, client_class):
        sksm_mock = mocker.patch.object(auth, "SymmetricKeySigningMechanism")
        sastoken_mock = mocker.patch.object(st, "RenewableSasToken")
        expected_uri = "{hostname}/devices/{device_id}".format(
            hostname=self.hostname, device_id=self.device_id
        )

        custom_ttl = 1000
        client_class.create_from_symmetric_key(
            symmetric_key=self.symmetric_key,
            hostname=self.hostname,
            device_id=self.device_id,
            sastoken_ttl=custom_ttl,
        )

        # SymmetricKeySigningMechanism created using the provided symmetric key
        assert sksm_mock.call_count == 1
        assert sksm_mock.call_args == mocker.call(key=self.symmetric_key)

        # SasToken created with the SymmetricKeySigningMechanism, the expected URI, and the custom ttl
        assert sastoken_mock.call_count == 1
        assert sastoken_mock.call_args == mocker.call(
            expected_uri, sksm_mock.return_value, ttl=custom_ttl
        )

    @pytest.mark.it(
        "Uses 3600 seconds (1 hour) as the default SasToken TTL if no custom TTL is provided"
    )
    def test_sastoken_default(self, mocker, client_class):
        sksm_mock = mocker.patch.object(auth, "SymmetricKeySigningMechanism")
        sastoken_mock = mocker.patch.object(st, "RenewableSasToken")
        expected_uri = "{hostname}/devices/{device_id}".format(
            hostname=self.hostname, device_id=self.device_id
        )

        client_class.create_from_symmetric_key(
            symmetric_key=self.symmetric_key, hostname=self.hostname, device_id=self.device_id
        )

        # SymmetricKeySigningMechanism created using the provided symmetric key
        assert sksm_mock.call_count == 1
        assert sksm_mock.call_args == mocker.call(key=self.symmetric_key)

        # SasToken created with the SymmetricKeySigningMechanism, the expected URI, and the default ttl
        assert sastoken_mock.call_count == 1
        assert sastoken_mock.call_args == mocker.call(
            expected_uri, sksm_mock.return_value, ttl=3600
        )

    @pytest.mark.it(
        "Creates MQTT and HTTP pipelines with an IoTHubPipelineConfig object containing the SasToken and values provided in parameters"
    )
    def test_pipeline_config(
        self, mocker, client_class, mock_mqtt_pipeline_init, mock_http_pipeline_init
    ):
        sastoken_mock = mocker.patch.object(st, "RenewableSasToken")

        client_class.create_from_symmetric_key(
            symmetric_key=self.symmetric_key, hostname=self.hostname, device_id=self.device_id
        )

        # Verify pipelines created with an IoTHubPipelineConfig
        assert mock_mqtt_pipeline_init.call_count == 1
        assert mock_http_pipeline_init.call_count == 1
        assert mock_mqtt_pipeline_init.call_args[0][0] is mock_http_pipeline_init.call_args[0][0]
        assert isinstance(mock_mqtt_pipeline_init.call_args[0][0], IoTHubPipelineConfig)

        # Verify the IoTHubPipelineConfig is constructed as expected
        config = mock_mqtt_pipeline_init.call_args[0][0]
        assert config.device_id == self.device_id
        assert config.hostname == self.hostname
        assert config.gateway_hostname is None
        assert config.sastoken is sastoken_mock.return_value
        assert config.blob_upload is True
        assert config.method_invoke is False

    @pytest.mark.it(
        "Returns an instance of an IoTHubDeviceClient using the created MQTT and HTTP pipelines"
    )
    def test_client_returned(
        self, mocker, client_class, mock_mqtt_pipeline_init, mock_http_pipeline_init
    ):
        client = client_class.create_from_symmetric_key(
            symmetric_key=self.symmetric_key, hostname=self.hostname, device_id=self.device_id
        )
        assert isinstance(client, client_class)
        assert client._mqtt_pipeline is mock_mqtt_pipeline_init.return_value
        assert client._http_pipeline is mock_http_pipeline_init.return_value

    @pytest.mark.it("Raises ValueError if a SasToken creation results in failure")
    def test_raises_value_error_on_sastoken_failure(self, mocker, client_class):
        sastoken_mock = mocker.patch.object(st, "RenewableSasToken")
        token_err = st.SasTokenError("Some SasToken failure")
        sastoken_mock.side_effect = token_err

        with pytest.raises(ValueError) as e_info:
            client_class.create_from_symmetric_key(
                symmetric_key=self.symmetric_key, hostname=self.hostname, device_id=self.device_id
            )
        assert e_info.value.__cause__ is token_err


@pytest.mark.usefixtures("mock_mqtt_pipeline_init", "mock_http_pipeline_init")
class SharedIoTHubDeviceClientCreateFromX509CertificateTests(
    SharedIoTHubClientCreateMethodUserOptionTests
):
    hostname = "durmstranginstitute.farend"
    device_id = "MySnitch"

    @pytest.fixture
    def client_create_method(self, client_class):
        """Provides the specific create method for use in universal tests"""
        return client_class.create_from_x509_certificate

    @pytest.fixture
    def create_method_args(self, x509):
        """Provides the specific create method args for use in universal tests"""
        return [x509, self.hostname, self.device_id]

    @pytest.mark.it(
        "Creates MQTT and HTTP pipelines with an IoTHubPipelineConfig object containing the X509 and other values provided in parameters"
    )
    def test_pipeline_config(
        self, mocker, client_class, x509, mock_mqtt_pipeline_init, mock_http_pipeline_init
    ):
        client_class.create_from_x509_certificate(
            x509=x509, hostname=self.hostname, device_id=self.device_id
        )

        # Verify pipelines created with an IoTHubPipelineConfig
        assert mock_mqtt_pipeline_init.call_count == 1
        assert mock_http_pipeline_init.call_count == 1
        assert mock_mqtt_pipeline_init.call_args[0][0] == mock_http_pipeline_init.call_args[0][0]
        assert isinstance(mock_mqtt_pipeline_init.call_args[0][0], IoTHubPipelineConfig)

        # Verify the IoTHubPipelineConfig is constructed as expected
        config = mock_mqtt_pipeline_init.call_args[0][0]
        assert config.device_id == self.device_id
        assert config.hostname == self.hostname
        assert config.gateway_hostname is None
        assert config.x509 is x509
        assert config.blob_upload is True
        assert config.method_invoke is False

    @pytest.mark.it(
        "Returns an instance of an IoTHubDeviceclient using the created MQTT and HTTP pipelines"
    )
    def test_client_returned(
        self, mocker, client_class, x509, mock_mqtt_pipeline_init, mock_http_pipeline_init
    ):
        client = client_class.create_from_x509_certificate(
            x509=x509, hostname=self.hostname, device_id=self.device_id
        )
        assert isinstance(client, client_class)
        assert client._mqtt_pipeline is mock_mqtt_pipeline_init.return_value
        assert client._http_pipeline is mock_http_pipeline_init.return_value

    @pytest.mark.it("Raises a TypeError if the 'sastoken_ttl' kwarg is supplied by the user")
    def test_sastoken_ttl(self, client_class, x509):
        with pytest.raises(TypeError):
            client_class.create_from_x509_certificate(
                x509=x509, hostname=self.hostname, device_id=self.device_id, sastoken_ttl=1000
            )


##############################
# SHARED MODULE CLIENT TESTS #
##############################


@pytest.mark.usefixtures("mock_mqtt_pipeline_init", "mock_http_pipeline_init")
class SharedIoTHubModuleClientCreateFromSastokenTests(
    SharedIoTHubClientCreateMethodUserOptionTests
):
    @pytest.fixture
    def client_create_method(self, client_class):
        """Provides the specific create method for use in universal tests"""
        return client_class.create_from_sastoken

    @pytest.fixture
    def create_method_args(self, sas_token_string):
        """Provides the specific create method args for use in universal tests"""
        return [sas_token_string]

    @pytest.mark.it(
        "Creates a NonRenewableSasToken from the SAS token string provided in parameters"
    )
    def test_sastoken(self, mocker, client_class, sas_token_string):
        real_sastoken = st.NonRenewableSasToken(sas_token_string)
        sastoken_mock = mocker.patch.object(st, "NonRenewableSasToken")
        sastoken_mock.return_value = real_sastoken

        client_class.create_from_sastoken(sastoken=sas_token_string)

        # NonRenewableSasToken created from sastoken string
        assert sastoken_mock.call_count == 1
        assert sastoken_mock.call_args == mocker.call(sas_token_string)

    @pytest.mark.it(
        "Creates MQTT and HTTP pipelines with an IoTHubPipelineConfig object containing the SasToken and values extracted from the SasToken"
    )
    def test_pipeline_config(
        self,
        mocker,
        client_class,
        sas_token_string,
        mock_mqtt_pipeline_init,
        mock_http_pipeline_init,
    ):
        real_sastoken = st.NonRenewableSasToken(sas_token_string)
        sastoken_mock = mocker.patch.object(st, "NonRenewableSasToken")
        sastoken_mock.return_value = real_sastoken
        client_class.create_from_sastoken(sastoken=sas_token_string)

        token_uri_pieces = real_sastoken.resource_uri.split("/")
        expected_hostname = token_uri_pieces[0]
        expected_device_id = token_uri_pieces[2]
        expected_module_id = token_uri_pieces[4]

        # Verify pipelines created with an IoTHubPipelineConfig
        assert mock_mqtt_pipeline_init.call_count == 1
        assert mock_http_pipeline_init.call_count == 1
        assert mock_mqtt_pipeline_init.call_args[0][0] is mock_http_pipeline_init.call_args[0][0]
        assert isinstance(mock_mqtt_pipeline_init.call_args[0][0], IoTHubPipelineConfig)

        # Verify the IoTHubPipelineConfig is constructed as expected
        config = mock_mqtt_pipeline_init.call_args[0][0]
        assert config.device_id == expected_device_id
        assert config.module_id == expected_module_id
        assert config.hostname == expected_hostname
        assert config.gateway_hostname is None
        assert config.sastoken is sastoken_mock.return_value
        assert config.blob_upload is False
        assert config.method_invoke is False

    @pytest.mark.it(
        "Returns an instance of an IoTHubModuleClient using the created MQTT and HTTP pipelines"
    )
    def test_client_returned(
        self,
        mocker,
        client_class,
        sas_token_string,
        mock_mqtt_pipeline_init,
        mock_http_pipeline_init,
    ):
        client = client_class.create_from_sastoken(sastoken=sas_token_string)
        assert isinstance(client, client_class)
        assert client._mqtt_pipeline is mock_mqtt_pipeline_init.return_value
        assert client._http_pipeline is mock_http_pipeline_init.return_value

    @pytest.mark.it("Raises ValueError if NonRenewableSasToken creation results in failure")
    def test_raises_value_error_on_sastoken_failure(self, mocker, client_class, sas_token_string):
        # NOTE: specific inputs that could cause this are tested in the sastoken test module
        sastoken_mock = mocker.patch.object(st, "NonRenewableSasToken")
        token_err = st.SasTokenError("Some SasToken failure")
        sastoken_mock.side_effect = token_err

        with pytest.raises(ValueError) as e_info:
            client_class.create_from_sastoken(sastoken=sas_token_string)
        assert e_info.value.__cause__ is token_err

    @pytest.mark.it("Raises ValueError if the provided SAS token string has an invalid URI")
    @pytest.mark.parametrize(
        "invalid_token_uri",
        [
            pytest.param("some.hostname/devices/my_device/modules/", id="Too short"),
            pytest.param(
                "some.hostname/devices/my_device/modules/my_module/somethingElse", id="Too long"
            ),
            pytest.param(
                "some.hostname/not-devices/device_id/modules/module_id",
                id="Incorrectly formatted device notation",
            ),
            pytest.param(
                "some.hostname/devices/device_id/not-modules/module_id",
                id="Incorrectly formatted module notation",
            ),
            pytest.param("some.hostname/devices/my_device/", id="Device URI"),
        ],
    )
    def test_raises_value_error_invalid_uri(self, mocker, client_class, invalid_token_uri):
        sastoken_str = "SharedAccessSignature sr={resource}&sig={signature}&se={expiry}".format(
            resource=urllib.parse.quote(invalid_token_uri, safe=""),
            signature=urllib.parse.quote("ajsc8nLKacIjGsYyB4iYDFCZaRMmmDrUuY5lncYDYPI=", safe=""),
            expiry=int(time.time() + 3600),
        )

        with pytest.raises(ValueError):
            client_class.create_from_sastoken(sastoken=sastoken_str)

    @pytest.mark.it("Raises ValueError if the provided SAS token string has already expired")
    def test_expired_token(self, mocker, client_class):
        sastoken_str = "SharedAccessSignature sr={resource}&sig={signature}&se={expiry}".format(
            resource=urllib.parse.quote(
                "some.hostname/devices/my_device/modules/my_module", safe=""
            ),
            signature=urllib.parse.quote("ajsc8nLKacIjGsYyB4iYDFCZaRMmmDrUuY5lncYDYPI=", safe=""),
            expiry=int(time.time() - 3600),  # expired
        )

        with pytest.raises(ValueError):
            client_class.create_from_sastoken(sastoken=sastoken_str)

    @pytest.mark.it("Raises a TypeError if the 'sastoken_ttl' kwarg is supplied by the user")
    def test_sastoken_ttl(self, client_class, sas_token_string):
        with pytest.raises(TypeError):
            client_class.create_from_sastoken(sastoken=sas_token_string, sastoken_ttl=1000)


@pytest.mark.usefixtures("mock_mqtt_pipeline_init", "mock_http_pipeline_init")
class SharedIoTHubModuleClientCreateFromX509CertificateTests(
    SharedIoTHubClientCreateMethodUserOptionTests
):
    hostname = "durmstranginstitute.farend"
    device_id = "MySnitch"
    module_id = "Charms"

    @pytest.fixture
    def client_create_method(self, client_class):
        """Provides the specific create method for use in universal tests"""
        return client_class.create_from_x509_certificate

    @pytest.fixture
    def create_method_args(self, x509):
        """Provides the specific create method args for use in universal tests"""
        return [x509, self.hostname, self.device_id, self.module_id]

    @pytest.mark.it(
        "Creates MQTT and HTTP pipelines with an IoTHubPipelineConfig object containing the X509 and other values provided in parameters"
    )
    def test_pipeline_config(
        self, mocker, client_class, x509, mock_mqtt_pipeline_init, mock_http_pipeline_init
    ):
        client_class.create_from_x509_certificate(
            x509=x509, hostname=self.hostname, device_id=self.device_id, module_id=self.module_id
        )

        # Verify pipelines created with an IoTHubPipelineConfig
        assert mock_mqtt_pipeline_init.call_count == 1
        assert mock_http_pipeline_init.call_count == 1
        assert mock_mqtt_pipeline_init.call_args[0][0] == mock_http_pipeline_init.call_args[0][0]
        assert isinstance(mock_mqtt_pipeline_init.call_args[0][0], IoTHubPipelineConfig)

        # Verify the IoTHubPipelineConfig is constructed as expected
        config = mock_mqtt_pipeline_init.call_args[0][0]
        assert config.device_id == self.device_id
        assert config.hostname == self.hostname
        assert config.gateway_hostname is None
        assert config.x509 is x509
        assert config.blob_upload is False
        assert config.method_invoke is False

    @pytest.mark.it(
        "Returns an instance of an IoTHubDeviceclient using the created MQTT and HTTP pipelines"
    )
    def test_client_returned(
        self, mocker, client_class, x509, mock_mqtt_pipeline_init, mock_http_pipeline_init
    ):
        client = client_class.create_from_x509_certificate(
            x509=x509, hostname=self.hostname, device_id=self.device_id, module_id=self.module_id
        )
        assert isinstance(client, client_class)
        assert client._mqtt_pipeline is mock_mqtt_pipeline_init.return_value
        assert client._http_pipeline is mock_http_pipeline_init.return_value

    @pytest.mark.it("Raises a TypeError if the 'sastoken_ttl' kwarg is supplied by the user")
    def test_sastoken_ttl(self, client_class, x509):
        with pytest.raises(TypeError):
            client_class.create_from_x509_certificate(
                x509=x509, hostname=self.hostname, device_id=self.device_id, sastoken_ttl=1000
            )


@pytest.mark.usefixtures("mock_mqtt_pipeline_init", "mock_http_pipeline_init")
class SharedIoTHubModuleClientClientCreateFromEdgeEnvironmentUserOptionTests(
    SharedIoTHubClientCreateMethodUserOptionTests
):
    """This class inherits the user option tests shared by all create method APIs, and overrides
    tests in order to accommodate unique requirements for the .create_from_edge_environment() method.

    Because .create_from_edge_environment() tests are spread across multiple test units
    (i.e. test classes), these overrides are done in this class, which is then inherited by all
    .create_from_edge_environment() test units below.
    """

    @pytest.fixture
    def client_create_method(self, client_class):
        """Provides the specific create method for use in universal tests"""
        return client_class.create_from_edge_environment

    @pytest.fixture
    def create_method_args(self):
        """Provides the specific create method args for use in universal tests"""
        return []

    @pytest.mark.it(
        "Raises a TypeError if the 'server_verification_cert' user option parameter is provided"
    )
    def test_server_verification_cert_option(
        self,
        option_test_required_patching,
        client_create_method,
        create_method_args,
        mock_mqtt_pipeline_init,
        mock_http_pipeline_init,
    ):
        """THIS TEST OVERRIDES AN INHERITED TEST"""
        # Override to test that server_verification_cert CANNOT be provided in Edge scenarios

        with pytest.raises(TypeError):
            client_create_method(
                *create_method_args, server_verification_cert="fake_server_verification_cert"
            )

    @pytest.mark.it(
        "Raises a TypeError if the 'gateway_hostname' user option parameter is provided"
    )
    def test_gateway_hostname_option(
        self,
        option_test_required_patching,
        client_create_method,
        create_method_args,
        mock_mqtt_pipeline_init,
        mock_http_pipeline_init,
    ):
        """THIS TEST OVERRIDES AN INHERITED TEST"""
        # Override to test that gateway_hostname CANNOT be provided in Edge scenarios

        with pytest.raises(TypeError):
            client_create_method(*create_method_args, gateway_hostname="my.gateway.device")

    @pytest.mark.it("Sets default user options if none are provided")
    def test_default_options(
        self,
        mocker,
        option_test_required_patching,
        client_create_method,
        create_method_args,
        mock_mqtt_pipeline_init,
        mock_http_pipeline_init,
    ):
        """THIS TEST OVERRIDES AN INHERITED TEST"""
        # Override so that can avoid the check on server_verification_cert being None
        # as in Edge scenarios, it is not None

        client_create_method(*create_method_args)

        # Both pipelines use the same IoTHubPipelineConfig
        assert mock_mqtt_pipeline_init.call_count == 1
        assert mock_http_pipeline_init.call_count == 1
        assert mock_mqtt_pipeline_init.call_args[0][0] is mock_http_pipeline_init.call_args[0][0]
        config = mock_mqtt_pipeline_init.call_args[0][0]
        assert isinstance(config, IoTHubPipelineConfig)

        # Pipeline Config has default options that were not specified
        assert config.product_info == ""
        assert config.websockets is False
        assert config.cipher == ""
        assert config.proxy_options is None
        assert config.keep_alive == DEFAULT_KEEPALIVE


@pytest.mark.usefixtures("mock_mqtt_pipeline_init", "mock_http_pipeline_init")
class SharedIoTHubModuleClientCreateFromEdgeEnvironmentWithContainerEnvTests(
    SharedIoTHubModuleClientClientCreateFromEdgeEnvironmentUserOptionTests
):
    @pytest.fixture
    def option_test_required_patching(self, mocker, mock_edge_hsm, edge_container_environment):
        """THIS FIXTURE OVERRIDES AN INHERITED FIXTURE"""
        mocker.patch.dict(os.environ, edge_container_environment, clear=True)

    @pytest.mark.it(
        "Creates a SasToken that uses an IoTEdgeHsm, from the values extracted from the Edge environment and the user-provided TTL"
    )
    def test_sastoken(self, mocker, client_class, mock_edge_hsm, edge_container_environment):
        mocker.patch.dict(os.environ, edge_container_environment, clear=True)
        sastoken_mock = mocker.patch.object(st, "RenewableSasToken")

        expected_uri = "{hostname}/devices/{device_id}/modules/{module_id}".format(
            hostname=edge_container_environment["IOTEDGE_IOTHUBHOSTNAME"],
            device_id=edge_container_environment["IOTEDGE_DEVICEID"],
            module_id=edge_container_environment["IOTEDGE_MODULEID"],
        )

        custom_ttl = 1000
        client_class.create_from_edge_environment(sastoken_ttl=custom_ttl)

        # IoTEdgeHsm created using the extracted values
        assert mock_edge_hsm.call_count == 1
        assert mock_edge_hsm.call_args == mocker.call(
            module_id=edge_container_environment["IOTEDGE_MODULEID"],
            generation_id=edge_container_environment["IOTEDGE_MODULEGENERATIONID"],
            workload_uri=edge_container_environment["IOTEDGE_WORKLOADURI"],
            api_version=edge_container_environment["IOTEDGE_APIVERSION"],
        )

        # SasToken created with the IoTEdgeHsm, the expected URI and the custom ttl
        assert sastoken_mock.call_count == 1
        assert sastoken_mock.call_args == mocker.call(
            expected_uri, mock_edge_hsm.return_value, ttl=custom_ttl
        )

    @pytest.mark.it(
        "Uses 3600 seconds (1 hour) as the default SasToken TTL if no custom TTL is provided"
    )
    def test_sastoken_default(
        self, mocker, client_class, mock_edge_hsm, edge_container_environment
    ):
        mocker.patch.dict(os.environ, edge_container_environment, clear=True)
        sastoken_mock = mocker.patch.object(st, "RenewableSasToken")

        expected_uri = "{hostname}/devices/{device_id}/modules/{module_id}".format(
            hostname=edge_container_environment["IOTEDGE_IOTHUBHOSTNAME"],
            device_id=edge_container_environment["IOTEDGE_DEVICEID"],
            module_id=edge_container_environment["IOTEDGE_MODULEID"],
        )

        client_class.create_from_edge_environment()

        # IoTEdgeHsm created using the extracted values
        assert mock_edge_hsm.call_count == 1
        assert mock_edge_hsm.call_args == mocker.call(
            module_id=edge_container_environment["IOTEDGE_MODULEID"],
            generation_id=edge_container_environment["IOTEDGE_MODULEGENERATIONID"],
            workload_uri=edge_container_environment["IOTEDGE_WORKLOADURI"],
            api_version=edge_container_environment["IOTEDGE_APIVERSION"],
        )

        # SasToken created with the IoTEdgeHsm, the expected URI, and the default ttl
        assert sastoken_mock.call_count == 1
        assert sastoken_mock.call_args == mocker.call(
            expected_uri, mock_edge_hsm.return_value, ttl=3600
        )

    @pytest.mark.it(
        "Uses an IoTEdgeHsm as the SasToken signing mechanism even if any Edge local debug environment variables may also be present"
    )
    def test_hybrid_env(
        self,
        mocker,
        client_class,
        mock_edge_hsm,
        edge_container_environment,
        edge_local_debug_environment,
    ):
        hybrid_environment = merge_dicts(edge_container_environment, edge_local_debug_environment)
        mocker.patch.dict(os.environ, hybrid_environment, clear=True)
        sastoken_mock = mocker.patch.object(st, "RenewableSasToken")
        mock_sksm = mocker.patch.object(auth, "SymmetricKeySigningMechanism")

        client_class.create_from_edge_environment()

        assert mock_sksm.call_count == 0  # we did NOT use SK signing mechanism
        assert mock_edge_hsm.call_count == 1  # instead, we still used edge hsm
        assert mock_edge_hsm.call_args == mocker.call(
            module_id=edge_container_environment["IOTEDGE_MODULEID"],
            generation_id=edge_container_environment["IOTEDGE_MODULEGENERATIONID"],
            workload_uri=edge_container_environment["IOTEDGE_WORKLOADURI"],
            api_version=edge_container_environment["IOTEDGE_APIVERSION"],
        )
        assert sastoken_mock.call_count == 1
        assert sastoken_mock.call_args == mocker.call(
            mocker.ANY, mock_edge_hsm.return_value, ttl=3600
        )

    @pytest.mark.it(
        "Creates MQTT and HTTP pipelines with an IoTHubPipelineConfig object containing the SasToken and values extracted from the Edge environment"
    )
    def test_pipeline_config(
        self,
        mocker,
        client_class,
        mock_edge_hsm,
        edge_container_environment,
        mock_mqtt_pipeline_init,
        mock_http_pipeline_init,
    ):
        mocker.patch.dict(os.environ, edge_container_environment, clear=True)
        sastoken_mock = mocker.patch.object(st, "RenewableSasToken")

        client_class.create_from_edge_environment()

        # Verify pipelines created with an IoTHubPipelineConfig
        assert mock_mqtt_pipeline_init.call_count == 1
        assert mock_http_pipeline_init.call_count == 1
        assert mock_mqtt_pipeline_init.call_args[0][0] is mock_http_pipeline_init.call_args[0][0]
        assert isinstance(mock_mqtt_pipeline_init.call_args[0][0], IoTHubPipelineConfig)

        # Verify the IoTHubPipelineConfig is constructed as expected
        config = mock_mqtt_pipeline_init.call_args[0][0]
        assert config.device_id == edge_container_environment["IOTEDGE_DEVICEID"]
        assert config.module_id == edge_container_environment["IOTEDGE_MODULEID"]
        assert config.hostname == edge_container_environment["IOTEDGE_IOTHUBHOSTNAME"]
        assert config.gateway_hostname == edge_container_environment["IOTEDGE_GATEWAYHOSTNAME"]
        assert config.sastoken is sastoken_mock.return_value
        assert (
            config.server_verification_cert
            == mock_edge_hsm.return_value.get_certificate.return_value
        )
        assert config.method_invoke is True
        assert config.blob_upload is False

    @pytest.mark.it(
        "Returns an instance of an IoTHubModuleClient using the created MQTT and HTTP pipelines"
    )
    def test_client_returns(
        self,
        mocker,
        client_class,
        mock_edge_hsm,
        edge_container_environment,
        mock_mqtt_pipeline_init,
        mock_http_pipeline_init,
    ):
        mocker.patch.dict(os.environ, edge_container_environment, clear=True)

        client = client_class.create_from_edge_environment()
        assert isinstance(client, client_class)
        assert client._mqtt_pipeline is mock_mqtt_pipeline_init.return_value
        assert client._http_pipeline is mock_http_pipeline_init.return_value

    @pytest.mark.it("Raises OSError if the environment is missing required variables")
    @pytest.mark.parametrize(
        "missing_env_var",
        [
            "IOTEDGE_MODULEID",
            "IOTEDGE_DEVICEID",
            "IOTEDGE_IOTHUBHOSTNAME",
            "IOTEDGE_GATEWAYHOSTNAME",
            "IOTEDGE_APIVERSION",
            "IOTEDGE_MODULEGENERATIONID",
            "IOTEDGE_WORKLOADURI",
        ],
    )
    def test_bad_environment(
        self, mocker, client_class, edge_container_environment, missing_env_var
    ):
        # Remove a variable from the fixture
        del edge_container_environment[missing_env_var]
        mocker.patch.dict(os.environ, edge_container_environment, clear=True)

        with pytest.raises(OSError):
            client_class.create_from_edge_environment()

    @pytest.mark.it(
        "Raises OSError if there is an error retrieving the server verification certificate from Edge with the IoTEdgeHsm"
    )
    def test_bad_edge_auth(self, mocker, client_class, edge_container_environment, mock_edge_hsm):
        mocker.patch.dict(os.environ, edge_container_environment, clear=True)
        my_edge_error = edge_hsm.IoTEdgeError()
        mock_edge_hsm.return_value.get_certificate.side_effect = my_edge_error

        with pytest.raises(OSError) as e_info:
            client_class.create_from_edge_environment()
        assert e_info.value.__cause__ is my_edge_error

    @pytest.mark.it("Raises ValueError if a SasToken creation results in failure")
    def test_raises_value_error_on_sastoken_failure(
        self, mocker, client_class, edge_container_environment, mock_edge_hsm
    ):
        mocker.patch.dict(os.environ, edge_container_environment, clear=True)
        sastoken_mock = mocker.patch.object(st, "RenewableSasToken")
        token_err = st.SasTokenError("Some SasToken failure")
        sastoken_mock.side_effect = token_err

        with pytest.raises(ValueError) as e_info:
            client_class.create_from_edge_environment()
        assert e_info.value.__cause__ is token_err


@pytest.mark.usefixtures("mock_mqtt_pipeline_init", "mock_http_pipeline_init")
class SharedIoTHubModuleClientCreateFromEdgeEnvironmentWithDebugEnvTests(
    SharedIoTHubModuleClientClientCreateFromEdgeEnvironmentUserOptionTests
):
    @pytest.fixture
    def option_test_required_patching(self, mocker, mock_open, edge_local_debug_environment):
        """THIS FIXTURE OVERRIDES AN INHERITED FIXTURE"""
        mocker.patch.dict(os.environ, edge_local_debug_environment, clear=True)

    @pytest.fixture
    def mock_open(self, mocker):
        return mocker.patch.object(io, "open")

    @pytest.mark.it(
        "Creates a SasToken that uses a SymmetricKeySigningMechanism, from the values in the connection string extracted from the Edge local debug environment, as well as the user-provided TTL"
    )
    def test_sastoken(self, mocker, client_class, mock_open, edge_local_debug_environment):
        mocker.patch.dict(os.environ, edge_local_debug_environment, clear=True)
        sksm_mock = mocker.patch.object(auth, "SymmetricKeySigningMechanism")
        sastoken_mock = mocker.patch.object(st, "RenewableSasToken")
        cs_obj = cs.ConnectionString(edge_local_debug_environment["EdgeHubConnectionString"])
        expected_uri = "{hostname}/devices/{device_id}/modules/{module_id}".format(
            hostname=cs_obj[cs.HOST_NAME],
            device_id=cs_obj[cs.DEVICE_ID],
            module_id=cs_obj[cs.MODULE_ID],
        )

        custom_ttl = 1000
        client_class.create_from_edge_environment(sastoken_ttl=custom_ttl)

        # SymmetricKeySigningMechanism created using the connection string's Shared Access Key
        assert sksm_mock.call_count == 1
        assert sksm_mock.call_args == mocker.call(key=cs_obj[cs.SHARED_ACCESS_KEY])

        # SasToken created with the SymmetricKeySigningMechanism, the expected URI, and the custom ttl
        assert sastoken_mock.call_count == 1
        assert sastoken_mock.call_args == mocker.call(
            expected_uri, sksm_mock.return_value, ttl=custom_ttl
        )

    @pytest.mark.it(
        "Uses 3600 seconds (1 hour) as the default SasToken TTL if no custom TTL is provided"
    )
    def test_sastoken_default(self, mocker, client_class, mock_open, edge_local_debug_environment):
        mocker.patch.dict(os.environ, edge_local_debug_environment, clear=True)
        sksm_mock = mocker.patch.object(auth, "SymmetricKeySigningMechanism")
        sastoken_mock = mocker.patch.object(st, "RenewableSasToken")
        cs_obj = cs.ConnectionString(edge_local_debug_environment["EdgeHubConnectionString"])
        expected_uri = "{hostname}/devices/{device_id}/modules/{module_id}".format(
            hostname=cs_obj[cs.HOST_NAME],
            device_id=cs_obj[cs.DEVICE_ID],
            module_id=cs_obj[cs.MODULE_ID],
        )

        client_class.create_from_edge_environment()

        # SymmetricKeySigningMechanism created using the connection string's Shared Access Key
        assert sksm_mock.call_count == 1
        assert sksm_mock.call_args == mocker.call(key=cs_obj[cs.SHARED_ACCESS_KEY])

        # SasToken created with the SymmetricKeySigningMechanism, the expected URI and default ttl
        assert sastoken_mock.call_count == 1
        assert sastoken_mock.call_args == mocker.call(
            expected_uri, sksm_mock.return_value, ttl=3600
        )

    @pytest.mark.it(
        "Only uses Edge local debug variables if no Edge container variables are present in the environment"
    )
    def test_auth_provider_and_pipeline_hybrid_env(
        self,
        mocker,
        client_class,
        edge_container_environment,
        edge_local_debug_environment,
        mock_open,
        mock_edge_hsm,
    ):
        # This test verifies that the presence of edge container environment variables means the
        # code will follow the edge container environment creation path (using the IoTEdgeHsm)
        # even if edge local debug variables are present.
        hybrid_environment = merge_dicts(edge_container_environment, edge_local_debug_environment)
        mocker.patch.dict(os.environ, hybrid_environment, clear=True)
        sastoken_mock = mocker.patch.object(st, "RenewableSasToken")
        sksm_mock = mocker.patch.object(auth, "SymmetricKeySigningMechanism")

        client_class.create_from_edge_environment()

        assert sksm_mock.call_count == 0  # we did NOT use SK signing mechanism
        assert mock_edge_hsm.call_count == 1  # instead, we still used edge HSM
        assert mock_edge_hsm.call_args == mocker.call(
            module_id=edge_container_environment["IOTEDGE_MODULEID"],
            generation_id=edge_container_environment["IOTEDGE_MODULEGENERATIONID"],
            workload_uri=edge_container_environment["IOTEDGE_WORKLOADURI"],
            api_version=edge_container_environment["IOTEDGE_APIVERSION"],
        )
        assert sastoken_mock.call_count == 1
        assert sastoken_mock.call_args == mocker.call(
            mocker.ANY, mock_edge_hsm.return_value, ttl=3600
        )

    @pytest.mark.it(
        "Extracts the server verification certificate from the file indicated by the filepath extracted from the Edge local debug environment"
    )
    def test_open_ca_cert(self, mocker, client_class, edge_local_debug_environment, mock_open):
        mock_file_handle = mock_open.return_value.__enter__.return_value
        mocker.patch.dict(os.environ, edge_local_debug_environment, clear=True)

        client_class.create_from_edge_environment()

        assert mock_open.call_count == 1
        assert mock_open.call_args == mocker.call(
            edge_local_debug_environment["EdgeModuleCACertificateFile"], mode="r"
        )
        assert mock_file_handle.read.call_count == 1
        assert mock_file_handle.read.call_args == mocker.call()

    @pytest.mark.it(
        "Creates MQTT and HTTP pipelines with an IoTHubPipelineConfig object containing the SasToken and values extracted from the Edge local debug environment"
    )
    def test_pipeline_config(
        self,
        mocker,
        client_class,
        mock_open,
        edge_local_debug_environment,
        mock_mqtt_pipeline_init,
        mock_http_pipeline_init,
    ):
        mocker.patch.dict(os.environ, edge_local_debug_environment, clear=True)
        sastoken_mock = mocker.patch.object(st, "RenewableSasToken")
        mock_file_handle = mock_open.return_value.__enter__.return_value
        ca_cert_file_contents = "some cert"
        mock_file_handle.read.return_value = ca_cert_file_contents

        cs_obj = cs.ConnectionString(edge_local_debug_environment["EdgeHubConnectionString"])

        client_class.create_from_edge_environment()

        # Verify pipelines created with an IoTHubPipelineConfig
        assert mock_mqtt_pipeline_init.call_count == 1
        assert mock_http_pipeline_init.call_count == 1
        assert mock_mqtt_pipeline_init.call_args[0][0] is mock_http_pipeline_init.call_args[0][0]
        assert isinstance(mock_mqtt_pipeline_init.call_args[0][0], IoTHubPipelineConfig)

        # Verify the IoTHubPipelineConfig is constructed as expected
        config = mock_mqtt_pipeline_init.call_args[0][0]
        assert config.device_id == cs_obj[cs.DEVICE_ID]
        assert config.module_id == cs_obj[cs.MODULE_ID]
        assert config.hostname == cs_obj[cs.HOST_NAME]
        assert config.gateway_hostname == cs_obj[cs.GATEWAY_HOST_NAME]
        assert config.sastoken is sastoken_mock.return_value
        assert config.server_verification_cert == ca_cert_file_contents
        assert config.method_invoke is True
        assert config.blob_upload is False

    @pytest.mark.it(
        "Returns an instance of an IoTHub client using the created MQTT and HTTP pipelines"
    )
    def test_client_returned(
        self,
        mocker,
        client_class,
        mock_open,
        edge_local_debug_environment,
        mock_mqtt_pipeline_init,
        mock_http_pipeline_init,
    ):
        mocker.patch.dict(os.environ, edge_local_debug_environment, clear=True)

        client = client_class.create_from_edge_environment()

        assert isinstance(client, client_class)
        assert client._mqtt_pipeline is mock_mqtt_pipeline_init.return_value
        assert client._http_pipeline is mock_http_pipeline_init.return_value

    @pytest.mark.it("Raises OSError if the environment is missing required variables")
    @pytest.mark.parametrize(
        "missing_env_var", ["EdgeHubConnectionString", "EdgeModuleCACertificateFile"]
    )
    def test_bad_environment(
        self, mocker, client_class, edge_local_debug_environment, missing_env_var, mock_open
    ):
        # Remove a variable from the fixture
        del edge_local_debug_environment[missing_env_var]
        mocker.patch.dict(os.environ, edge_local_debug_environment, clear=True)

        with pytest.raises(OSError):
            client_class.create_from_edge_environment()

    @pytest.mark.it(
        "Raises ValueError if the connection string in the EdgeHubConnectionString environment variable is invalid"
    )
    @pytest.mark.parametrize(
        "bad_cs",
        [
            pytest.param("not-a-connection-string", id="Garbage string"),
            pytest.param(
                "HostName=value.domain.net;DeviceId=my_device;ModuleId=my_module;SharedAccessKey=Invalid",
                id="Shared Access Key invalid",
            ),
            pytest.param(
                "HostName=value.domain.net;WrongValue=Invalid;SharedAccessKey=Zm9vYmFy",
                id="Contains extraneous data",
            ),
            pytest.param("HostName=value.domain.net;DeviceId=my_device", id="Incomplete"),
        ],
    )
    def test_bad_connection_string(
        self, mocker, client_class, edge_local_debug_environment, bad_cs, mock_open
    ):
        edge_local_debug_environment["EdgeHubConnectionString"] = bad_cs
        mocker.patch.dict(os.environ, edge_local_debug_environment, clear=True)

        with pytest.raises(ValueError):
            client_class.create_from_edge_environment()

    @pytest.mark.it(
        "Raises FileNotFoundError if the filepath in the EdgeModuleCACertificateFile environment variable is invalid"
    )
    def test_bad_filepath(self, mocker, client_class, edge_local_debug_environment, mock_open):
        mocker.patch.dict(os.environ, edge_local_debug_environment, clear=True)
        my_fnf_error = FileNotFoundError()
        mock_open.side_effect = my_fnf_error
        with pytest.raises(FileNotFoundError) as e_info:
            client_class.create_from_edge_environment()
        assert e_info.value is my_fnf_error

    @pytest.mark.it(
        "Raises ValueError if the file referenced by the filepath in the EdgeModuleCACertificateFile environment variable cannot be opened"
    )
    def test_bad_file_io(self, mocker, client_class, edge_local_debug_environment, mock_open):
        mocker.patch.dict(os.environ, edge_local_debug_environment, clear=True)
        my_os_error = OSError()
        mock_open.side_effect = my_os_error
        with pytest.raises(ValueError) as e_info:
            client_class.create_from_edge_environment()
        assert e_info.value.__cause__ is my_os_error

    @pytest.mark.it("Raises ValueError if a SasToken creation results in failure")
    def test_raises_value_error_on_sastoken_failure(
        self, mocker, client_class, edge_local_debug_environment, mock_open
    ):
        mocker.patch.dict(os.environ, edge_local_debug_environment, clear=True)
        sastoken_mock = mocker.patch.object(st, "RenewableSasToken")
        token_err = st.SasTokenError("Some SasToken failure")
        sastoken_mock.side_effect = token_err

        with pytest.raises(ValueError) as e_info:
            client_class.create_from_edge_environment()
        assert e_info.value.__cause__ is token_err


####################
# HELPER FUNCTIONS #
####################
def merge_dicts(d1, d2):
    d3 = d1.copy()
    d3.update(d2)
    return d3<|MERGE_RESOLUTION|>--- conflicted
+++ resolved
@@ -669,67 +669,6 @@
         # Feature was not enabled again
         assert mqtt_pipeline.enable_feature.call_count == 0
 
-    @pytest.mark.it("Raises a client error if enabling the corresponding feature fails")
-    @pytest.mark.parametrize(
-        "pipeline_error,client_error",
-        [
-            pytest.param(
-                pipeline_exceptions.ConnectionDroppedError,
-                client_exceptions.ConnectionDroppedError,
-                id="ConnectionDroppedError->ConnectionDroppedError",
-            ),
-            pytest.param(
-                pipeline_exceptions.ConnectionFailedError,
-                client_exceptions.ConnectionFailedError,
-                id="ConnectionFailedError->ConnectionFailedError",
-            ),
-            pytest.param(
-                pipeline_exceptions.NoConnectionError,
-                client_exceptions.NoConnectionError,
-                id="NoConnectionError->NoConnectionError",
-            ),
-            pytest.param(
-                pipeline_exceptions.UnauthorizedError,
-                client_exceptions.CredentialError,
-                id="UnauthorizedError->CredentialError",
-            ),
-            pytest.param(
-                pipeline_exceptions.ProtocolClientError,
-                client_exceptions.ClientError,
-                id="ProtocolClientError->ClientError",
-            ),
-            pytest.param(
-                pipeline_exceptions.OperationCancelled,
-                client_exceptions.OperationCancelled,
-                id="OperationCancelled -> OperationCancelled",
-            ),
-            pytest.param(
-                pipeline_exceptions.OperationTimeout,
-                client_exceptions.OperationTimeout,
-                id="OperationTimeout -> OperationTimeout",
-            ),
-            pytest.param(Exception, client_exceptions.ClientError, id="Exception->ClientError"),
-        ],
-    )
-    def test_enable_feature_fails(
-        self, mocker, client, handler, handler_name, mqtt_pipeline, pipeline_error, client_error
-    ):
-        # Feature will appear disabled
-        mqtt_pipeline.feature_enabled.__getitem__.return_value = False
-
-        # Enable Feature will fail
-        my_pipeline_error = pipeline_error()
-
-        def fail_enable_feature(feature_name, callback):
-            callback(error=my_pipeline_error)
-
-        mqtt_pipeline.enable_feature = mocker.MagicMock(side_effect=fail_enable_feature)
-
-        # Set handler
-        with pytest.raises(client_error) as e_info:
-            setattr(client, handler_name, handler)
-        assert e_info.value.__cause__ is my_pipeline_error
-
     @pytest.mark.it(
         "Raises a client error and does not set the handler if enabling the corresponding feature fails"
     )
@@ -821,13 +760,9 @@
         # Feature was not disabled again
         assert mqtt_pipeline.disable_feature.call_count == 0
 
-<<<<<<< HEAD
-    @pytest.mark.it("Raises a client error if disabling the corresponding feature fails")
-=======
     @pytest.mark.it(
         "Raises a client error and does not set the handler to None if disabling the corresponding feature fails"
     )
->>>>>>> 6b033532
     @pytest.mark.parametrize(
         "pipeline_error,client_error",
         [
@@ -874,13 +809,10 @@
     ):
         # Feature will appear enabled
         mqtt_pipeline.feature_enabled.__getitem__.return_value = True
-<<<<<<< HEAD
-=======
         # Set spurious existing handler
         fake_handler = mocker.MagicMock()
         setattr(client, handler_name, fake_handler)
         assert getattr(client, handler_name) is fake_handler
->>>>>>> 6b033532
 
         # Disable Feature will fail
         my_pipeline_error = pipeline_error()
@@ -890,22 +822,15 @@
 
         mqtt_pipeline.disable_feature = mocker.MagicMock(side_effect=fail_disable_feature)
 
-<<<<<<< HEAD
-        # Set handler to None
-=======
         # Attempt setting handler to None
->>>>>>> 6b033532
         with pytest.raises(client_error) as e_info:
             setattr(client, handler_name, None)
         assert e_info.value.__cause__ is my_pipeline_error
 
-<<<<<<< HEAD
-=======
         # The handler was not set to None
         assert getattr(client, handler_name) is not None
         assert getattr(client, handler_name) is fake_handler
 
->>>>>>> 6b033532
 
 # NOTE: If more properties are added, this class should become a general purpose properties test class
 class SharedIoTHubClientPROPERTYConnectedTests(object):
