--- conflicted
+++ resolved
@@ -50,19 +50,16 @@
     IoTHubMessage_SetMessageId
     IoTHubMessage_GetCorrelationId
     IoTHubMessage_SetCorrelationId
-<<<<<<< HEAD
     IoTHubMessage_GetOutputName
     IoTHubMessage_GetInputName
     IoTHubMessage_GetConnectionModuleId
     IoTHubMessage_GetConnectionDeviceId
-=======
     IoTHubMessage_SetContentTypeSystemProperty
     IoTHubMessage_GetContentTypeSystemProperty
     IoTHubMessage_SetContentEncodingSystemProperty
     IoTHubMessage_GetContentEncodingSystemProperty
     IoTHubMessage_GetDiagnosticPropertyData
     IoTHubMessage_SetDiagnosticPropertyData
->>>>>>> d38a0e88
     IoTHubMessage_Destroy
 ;   iothubtransporthttp.h
     HTTP_Protocol
