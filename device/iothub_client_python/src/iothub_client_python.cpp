--- conflicted
+++ resolved
@@ -47,11 +47,7 @@
 #define IMPORT_NAME iothub_client
 #endif
 
-<<<<<<< HEAD
 #define VERSION_STRING "1.4.0.0b0"
-=======
-#define VERSION_STRING "1.3.4"
->>>>>>> 7f9c467f
 
 #if PY_MAJOR_VERSION >= 3
 #define IS_PY3
